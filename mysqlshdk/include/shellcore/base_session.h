/*
 * Copyright (c) 2015, 2024, Oracle and/or its affiliates.
 *
 * This program is free software; you can redistribute it and/or modify
 * it under the terms of the GNU General Public License, version 2.0,
 * as published by the Free Software Foundation.
 *
 * This program is designed to work with certain software (including
 * but not limited to OpenSSL) that is licensed under separate terms,
 * as designated in a particular file or component or in included license
 * documentation.  The authors of MySQL hereby grant you an additional
 * permission to link the program and your derivative works with the
 * separately licensed software that they have either included with
 * the program or referenced in the documentation.
 *
 * This program is distributed in the hope that it will be useful,  but
 * WITHOUT ANY WARRANTY; without even the implied warranty of
 * MERCHANTABILITY or FITNESS FOR A PARTICULAR PURPOSE.  See
 * the GNU General Public License, version 2.0, for more details.
 *
 * You should have received a copy of the GNU General Public License
 * along with this program; if not, write to the Free Software Foundation, Inc.,
 * 51 Franklin St, Fifth Floor, Boston, MA 02110-1301 USA
 */

// Interactive session access module
// Exposed as "session" in the shell

#ifndef MYSQLSHDK_INCLUDE_SHELLCORE_BASE_SESSION_H_
#define MYSQLSHDK_INCLUDE_SHELLCORE_BASE_SESSION_H_

#include <functional>
#include <memory>
#include <string>
#include <string_view>
#include <unordered_map>

#include "mysqlshdk/include/scripting/types.h"
#include "mysqlshdk/include/scripting/types_cpp.h"
#include "mysqlshdk/libs/db/connection_options.h"
#include "mysqlshdk/libs/db/session.h"

namespace mysqlsh {
#if DOXYGEN_CPP
//! Abstraction layer with core elements for all the session types
#endif

/**
 * @brief Cache for query attributes to be associated to the next user SQL
 * executed.
 *
 * This class serves as container and validator for the query attributes
 * coming from the 2 different places:
 *
 * - \query_attributes shell command
 * - setQueryAttributes() API
 *
 * Since the defined attributes are meant to be associated to the next user
 * SQL executed, the data needs to be cached while that happens.
 */
class Query_attribute_store {
 public:
  bool set(const std::string &name, const shcore::Value &value);
  bool set(const shcore::Dictionary_t &attributes);
  void handle_errors(bool raise_error = true);
  void clear();
  std::vector<mysqlshdk::db::Query_attribute> get_query_attributes(
      const std::function<
          std::unique_ptr<mysqlshdk::db::IQuery_attribute_value>(
              const shcore::Value &)> &translator_cb) const;

 private:
  // Real store of valid query attributes
  std::unordered_map<std::string, shcore::Value> m_store;

  // Honors the order of the attributes when given through \query_attributes
  std::vector<std::string> m_order;

  // Used to store the list of invalid attributes
  std::vector<std::string> m_exceeded;
  std::vector<std::string> m_invalid_names;
  std::vector<std::string> m_invalid_value_length;
  std::vector<std::string> m_unsupported_type;
};

class SHCORE_PUBLIC ShellBaseSession : public shcore::Cpp_object_bridge {
 public:
  static std::shared_ptr<ShellBaseSession> wrap_session(
      std::shared_ptr<mysqlshdk::db::ISession> session);

  ShellBaseSession();
  ShellBaseSession(const ShellBaseSession &s);
  virtual ~ShellBaseSession();

  // Virtual methods from object bridge
  virtual std::string &append_descr(std::string &s_out, int indent = -1,
                                    int quote_strings = 0) const;
  virtual std::string &append_repr(std::string &s_out) const;
  virtual void append_json(shcore::JSON_dumper &dumper) const;
  virtual bool operator==(const Object_bridge &other) const;

  // Virtual methods from ISession
  virtual void connect(const mysqlshdk::db::Connection_options &data) = 0;
  virtual void close() = 0;

  virtual bool is_open() const = 0;
  virtual shcore::Value::Map_type_ref get_status() = 0;

  virtual void set_current_schema(const std::string &name) = 0;

  std::shared_ptr<mysqlshdk::db::IResult> execute_sql(
      std::string_view query, const shcore::Array_t &args = {},
      const std::vector<mysqlshdk::db::Query_attribute> &query_attributes = {},
      bool use_sql_handlers = false);

  std::string uri(mysqlshdk::db::uri::Tokens_mask format =
                      mysqlshdk::db::uri::formats::full_no_password()) const;

  std::string ssh_uri() const;

  virtual SessionType session_type() const = 0;

  virtual std::string get_ssl_cipher() const = 0;

  virtual void set_option(const char *UNUSED(option), int UNUSED(value)) {}
  virtual uint64_t get_connection_id() const { return 0; }
  virtual std::string query_one_string(const std::string &query,
                                       int field = 0) = 0;

  // NOTE(rennox): These two are used in DBA, that's why we let them here
  // Where they are used, assume a connection is established, so the values must
  // exist, we do not validate for nulls to let it crash on purpose since it
  // would reveal a failing logic elsewhere
  std::string get_user() { return _connection_options.get_user(); }
  std::string get_host() { return _connection_options.get_host(); }
  const mysqlshdk::db::Connection_options &get_connection_options() {
    return _connection_options;
  }

  virtual void reconnect();

  std::string get_default_schema();

  virtual std::string get_current_schema() = 0;

  virtual void start_transaction() = 0;
  virtual void commit() = 0;
  virtual void rollback() = 0;

  virtual std::shared_ptr<mysqlshdk::db::ISession> get_core_session() const = 0;

  void enable_sql_mode_tracking();
  bool is_sql_mode_tracking_enabled() const {
    return m_is_sql_mode_tracking_enabled;
  }

  virtual std::vector<mysqlshdk::db::Query_attribute> query_attributes() const {
    return {};
  }

  inline Query_attribute_store &query_attribute_store() {
    return m_query_attributes;
  }

  void set_query_attributes(const shcore::Dictionary_t &attributes);

  std::function<void(const std::string &, bool exists)> update_schema_cache;

 protected:
  std::string get_quoted_name(std::string_view name);
  // TODO(rennox): Note that these are now stored on the low level session
  // object too, they should be removed from here
  mysqlshdk::db::Connection_options _connection_options;

 protected:
  std::string sub_query_placeholders(const std::string &query,
                                     const shcore::Array_t &args);

  int _tx_deep;

  Query_attribute_store m_query_attributes;

 private:
<<<<<<< HEAD
  friend class Query_guard;
  void begin_query();
  void end_query();
  mutable int _guard_active = 0;

=======
>>>>>>> f4d73928
  bool m_is_sql_mode_tracking_enabled = false;
  std::string m_active_custom_sql;

  virtual std::shared_ptr<ShellBaseSession> get_shared_this() = 0;

  virtual std::shared_ptr<mysqlshdk::db::IResult> do_execute_sql(
      std::string_view query, const shcore::Array_t &args = {},
      const std::vector<mysqlshdk::db::Query_attribute> &query_attributes =
          {}) = 0;

#ifdef FRIEND_TEST
  FRIEND_TEST(Interrupt_mysql, sql_classic);
#endif
};

}  // namespace mysqlsh

#endif  // MYSQLSHDK_INCLUDE_SHELLCORE_BASE_SESSION_H_<|MERGE_RESOLUTION|>--- conflicted
+++ resolved
@@ -181,14 +181,6 @@
   Query_attribute_store m_query_attributes;
 
  private:
-<<<<<<< HEAD
-  friend class Query_guard;
-  void begin_query();
-  void end_query();
-  mutable int _guard_active = 0;
-
-=======
->>>>>>> f4d73928
   bool m_is_sql_mode_tracking_enabled = false;
   std::string m_active_custom_sql;
 
