/*
 * Copyright (c) 2014, 2025, Oracle and/or its affiliates.
 *
 * This program is free software; you can redistribute it and/or modify
 * it under the terms of the GNU General Public License, version 2.0,
 * as published by the Free Software Foundation.
 *
 * This program is designed to work with certain software (including
 * but not limited to OpenSSL) that is licensed under separate terms,
 * as designated in a particular file or component or in included license
 * documentation.  The authors of MySQL hereby grant you an additional
 * permission to link the program and your derivative works with the
 * separately licensed software that they have either included with
 * the program or referenced in the documentation.
 *
 * This program is distributed in the hope that it will be useful,  but
 * WITHOUT ANY WARRANTY; without even the implied warranty of
 * MERCHANTABILITY or FITNESS FOR A PARTICULAR PURPOSE.  See
 * the GNU General Public License, version 2.0, for more details.
 *
 * You should have received a copy of the GNU General Public License
 * along with this program; if not, write to the Free Software Foundation, Inc.,
 * 51 Franklin St, Fifth Floor, Boston, MA 02110-1301 USA
 */

#ifndef MYSQLSHDK_INCLUDE_SCRIPTING_TYPES_H_
#define MYSQLSHDK_INCLUDE_SCRIPTING_TYPES_H_

#include "types_common.h"

#include <algorithm>
<<<<<<< HEAD
=======
#include <cassert>
#include <cstdint>
>>>>>>> d03d2beb
#include <iterator>
#include <list>
#include <map>
#include <memory>
#include <optional>
#include <set>
#include <stdexcept>
#include <string>
#include <string_view>
#include <unordered_set>
#include <utility>
#include <variant>
#include <vector>

#include "mysqlshdk/include/mysqlshdk_export.h"
#include "mysqlshdk/libs/utils/error.h"
#include "mysqlshdk/libs/utils/utils_string.h"

// For error codes used by the shell
#define SHERR_FIRST 50000

namespace shcore {
/** Basic types that can be passed around code in different languages.

 With the exception of Native and Function, all types can be serialized to JSON.
 */
enum Value_type {
  Undefined,  //! Undefined
  Null,       //! Null/None value
  Bool,       //! true or false
  String,     //! String values, UTF-8 encoding
  Integer,    //! 64bit integer numbers
  UInteger,   //! unsigned 64bit integer numbers
  Float,      //! double numbers

  Object,  //! Native/bridged C++ object refs, may or may not be serializable

  Array,  //! Array/List container
  Map,    //! Dictionary/Map/Object container

  Function,  //! A function reference, not serializable.
  Binary     //! Binary data
};

bool is_compatible_type(Value_type source_type, Value_type target_type);

std::string type_description(Value_type type);
std::string SHCORE_PUBLIC type_name(Value_type type);

class Object_bridge;
typedef std::shared_ptr<Object_bridge> Object_bridge_ref;

/** Pointer to a function that may be implemented in any language.
 */
class Function_base;
using Function_base_ref = std::shared_ptr<Function_base>;

/** A generic value that can be used from any language we support.

 Anything that can be represented using this can be passed as a parameter to
 scripting functions or stored in the internal registry or anywhere. If
 serializable types are used, then they may also be stored as a JSON document.

 Values are exposed to scripting languages according to the following rules:

 - Simple types (Null, Bool, String, Integer, Float, UInteger) are converted
 directly to the target type, both ways

 - Arrays and Maps are converted directly to the target type, both ways

 - Functions are wrapped into callable objects from C++ to scripting language
 - Scripting language functions are wrapped into an instance of a language
 specific subclass of Function_base

 - C++ Objects are generically wrapped into a scripting language object, except
 when there's a specific native counterpart

 - Scripting language objects are either generically wrapped to a language
 specific generic object wrapper or converted to a specific C++ Object subclass

 Example: JS Date object is converted to a C++ Date object and vice-versa, but
 Mysql_connection is wrapped generically

 @section Implicit type conversions

           Null Bool  String  Integer UInteger  Float Object  Array Map
 Null      OK   -     -       -       -         -     OK      OK    OK
 Bool      -    OK    -       OK      OK        OK    -       -     -
 String    -    OK    OK      OK      OK        OK    -       -     -
 Integer   -    OK    -       OK      OK        OK    -       -     -
 UInteger  -    OK    -       OK      OK        OK    -       -     -
 Float     -    OK    -       OK      OK        OK    -       -     -
 Object    -    -     -       -       -         -     OK      -     -
 Array     -    -     -       -       -         -     -       OK    -
 Map       -    -     -       -       -         -     -       -     OK

 * Integer <-> UInteger conversions are only possible if the range allows it
 * Null can be cast to Object/Array/Map, but a valid Object/Array/Map pointer
 is not NULL, so it can't be cast to it.
  */
struct SHCORE_PUBLIC Value final {
  typedef std::vector<Value> Array_type;
  typedef std::shared_ptr<Array_type> Array_type_ref;

  class SHCORE_PUBLIC Map_type final {
   public:
    typedef std::map<std::string, Value> container_type;
    typedef container_type::const_iterator const_iterator;
    typedef container_type::iterator iterator;
    using value_type = container_type::value_type;
    using reverse_iterator = container_type::reverse_iterator;
    using const_reverse_iterator = container_type::const_reverse_iterator;

    inline bool has_key(const std::string &k) const { return find(k) != end(); }

    Value_type get_type(const std::string &k) const;

    bool is_null(const std::string &k) const {
      return get_type(k) == shcore::Null;
    }

    std::string get_string(const std::string &k,
                           const std::string &def = "") const;
    bool get_bool(const std::string &k, bool def = false) const;
    int64_t get_int(const std::string &k, int64_t def = 0) const;
    uint64_t get_uint(const std::string &k, uint64_t def = 0) const;
    double get_double(const std::string &k, double def = 0.0) const;
    std::shared_ptr<Value::Map_type> get_map(
        const std::string &k,
        std::shared_ptr<Map_type> def = std::shared_ptr<Map_type>()) const;
    std::shared_ptr<Value::Array_type> get_array(
        const std::string &k,
        std::shared_ptr<Array_type> def = std::shared_ptr<Array_type>()) const;
    void merge_contents(std::shared_ptr<Map_type> source, bool overwrite);

    template <class C>
    std::shared_ptr<C> get_object(
        const std::string &k,
        std::shared_ptr<C> def = std::shared_ptr<C>()) const {
      const_iterator iter = find(k);
      if (iter == end()) return def;
      iter->second.check_type(Object);
      return iter->second.as_object<C>();
    }

    const_iterator find(const std::string &k) const { return _map.find(k); }
    iterator find(const std::string &k) { return _map.find(k); }

    size_t erase(const std::string &k) { return _map.erase(k); }
    iterator erase(const_iterator it) { return _map.erase(it); }
    iterator erase(iterator it) { return _map.erase(it); }
    void clear() { _map.clear(); }

    const_iterator begin() const { return _map.begin(); }
    iterator begin() { return _map.begin(); }

    const_reverse_iterator rbegin() const { return _map.rbegin(); }
    reverse_iterator rbegin() { return _map.rbegin(); }

    const_iterator end() const { return _map.end(); }
    iterator end() { return _map.end(); }

    const_reverse_iterator rend() const { return _map.rend(); }
    reverse_iterator rend() { return _map.rend(); }

    void set(const std::string &k, shcore::Value &&v) {
      _map[k] = std::move(v);
    }

    void set(const std::string &k, const shcore::Value &v) { _map[k] = v; }

    const container_type::mapped_type &at(const std::string &k) const {
      return _map.at(k);
    }
    container_type::mapped_type &operator[](const std::string &k) {
      return _map[k];
    }

    bool operator==(const Map_type &other) const { return _map == other._map; }
    bool operator!=(const Map_type &other) const { return !(*this == other); }

    // prevent default usage of these
    bool operator<(const Map_type &) const = delete;
    bool operator>(const Map_type &) const = delete;
    bool operator<=(const Map_type &) const = delete;
    bool operator>=(const Map_type &) const = delete;

    bool empty() const { return _map.empty(); }
    size_t size() const { return _map.size(); }
    size_t count(const std::string &k) const { return _map.count(k); }

    template <class T>
    std::pair<iterator, bool> emplace(const std::string &key, T &&v) {
      return _map.emplace(key, Value(std::forward<T>(v)));
    }

   private:
    container_type _map;
  };
  typedef std::shared_ptr<Map_type> Map_type_ref;

 public:
  Value() = default;
  Value(const Value &) = default;
  Value(Value &&) noexcept = default;
  Value &operator=(const Value &) = default;
  Value &operator=(Value &&) noexcept = default;

  ~Value() noexcept = default;

  explicit Value(const std::string &s, bool binary = false);
  explicit Value(std::string &&s, bool binary = false);
  explicit Value(const char *);
  explicit Value(const char *, size_t n, bool binary = false);
  explicit Value(std::string_view s, bool binary = false);
  explicit Value(std::wstring_view s);
  explicit Value(std::nullptr_t);
  explicit Value(int i);
  explicit Value(unsigned int ui);
  explicit Value(int64_t i);
  explicit Value(uint64_t ui);
  explicit Value(float f);
  explicit Value(double d);
  explicit Value(bool b);
  explicit Value(const std::shared_ptr<Function_base> &f);
  explicit Value(std::shared_ptr<Function_base> &&f);
  explicit Value(const std::shared_ptr<Object_bridge> &o);
  explicit Value(std::shared_ptr<Object_bridge> &&o);
  explicit Value(const Map_type_ref &n);
  explicit Value(Map_type_ref &&n);
  explicit Value(const Array_type_ref &n);
  explicit Value(Array_type_ref &&n);

  static Value wrap(Object_bridge *o) {
    return Value(std::shared_ptr<Object_bridge>(o));
  }

  template <class T>
  static Value wrap(std::shared_ptr<T> o) {
    return Value(std::static_pointer_cast<Object_bridge>(std::move(o)));
  }

  static Value new_array() {
    return Value(std::shared_ptr<Array_type>(new Array_type()));
  }
  static Value new_map() {
    return Value(std::shared_ptr<Map_type>(new Map_type()));
  }

  static Value Null() {
    Value v;
    v.m_value = null_value{};
    return v;
  }

  static Value True() { return Value{true}; }
  static Value False() { return Value{false}; }

  //! parse a string returned by repr() back into a Value
  static Value parse(std::string_view s);

  bool operator==(const Value &other) const;
  bool operator!=(const Value &other) const { return !(*this == other); }

  // prevent default usage of these
  bool operator<(const Value &) const = delete;
  bool operator>(const Value &) const = delete;
  bool operator<=(const Value &) const = delete;
  bool operator>=(const Value &) const = delete;

  explicit operator bool() const noexcept {
    auto type = get_type();
    return (type != shcore::Undefined) && (type != shcore::Null);
  }

  bool is_null() const noexcept { return (get_type() == shcore::Null); }

  // helper used by gtest
  friend std::ostream &operator<<(std::ostream &os, const Value &v);

  //! returns a human-readable description text for the value.
  // if pprint is true, it will try to pretty-print it (like adding newlines)
  std::string descr(bool pprint = false) const;

  //! returns a string representation of the serialized object, suitable to be
  //! passed to parse()
  std::string repr() const;

  //! returns a JSON representation of the object
  std::string json(bool pprint = false) const;

  //! returns a YAML representation of the Value
  std::string yaml() const;

  std::string &append_descr(std::string &s_out, int indent = -1,
                            char quote_strings = '\0') const;
  std::string &append_repr(std::string &s_out) const;

  void check_type(Value_type t) const;
  Value_type get_type() const noexcept;

  bool as_bool() const;
  int64_t as_int() const;
  uint64_t as_uint() const;
  double as_double() const;
  std::string as_string() const;
  std::wstring as_wstring() const;

  const std::string &get_string() const {
    check_type(String);

    if (std::holds_alternative<binary_string>(m_value))
      return std::get<binary_string>(m_value);
    return std::get<std::string>(m_value);
  }

  template <class C>
  std::shared_ptr<C> as_object() const {
    check_type(Object);

    if (is_null()) return nullptr;
    return std::dynamic_pointer_cast<C>(
        std::get<std::shared_ptr<Object_bridge>>(m_value));
  }

  std::shared_ptr<Object_bridge> as_object() const {
    check_type(Object);

    if (is_null()) return nullptr;
    return std::get<std::shared_ptr<Object_bridge>>(m_value);
  }

  std::shared_ptr<Map_type> as_map() const {
    check_type(Map);

    if (is_null()) return nullptr;
    return std::get<std::shared_ptr<Map_type>>(m_value);
  }

  std::shared_ptr<Array_type> as_array() const {
    check_type(Array);

    if (is_null()) return nullptr;
    return std::get<std::shared_ptr<Array_type>>(m_value);
  }

  std::shared_ptr<Function_base> as_function() const {
    check_type(Function);

    if (is_null()) return nullptr;
    return std::get<std::shared_ptr<Function_base>>(m_value);
  }

  template <class C>
  C to_string_container() const {
    C vec;
    auto arr = as_array();

    if (arr) {
      std::transform(arr->begin(), arr->end(), std::inserter<C>(vec, vec.end()),
                     [](const shcore::Value &v) { return v.get_string(); });
    }

    return vec;
  }

  std::map<std::string, std::string> to_string_map() const {
    check_type(Map);

    std::map<std::string, std::string> map;
    for (const auto &v : *as_map()) {
      map.emplace(v.first, v.second.get_string());
    }
    return map;
  }

  template <class C>
  std::map<std::string, C> to_container_map() const {
    check_type(Map);

    std::map<std::string, C> map;
    for (const auto &v : *as_map()) {
      map.emplace(v.first, v.second.to_string_container<C>());
    }
    return map;
  }

 private:
  std::string yaml(int indent) const;

 private:
  struct null_value {};
  struct binary_string : std::string {};

  std::variant<std::monostate, null_value, bool, std::string, binary_string,
               int64_t, uint64_t, double, std::shared_ptr<Object_bridge>,
               std::shared_ptr<Array_type>, std::shared_ptr<Map_type>,
               std::shared_ptr<Function_base>>
      m_value;
};

typedef Value::Map_type_ref Dictionary_t;
typedef Value::Array_type_ref Array_t;

inline Dictionary_t make_dict() { return std::make_shared<Value::Map_type>(); }

template <typename K, typename V, typename... Arg>
inline Dictionary_t make_dict(K &&key, V &&value, Arg &&...args) {
  Dictionary_t dict = make_dict(std::forward<Arg>(args)...);
  dict->emplace(std::forward<K>(key), std::forward<V>(value));
  return dict;
}

inline Array_t make_array() { return std::make_shared<Value::Array_type>(); }

template <typename... Arg>
inline Array_t make_array(Arg &&...args) {
  auto array = make_array();
  (void)std::initializer_list<int>{
      (array->emplace_back(std::forward<Arg>(args)), 0)...};
  return array;
}

template <template <typename...> class C, typename T>
inline Array_t make_array(const C<T> &container) {
  auto array = make_array();
  for (const auto &item : container) {
    array->emplace_back(item);
  }
  return array;
}

template <template <typename...> class C, typename T>
inline Array_t make_array(C<T> &&container) {
  auto array = make_array();
  for (auto &item : container) {
    array->emplace_back(std::move(item));
  }
  return array;
}

class SHCORE_PUBLIC Exception : public shcore::Error {
  std::shared_ptr<Value::Map_type> _error;

 public:
  Exception(const std::string &message, int code,
            const std::shared_ptr<Value::Map_type> &e);
  Exception(const std::string &message, int code);
  Exception(const std::string &type, const std::string &message, int code);

  virtual ~Exception() noexcept = default;

  static Exception runtime_error(const std::string &message);
  static Exception argument_error(const std::string &message);
  static Exception attrib_error(const std::string &message);
  static Exception value_error(const std::string &message);
  static Exception type_error(const std::string &message);
  static Exception logic_error(const std::string &message);
  static Exception metadata_error(const std::string &message);
  static Exception external_action_required(const std::string &message);

  static Exception mysql_error_with_code(const std::string &message, int code) {
    return error_with_code("MySQL Error", message, code);
  }

  static Exception mysql_error_with_code_and_state(const std::string &message,
                                                   int code,
                                                   const char *sqlstate) {
    return error_with_code_and_state("MySQL Error", message, code, sqlstate);
  }

  static Exception error_with_code(const std::string &type,
                                   const std::string &message, int code);
  static Exception error_with_code_and_state(const std::string &type,
                                             const std::string &message,
                                             int code, const char *sqlstate);
  static Exception parser_error(const std::string &message);
  static Exception scripting_error(const std::string &message);

  void set_file_context(const std::string &file, size_t line);

  bool is_argument() const;
  bool is_attribute() const;
  bool is_value() const;
  bool is_type() const;
  bool is_mysql() const;
  bool is_mysqlsh() const;
  bool is_parser() const;
  bool is_runtime() const;
  bool is_metadata() const;

  const char *type() const noexcept;

  std::shared_ptr<Value::Map_type> error() const { return _error; }

  std::string format() const override;
};

class SHCORE_PUBLIC Argument_list final {
 public:
  // TODO(alfredo) remove most of this when possible
  const std::string &string_at(unsigned int i) const;
  bool bool_at(unsigned int i) const;
  int64_t int_at(unsigned int i) const;
  uint64_t uint_at(unsigned int i) const;
  double double_at(unsigned int i) const;

  template <class C>
  std::shared_ptr<C> object_at(unsigned int i) const {
    std::shared_ptr<C> ret_val;
    try {
      auto object = object_at(i);
      ret_val = std::dynamic_pointer_cast<C>(object);
    } catch (...) {
      // We don't care, return value will be empty
    }
    return ret_val;
  }

  std::shared_ptr<Object_bridge> object_at(unsigned int i) const;
  std::shared_ptr<Value::Map_type> map_at(unsigned int i) const;
  std::shared_ptr<Value::Array_type> array_at(unsigned int i) const;

  void ensure_count(unsigned int c, const char *context) const;
  void ensure_count(unsigned int minc, unsigned int maxc,
                    const char *context) const;
  void ensure_at_least(unsigned int minc, const char *context) const;

  void push_back(const Value &value) { _args.push_back(value); }
  void pop_back() { _args.pop_back(); }
  size_t size() const { return _args.size(); }
  const Value &at(size_t i) const { return _args.at(i); }
  Value &operator[](size_t i) { return _args[i]; }
  const Value &operator[](size_t i) const { return _args[i]; }
  void clear() { _args.clear(); }
  bool empty() const { return _args.empty(); }

  std::vector<Value>::const_iterator begin() const { return _args.begin(); }
  std::vector<Value>::const_iterator end() const { return _args.end(); }

  bool operator==(const Argument_list &other) const;

  template <class T>
  void emplace_back(const T &value) {
    _args.emplace_back(Value(value));
  }

 private:
  std::vector<Value> _args;
};

class SHCORE_PUBLIC Argument_map {
 public:
  Argument_map();
  Argument_map(const Value::Map_type &map);

  const std::string &string_at(const std::string &key) const;
  bool bool_at(const std::string &key) const;
  int64_t int_at(const std::string &key) const;
  uint64_t uint_at(const std::string &key) const;
  double double_at(const std::string &key) const;
  std::shared_ptr<Object_bridge> object_at(const std::string &key) const;
  std::shared_ptr<Value::Map_type> map_at(const std::string &key) const;
  std::shared_ptr<Value::Array_type> array_at(const std::string &key) const;
  template <class C>
  std::shared_ptr<C> object_at(const std::string &key) const {
    std::shared_ptr<C> ret_val;
    try {
      auto object = object_at(key);
      ret_val = std::dynamic_pointer_cast<C>(object);
    } catch (...) {
      // We don't care, return value will be empty
    }
    return ret_val;
  }

  void ensure_keys(const std::set<std::string> &mandatory_keys,
                   const std::set<std::string> &optional_keys,
                   const char *context, bool case_sensitive = true) const;

  bool validate_keys(const std::set<std::string> &mandatory_keys,
                     const std::set<std::string> &optional_keys,
                     std::vector<std::string> &missing_keys,
                     std::vector<std::string> &invalid_keys,
                     bool case_sensitive = true) const;

  size_t size() const { return _map.size(); }
  const Value &at(const std::string &key) const { return _map.at(key); }
  Value &operator[](const std::string &key) { return _map[key]; }
  void clear() { _map.clear(); }
  bool has_key(const std::string &key) const { return _map.has_key(key); }

  const Value::Map_type &as_map() const { return _map; }

 private:
  Value::Map_type _map;
  static bool comp(const std::string &lhs, const std::string &rhs);
  static bool icomp(const std::string &lhs, const std::string &rhs);
};

template <class T>
struct value_type_for_native {};

template <>
struct value_type_for_native<bool> {
  static const Value_type type = Bool;

  static bool extract(const Value &value) { return value.as_bool(); }
};
template <>
struct value_type_for_native<int> {
  static const Value_type type = Integer;

  static int extract(const Value &value) {
    return static_cast<int>(value.as_int());
  }
};
template <>
struct value_type_for_native<unsigned int> {
  static const Value_type type = UInteger;

  static unsigned int extract(const Value &value) {
    return static_cast<unsigned int>(value.as_uint());
  }
};
template <>
struct value_type_for_native<long int> {
  static const Value_type type = Integer;

  static long int extract(const Value &value) {
    return static_cast<long int>(value.as_int());
  }
};
template <>
struct value_type_for_native<unsigned long int> {
  static const Value_type type = UInteger;

  static unsigned long int extract(const Value &value) {
    return static_cast<unsigned long int>(value.as_uint());
  }
};
template <>
struct value_type_for_native<long long int> {
  static const Value_type type = Integer;

  static long long int extract(const Value &value) {
    return static_cast<long long int>(value.as_int());
  }
};
template <>
struct value_type_for_native<unsigned long long int> {
  static const Value_type type = UInteger;

  static unsigned long long int extract(const Value &value) {
    return static_cast<unsigned long long int>(value.as_uint());
  }
};
template <>
struct value_type_for_native<double> {
  static const Value_type type = Float;

  static double extract(const Value &value) { return value.as_double(); }
};
template <>
struct value_type_for_native<std::string> {
  static const Value_type type = String;

  static std::string extract(const Value &value) { return value.as_string(); }
};
template <>
struct value_type_for_native<const std::string> {
  static const Value_type type = String;

  static std::string extract(const Value &value) { return value.as_string(); }
};

template <>
struct value_type_for_native<std::vector<std::string>> {
  static const Value_type type = Array;

  static std::vector<std::string> extract(const Value &value) {
    return value.to_string_container<std::vector<std::string>>();
  }
};

template <>
struct value_type_for_native<const std::vector<std::string> &> {
  static const Value_type type = Array;

  static std::vector<std::string> extract(const Value &value) {
    return value.to_string_container<std::vector<std::string>>();
  }
};

template <>
struct value_type_for_native<std::list<std::string>> {
  static const Value_type type = Array;

  static std::list<std::string> extract(const Value &value) {
    return value.to_string_container<std::list<std::string>>();
  }
};

template <>
struct value_type_for_native<std::set<std::string>> {
  static const Value_type type = Array;

  static std::set<std::string> extract(const Value &value) {
    return value.to_string_container<std::set<std::string>>();
  }
};

template <>
struct value_type_for_native<std::unordered_set<std::string>> {
  static const Value_type type = Array;

  static std::unordered_set<std::string> extract(const Value &value) {
    return value.to_string_container<std::unordered_set<std::string>>();
  }
};

template <>
struct value_type_for_native<std::map<std::string, std::string>> {
  static const Value_type type = Map;

  static std::map<std::string, std::string> extract(const Value &value) {
    return value.to_string_map();
  }
};

template <class C>
struct value_type_for_native<std::map<std::string, C>> {
  static const Value_type type = Map;

  static std::map<std::string, C> extract(const Value &value) {
    return value.to_container_map<C>();
  }
};

template <>
struct value_type_for_native<Object_bridge *> {
  static const Value_type type = Object;
};
template <>
struct value_type_for_native<Object_bridge_ref> {
  static const Value_type type = Object;

  static Object_bridge_ref extract(const Value &value) {
    return value.as_object();
  }
};
template <>
struct value_type_for_native<Value::Map_type> {
  static const Value_type type = Map;
};
template <>
struct value_type_for_native<Dictionary_t> {
  static const Value_type type = Map;

  static Dictionary_t extract(const Value &value) { return value.as_map(); }
};
template <>
struct value_type_for_native<Value::Array_type> {
  static const Value_type type = Array;
};
template <>
struct value_type_for_native<Array_t> {
  static const Value_type type = Array;

  static Array_t extract(const Value &value) { return value.as_array(); }
};

template <>
struct value_type_for_native<Value> {
  static const Value_type type = Undefined;

  static Value extract(const Value &value) { return value; }
};

template <typename T>
struct value_type_for_native<std::optional<T>> {
  static const Value_type type = value_type_for_native<T>::type;

  static T extract(const Value &value) {
    return value_type_for_native<T>::extract(value);
  }
};

template <>
struct value_type_for_native<Function_base_ref> {
  static const Value_type type = Function;
  static shcore::Function_base_ref extract(const Value &value) {
    return value.as_function();
  }
};

template <typename... Types>
struct value_type_for_native<std::variant<Types...>> {
  static const Value_type type = Undefined;

  static std::variant<Types...> extract(const Value &value) {
    std::variant<Types...> result;

    if ((extract<Types>(value, &result) || ...)) {
      return result;
    } else {
      throw std::invalid_argument(
          "is expected to be of type " +
          shcore::str_join(std::vector<std::string>{type_name(
                               value_type_for_native<Types>::type)...},
                           " or ") +
          ", but is " + type_name(value.get_type()));
    }
  }

 private:
  template <typename T>
  static bool extract(const Value &value, std::variant<Types...> *out) {
    try {
      *out = value_type_for_native<T>::extract(value);
      return true;
    } catch (...) {
      return false;
    }
  }
};

// Extract option values from an options dictionary, with validations
// Replaces Argument_map
class Option_unpacker {
 public:
  Option_unpacker() = default;
  explicit Option_unpacker(const Dictionary_t &options);

  virtual ~Option_unpacker() = default;

  // For external unpacker objects
  template <typename T>
  Option_unpacker &unpack(T *extra) {
    extra->unpack(this);
    return *this;
  }

  // Extract required option
  template <typename T>
  Option_unpacker &required(const char *name, T *out_value) {
    extract_value<T>(name, out_value,
                     get_required(name, value_type_for_native<T>::type));
    return *this;
  }

  // Extract optional option
  template <typename T>
  Option_unpacker &optional(const char *name, T *out_value) {
    extract_value<T>(name, out_value,
                     get_optional(name, value_type_for_native<T>::type));
    return *this;
  }

  // Extract optional option with exact type (no conversions)
  template <typename T>
  Option_unpacker &optional_exact(const char *name, T *out_value) {
    extract_value<T>(name, out_value,
                     get_optional_exact(name, value_type_for_native<T>::type));
    return *this;
  }

  // Case insensitive

  template <typename T>
  Option_unpacker &optional_ci(const char *name, T *out_value) {
    extract_value<T>(name, out_value,
                     get_optional(name, value_type_for_native<T>::type, true));
    return *this;
  }

  void end(std::string_view context = "");

  void set_options(const shcore::Dictionary_t &options);

  void set_ignored(std::unordered_set<std::string_view> ignored) {
    m_ignored = std::move(ignored);
  }

  bool is_ignored(std::string_view option) const {
    return m_ignored.count(option) > 0;
  }

  const shcore::Dictionary_t &options() const { return m_options; }

 protected:
  Dictionary_t m_options;
  std::set<std::string> m_unknown;
  std::set<std::string> m_missing;
  std::unordered_set<std::string_view> m_ignored;

  template <typename T, typename S>
  void extract_value(const char *name, S *out_value, const Value &value) {
    if (value) {
      try {
        *out_value = value_type_for_native<T>::extract(value);
      } catch (const std::exception &e) {
        std::string msg = e.what();
        if (msg.compare(0, 18, "Invalid typecast: ") == 0) msg = msg.substr(18);
        throw Exception::type_error(std::string("Option '") + name + "' " +
                                    msg);
      }
    }
  }

  Value get_required(const char *name, Value_type type);
  Value get_optional(const char *name, Value_type type,
                     bool case_insensitive = false);
  Value get_optional_exact(const char *name, Value_type type,
                           bool case_insensitive = false);

  void validate(std::string_view context = "");
};

class JSON_dumper;

/** An instance of an object, that's implemented in some language.
 *
 * Objects of this type can be interacted with through it's accessor methods
 * can be used as generic object wrappers/references.
 *
 * They can be instantiated through their Metaclass factory
 */
class SHCORE_PUBLIC Object_bridge {
 public:
  virtual ~Object_bridge() = default;

  virtual std::string class_name() const = 0;

  //! Appends JSON representation of the object if supported
  virtual void append_json(JSON_dumper &dumper) const;

  //! Appends descriptive text to the string, suitable for showing to the user
  virtual std::string &append_descr(std::string &s_out, int indent = -1,
                                    int quote_strings = 0) const = 0;

  //! Returns a representation of the object suitable to be passed to a Factory
  // constructor of this object, which would create an equivalent instance of
  // the object Format for repr() of Native_objects must follow this pattern:
  // <Typename:data> where Typename is the same name used to register the type
  virtual std::string &append_repr(std::string &s_out) const = 0;

  //! Returns the list of members that this object has
  virtual std::vector<std::string> get_members() const = 0;

  //! Implements equality operator
  virtual bool operator==(const Object_bridge &other) const = 0;

  virtual bool operator!=(const Object_bridge &other) const {
    return !(*this == other);
  }

  virtual bool operator<(const Object_bridge &) const { return false; }

  virtual bool operator<=(const Object_bridge &other) const {
    return (*this < other) || (*this == other);
  }

  //! Returns the value of a member
  virtual Value get_member(const std::string &prop) const = 0;

  //! Verifies if the object has a member
  virtual bool has_member(const std::string &prop) const = 0;

  //! Sets the value of a member
  virtual void set_member(const std::string &prop, Value value) = 0;

  //! Returns the value of a member
  virtual bool is_indexed() const = 0;

  //! Returns the value of a member
  virtual Value get_member(size_t index) const = 0;

  //! Sets the value of a member
  virtual void set_member(size_t index, Value value) = 0;

  //! Returns the number of indexable members
  virtual size_t length() const = 0;

  //! Returns true if a method with the given name exists.
  virtual bool has_method(const std::string &name) const = 0;

  //! Calls the named method with the given args
  virtual Value call(const std::string &name, const Argument_list &args) = 0;
};

class SHCORE_PUBLIC Function_base {
 public:
  Function_base() = default;
  Function_base(const Function_base &other) = default;
  Function_base(Function_base &&other) = default;
  Function_base &operator=(const Function_base &other) = default;
  Function_base &operator=(Function_base &&other) = default;
  virtual ~Function_base() = default;

  //! The name of the function
  virtual const std::string &name() const = 0;

  //! Returns the signature of the function, as a list of
  // argname - description, Type pairs
  virtual const std::vector<std::pair<std::string, Value_type>> &signature()
      const = 0;

  //! Return type of the function, as a description, Type pair
  virtual Value_type return_type() const = 0;

  //! Implements equality operator
  virtual bool operator==(const Function_base &other) const = 0;

  //! Invokes the function and passes back the return value.
  // arglist must match the signature
  virtual Value invoke(const Argument_list &args) = 0;

  virtual std::string &append_descr(std::string *s_out, int indent = -1,
                                    int quote_strings = 0) const;

  virtual std::string &append_repr(std::string *s_out) const;

  virtual void append_json(JSON_dumper *dumper) const;
};

}  // namespace shcore

#endif  // MYSQLSHDK_INCLUDE_SCRIPTING_TYPES_H_<|MERGE_RESOLUTION|>--- conflicted
+++ resolved
@@ -29,11 +29,7 @@
 #include "types_common.h"
 
 #include <algorithm>
-<<<<<<< HEAD
-=======
-#include <cassert>
 #include <cstdint>
->>>>>>> d03d2beb
 #include <iterator>
 #include <list>
 #include <map>
