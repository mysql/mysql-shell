/*
 * Copyright (c) 2014, 2024, Oracle and/or its affiliates.
 *
 * This program is free software; you can redistribute it and/or modify
 * it under the terms of the GNU General Public License, version 2.0,
 * as published by the Free Software Foundation.
 *
 * This program is designed to work with certain software (including
 * but not limited to OpenSSL) that is licensed under separate terms,
 * as designated in a particular file or component or in included license
 * documentation.  The authors of MySQL hereby grant you an additional
 * permission to link the program and your derivative works with the
 * separately licensed software that they have either included with
 * the program or referenced in the documentation.
 *
 * This program is distributed in the hope that it will be useful,  but
 * WITHOUT ANY WARRANTY; without even the implied warranty of
 * MERCHANTABILITY or FITNESS FOR A PARTICULAR PURPOSE.  See
 * the GNU General Public License, version 2.0, for more details.
 *
 * You should have received a copy of the GNU General Public License
 * along with this program; if not, write to the Free Software Foundation, Inc.,
 * 51 Franklin St, Fifth Floor, Boston, MA 02110-1301 USA
 */

#include "shellcore/shell_sql.h"
#include <array>
#include <fstream>
#include <functional>
#include "mysqlshdk/include/shellcore/console.h"
#include "mysqlshdk/include/shellcore/utils_help.h"
#include "mysqlshdk/libs/db/replay/setup.h"
#include "mysqlshdk/libs/db/utils/utils.h"
#include "mysqlshdk/libs/db/utils_error.h"
#include "mysqlshdk/libs/utils/fault_injection.h"
#include "mysqlshdk/libs/utils/profiling.h"
#include "shellcore/base_session.h"
#include "shellcore/interrupt_handler.h"
#include "shellcore/shell_options.h"
#include "utils/utils_general.h"
#include "utils/utils_lexing.h"
#include "utils/utils_string.h"

REGISTER_HELP(CMD_G_UC_BRIEF,
              "Send command to mysql server, display result vertically.");
REGISTER_HELP(CMD_G_UC_SYNTAX, "<statement>\\G");
REGISTER_HELP(CMD_G_UC_DETAIL,
              "Execute the statement in the MySQL server and display results "
              "in a vertical format, one field and value per line.");
REGISTER_HELP(
    CMD_G_UC_DETAIL1,
    "Useful for results that are too wide to fit the screen horizontally.");

REGISTER_HELP(CMD_G_LC_BRIEF, "Send command to mysql server.");
REGISTER_HELP(CMD_G_LC_SYNTAX, "<statement>\\g");
REGISTER_HELP(CMD_G_LC_DETAIL,
              "Execute the statement in the MySQL server and display results.");
REGISTER_HELP(CMD_G_LC_DETAIL1,
              "Same as executing with the current delimiter (default ;).");

using mysqlshdk::utils::Sql_splitter;

namespace shcore {

namespace {
const std::initializer_list<std::string_view> k_keyword_commands = {"source",
                                                                    "use"};

bool ansi_quotes_enabled(
    const std::shared_ptr<mysqlsh::ShellBaseSession> &session) {
  if (!session || !session->is_open()) return false;

  FI_SUPPRESS(mysql);
  FI_SUPPRESS(mysqlx);
  return session->get_core_session()->ansi_quotes_enabled();
}

bool no_backslash_escapes_enabled(
    const std::shared_ptr<mysqlsh::ShellBaseSession> &session) {
  if (!session || !session->is_open()) return false;

  FI_SUPPRESS(mysql);
  FI_SUPPRESS(mysqlx);
  return session->get_core_session()->no_backslash_escapes_enabled();
}

bool dollar_quoted_strings(
    const std::shared_ptr<mysqlshdk::db::ISession> &session) {
  if (!session) return false;

  FI_SUPPRESS(mysql);
  FI_SUPPRESS(mysqlx);
  return session->dollar_quoted_strings();
}

}  // namespace

// How many bytes at a time to process when executing large SQL scripts
static constexpr auto k_sql_chunk_size = 64 * 1024;

Shell_sql::Context::Context(Shell_sql *parent_)
    : parent(parent_),
      splitter(
          [parent_](std::string_view s, bool bol, size_t /*lnum*/) {
            return parent_->handle_command(s.data(), s.size(), bol);
          },
          [](std::string_view err) {
            mysqlsh::current_console()->print_error(std::string{err});
          },
          k_keyword_commands),
      old_buffer(parent->m_buffer),
      old_splitter(parent->m_splitter) {
  parent->m_buffer = &buffer;
  parent->m_splitter = &splitter;
  last_handled.swap(parent->_last_handled);
}

Shell_sql::Context::~Context() {
  parent->m_buffer = old_buffer;
  parent->m_splitter = old_splitter;
  last_handled.swap(parent->_last_handled);
}

Shell_sql::Shell_sql(IShell_core *owner)
    : Shell_language(owner), m_base_context(this) {
  assert(m_splitter != nullptr);
  assert(m_buffer != nullptr);
  // Inject help for statement commands. Actual handling of these
  // commands is done in a way different from other commands
  SET_CUSTOM_SHELL_COMMAND("\\G", "CMD_G_UC", Shell_command_function(), true,
                           IShell_core::Mode_mask(IShell_core::Mode::SQL));
  SET_CUSTOM_SHELL_COMMAND("\\g", "CMD_G_LC", Shell_command_function(), true,
                           IShell_core::Mode_mask(IShell_core::Mode::SQL));
}

bool Shell_sql::process_sql(std::string_view query, std::string_view delimiter,
                            size_t line_num,
                            std::shared_ptr<mysqlsh::ShellBaseSession> session,
                            mysqlshdk::utils::Sql_splitter *splitter) {
  bool ret_val = false;
  std::optional<bool> server_state_changed;
  if (session) {
    try {
      std::shared_ptr<mysqlshdk::db::IResult> result;
      Sql_result_info info;
      if (delimiter == "\\G") info.show_vertical = true;
      try {
        mysqlshdk::utils::Profile_timer timer;
        timer.stage_begin("query");

        {
<<<<<<< HEAD
          shcore::Interrupt_handler interrupt([]() {
            // query is going to be interrupted by the handler installed by
            // the session, here we just print the notification
            mysqlsh::current_console()->print("-- query aborted\n");
            return true;
          });
=======
          // Install kill query as ^C handler
          shcore::Interrupt_handler interrupt(
              []() { return true; },
              [weak_session = std::weak_ptr{session}]() {
                mysqlshdk::db::kill_query(weak_session);
              });
>>>>>>> f4d73928

          result = session->execute_sql(query, {}, session->query_attributes(),
                                        true);

          session->query_attribute_store().clear();

          if ((mysqlshdk::db::replay::g_replay_mode ==
               mysqlshdk::db::replay::Mode::Direct) &&
              session->is_sql_mode_tracking_enabled()) {
            server_state_changed =
                session->get_core_session()->get_server_status() &
                SERVER_SESSION_STATE_CHANGED;
          }
        }

        timer.stage_end();
        info.elapsed_seconds = timer.total_seconds_elapsed();
      } catch (shcore::Exception &e) {
        // Clean the query attributes unless it is a connection lost error so
        // they are available on next execution
        if (!mysqlshdk::db::is_server_connection_error(e.code())) {
          session->query_attribute_store().clear();
        }

        if (line_num > 0) e.set_file_context("", line_num);
        throw e;
      } catch (...) {
        throw;
      }

      _result_processor(result, info);

      ret_val = true;
    } catch (const mysqlshdk::db::Error &exc) {
      print_exception(shcore::Exception::mysql_error_with_code_and_state(
          exc.what(), exc.code(), exc.sqlstate()));
      ret_val = false;
    } catch (const shcore::Exception &exc) {
      print_exception(exc);
      ret_val = false;
    }
  }

  _last_handled.append(query).append(delimiter);

  // check if the value of sql_mode have changed - statement can either begin
  // with 'SET' or, because our splitter does not strip them, with a C style
  // comment e.g.: /*...*/ set sql_mode...
  if (ret_val) {
    auto core_session = session->get_core_session();
    if (server_state_changed) {
      if (*server_state_changed) {
        core_session->refresh_sql_mode();
      }

      splitter->set_ansi_quotes(core_session->ansi_quotes_enabled());
      splitter->set_no_backslash_escapes(
          core_session->no_backslash_escapes_enabled());

    } else if (query.size() > 12 &&
               (query[2] == 't' || query[2] == 'T' || query[1] == '*')) {
      mysqlshdk::utils::SQL_iterator it(_last_handled);
      auto next = it.next_token();
      if (shcore::str_caseeq(next, "SET")) {
        constexpr std::array<std::string_view, 4> mods = {"GLOBAL", "PERSIST",
                                                          "SESSION", "LOCAL"};
        next = it.next_token();
        for (auto mod : mods) {
          if (shcore::str_caseeq(next, mod)) {
            next = it.next_token();
            break;
          }
        }

        while (next == "@") next = it.next_token();

        if (shcore::str_upper(next).find("SQL_MODE") != std::string::npos) {
          core_session->refresh_sql_mode();
          splitter->set_ansi_quotes(core_session->ansi_quotes_enabled());
          splitter->set_no_backslash_escapes(
              core_session->no_backslash_escapes_enabled());
        }
      }
    }
  }

  return ret_val;
}

bool Shell_sql::handle_input_stream(std::istream *istream) {
  auto session = get_session();

  mysqlshdk::utils::Sql_splitter *splitter = nullptr;
  if (!mysqlshdk::utils::iterate_sql_stream(
          istream, k_sql_chunk_size,
          [&](std::string_view s, std::string_view delim, size_t lnum, size_t) {
            std::string_view file;

            if (shcore::str_beginswith(s, "source"))
              file = s.substr(6);
            else if (shcore::str_beginswith(s, "\\."))
              file = s.substr(2);

            bool ret = false;
            if (!file.empty())
              ret =
                  _owner->handle_shell_command("\\source " + std::string{file});
            else if (!s.empty())
              ret = process_sql(s, delim, lnum, session, splitter);
            return ret ? ret : mysqlsh::current_shell_options()->get().force;
          },
          [](std::string_view err) {
            mysqlsh::current_console()->print_error(std::string{err});
          },
          ansi_quotes_enabled(session), no_backslash_escapes_enabled(session),
          dollar_quoted_strings(session->get_core_session()), nullptr,
          &splitter)) {
    // signal error during input processing
    _result_processor(nullptr, {});
    return false;
  }
  return true;
}

std::shared_ptr<mysqlsh::ShellBaseSession> Shell_sql::get_session() {
  const auto s = _owner->get_dev_session();

  if (!s || !s->is_open()) {
    throw shcore::Exception::runtime_error("Not connected.");
  }

  return s;
}

void Shell_sql::handle_input(std::string &code, Input_state &state) {
  // TODO(kolesink) this is a temporary solution and should be removed when
  // splitter is adjusted to be able to restart parsing from previous state
  if (state == Input_state::ContinuedSingle) {
    bool statement_complete = false;
    for (const auto s : {m_splitter->delimiter().c_str(), "\\G", "\\g"})
      if (code.find(s) != std::string::npos) {
        statement_complete = true;
        break;
      }
    // no need to re-parse code until statement is complete
    if (!statement_complete) {
      return;
    }
  }
  auto session = get_session();

  m_splitter->set_ansi_quotes(ansi_quotes_enabled(session));
  m_splitter->set_no_backslash_escapes(no_backslash_escapes_enabled(session));
  _last_handled.clear();

  // the whole code to be executed is in the `code` variable
  *m_buffer = std::move(code);
  code.clear();

  // Reinitializes the input state, will be changed back to the Continued state
  // if no complete statement is found
  m_input_state = Input_state::Ok;
  handle_input(session, false);

  state = m_input_state;

  // code could have been executed partially ('statement; incomplete statement')
  // store the incomplete statement back in the input buffer
  code = *m_buffer;
}

void Shell_sql::flush_input(const std::string &code) {
  auto session = get_session();
  *m_buffer = code;
  handle_input(session, true);
}

void Shell_sql::handle_input(std::shared_ptr<mysqlsh::ShellBaseSession> session,
                             bool flush) {
  bool got_error = false;
  if (!m_buffer->empty()) {
    // Parses the input string to identify individual statements in it.
    // Will return a range for every statement that ends with the delimiter, if
    // there is additional code after the last delimiter, a range for it will be
    // included too.
    m_splitter->feed_chunk(&m_buffer->at(0), m_buffer->size());

    mysqlshdk::utils::Sql_splitter::Range range;
    std::string delim;

    for (;;) {
      // If there's no more input, the code in the buffer should be executed no
      // matter if it is a complete statement or not, any generated error will
      // bubble up
      if (m_splitter->next_range(&range, &delim) || flush) {
        if (!process_sql({&m_buffer->at(range.offset), range.length}, delim, 0,
                         session, m_splitter)) {
          got_error = true;
        }
        if (flush) {
          break;
        }
      } else {
        m_splitter->pack_buffer(m_buffer, range);
        if (m_buffer->size() > 0 && range.length > 0) {
          m_input_state = m_splitter->context() == Sql_splitter::Context::kNone
                              ? Input_state::Ok
                              : Input_state::ContinuedSingle;
        } else {
          m_buffer->clear();
        }
        break;
      }
    }
  }

  // signal error during input processing
  if (got_error) {
    _result_processor(nullptr, {});
  }
  if (flush) {
    clear_input();
  }
}

void Shell_sql::clear_input() {
  m_buffer->clear();
  m_splitter->reset();
}

std::string Shell_sql::get_continued_input_context() {
  return to_string(m_splitter->context());
}

std::pair<size_t, bool> Shell_sql::handle_command(const char *p, size_t len,
                                                  bool bol) {
  // whitelist of inline commands that can appear in SQL
  static const char k_allowed_inline_commands[] = "wW";
  // handle single-letter commands
  if (len >= 2) {
    if (p[1] == 'g' || p[1] == 'G') return {2, true};
    if (strchr(k_allowed_inline_commands, p[1])) {
      size_t skip = _owner->handle_inline_shell_command(std::string(p, len));
      if (skip > 0) return {skip, false};
    }
  }

  std::string cmd(p, len);
  const auto handle_sql_style_command =
      [&](std::string_view kwd) -> std::pair<size_t, bool> {
    {
      std::unique_ptr<Context> ctx;
      if (kwd == "source") ctx = std::make_unique<Context>(this);
      if (!_owner->handle_shell_command("\\" + std::string{kwd} +
                                        cmd.substr(kwd.size())))
        return std::make_pair(0, false);
    }
    _last_handled.append(cmd);
    if (strncmp(p + len, m_splitter->delimiter().c_str(),
                m_splitter->delimiter().length()) == 0)
      _last_handled.append(m_splitter->delimiter());
    return std::make_pair(len, false);
  };

  for (const auto &c : k_keyword_commands)
    if (shcore::str_ibeginswith(cmd, c)) return handle_sql_style_command(c);

  if (bol && memchr(p, '\n', len)) {
    // handle as full-line command
    std::unique_ptr<Context> ctx;
    if (shcore::str_ibeginswith(cmd, "\\source") ||
        shcore::str_beginswith(cmd, "\\."))
      ctx = std::make_unique<Context>(this);
    if (_owner->handle_shell_command(cmd)) return std::make_pair(len, false);
  }

  mysqlsh::current_console()->print_error("Unknown command '" +
                                          std::string(p, 2) + "'");
  // consume the command
  return std::make_pair(2, false);
}

void Shell_sql::execute(std::string_view sql) {
  auto session = get_session();

  auto check_delim = [this, &sql, &session](std::string_view delim) {
    if (!shcore::str_endswith(sql, delim)) return false;

    process_sql(sql.substr(0, sql.length() - delim.length()), delim, 0, session,
                m_splitter);
    return true;
  };

  if (check_delim(";")) return;
  if (check_delim("\\G")) return;
  if (check_delim("\\g")) return;
  if (check_delim(get_main_delimiter())) return;

  process_sql(sql, get_main_delimiter(), 0, session, m_splitter);
}

void Shell_sql::print_exception(const shcore::Exception &e) {
  // Sends a description of the exception data to the error handler which will
  // define the final format.
  shcore::Value exception(e.error());
  mysqlsh::current_console()->print_value(exception, "error");
}

}  // namespace shcore<|MERGE_RESOLUTION|>--- conflicted
+++ resolved
@@ -149,21 +149,13 @@
         timer.stage_begin("query");
 
         {
-<<<<<<< HEAD
-          shcore::Interrupt_handler interrupt([]() {
-            // query is going to be interrupted by the handler installed by
-            // the session, here we just print the notification
-            mysqlsh::current_console()->print("-- query aborted\n");
-            return true;
-          });
-=======
-          // Install kill query as ^C handler
           shcore::Interrupt_handler interrupt(
               []() { return true; },
-              [weak_session = std::weak_ptr{session}]() {
-                mysqlshdk::db::kill_query(weak_session);
+              []() {
+                // query is going to be interrupted by the handler installed by
+                // the session, here we just print the notification
+                mysqlsh::current_console()->print("-- query aborted\n");
               });
->>>>>>> f4d73928
 
           result = session->execute_sql(query, {}, session->query_attributes(),
                                         true);
