/*
 * Copyright (c) 2020, 2023, Oracle and/or its affiliates.
 *
 * This program is free software; you can redistribute it and/or modify
 * it under the terms of the GNU General Public License, version 2.0,
 * as published by the Free Software Foundation.
 *
 * This program is also distributed with certain software (including
 * but not limited to OpenSSL) that is licensed under separate terms, as
 * designated in a particular file or component or in included license
 * documentation.  The authors of MySQL hereby grant you an additional
 * permission to link the program and your derivative works with the
 * separately licensed software that they have included with MySQL.
 * This program is distributed in the hope that it will be useful,  but
 * WITHOUT ANY WARRANTY; without even the implied warranty of
 * MERCHANTABILITY or FITNESS FOR A PARTICULAR PURPOSE.  See
 * the GNU General Public License, version 2.0, for more details.
 *
 * You should have received a copy of the GNU General Public License
 * along with this program; if not, write to the Free Software Foundation, Inc.,
 * 51 Franklin St, Fifth Floor, Boston, MA 02110-1301 USA
 */

#include "mysqlshdk/shellcore/shell_cli_mapper.h"

#include <algorithm>
#include <regex>
#include <stdexcept>
#include <string_view>

#include "mysqlshdk/include/shellcore/console.h"
#include "mysqlshdk/include/shellcore/utils_help.h"
#include "mysqlshdk/libs/db/utils_connection.h"
#include "mysqlshdk/libs/utils/utils_general.h"
#include "mysqlshdk/libs/utils/utils_lexing.h"
#include "mysqlshdk/libs/utils/utils_string.h"

namespace shcore {
namespace cli {
namespace {
shcore::Value interpret_string_value(const std::string &input,
                                     bool only_json = false) {
  try {
    auto ret_val = shcore::Value::parse(input);

<<<<<<< HEAD
    // If the values was properly parsed as a string we let the value intact
    if (ret_val.get_type() == shcore::Value_type::String)
=======
    // If the values was properly parsed as a string or is it is parsed as a
    // number and there is data loss in the parsing we let the value intact
    auto type = ret_val.get_type();
    if (type == shcore::Value_type::String ||
        ((type == shcore::Value_type::Integer ||
          type == shcore::Value_type::UInteger ||
          type == shcore::Value_type::Float) &&
         ret_val.repr() != input))
>>>>>>> 42802def
      ret_val = shcore::Value(input);

    return ret_val;
  } catch (...) {
    if (only_json) {
      throw shcore::Exception::runtime_error("Invalid JSON value: " + input);
    }
  }
  return shcore::Value(input);
}

shcore::Value get_value_of_user_type(const std::string &definition,
                                     const std::string &value,
                                     shcore::Value_type type) {
  shcore::Value temp;
  // When parsing values form command line, values that fail interpretation
  // are interpreted as strings, they get quoted on this case
  temp = interpret_string_value(value, type == shcore::Value_type::Undefined);

  // If a type was specified by the user...
  try {
    switch (type) {
      case shcore::Value_type::Bool:
        return shcore::Value(temp.as_bool());
      case shcore::Value_type::Float:
        return shcore::Value(temp.as_double());
      case shcore::Value_type::Null:
        if (temp.get_type() != shcore::Value_type::Null) {
          throw shcore::Exception::type_error(
              "Unexpected value defined for NULL");
        }
        break;
      case shcore::Value_type::UInteger:
        return shcore::Value(temp.as_uint());
      case shcore::Value_type::Integer:
        return shcore::Value(temp.as_int());
      case shcore::Value_type::Array:
        return shcore::Value(temp.as_array());
      case shcore::Value_type::Map:
        return shcore::Value(temp.as_map());
      case shcore::Value_type::String:
        return shcore::Value(value);
      case shcore::Value_type::Undefined:
        // The JSON format
        return temp;
      default:
        throw std::logic_error("This was not meant to happen!");
    }
  } catch (const shcore::Exception &ex) {
    if (!ex.is_type()) throw;

    throw std::invalid_argument(shcore::str_format(
        "Argument error at '%s': %s indicated, but value is %s",
        definition.c_str(), shcore::type_name(type).c_str(),
        shcore::type_name(temp.get_type()).c_str()));
  }

  // By default returns the parsed value...
  return temp;
}

std::string unescape_string(const std::string &input) {
  using namespace std::string_view_literals;

  constexpr std::array<std::tuple<std::string_view, std::string_view>, 4>
      escaped_sequences{
          std::make_tuple("\\,"sv, ","sv), std::make_tuple("\\\""sv, "\""sv),
          std::make_tuple("\\'"sv, "'"sv), std::make_tuple("\\="sv, "="sv)};

  auto output = input;
  for (const auto &[from, to] : escaped_sequences)
    output = shcore::str_replace(output, from, to);

  return output;
}

void validate_list_items(const Cmd_line_arg_definition &arg,
                         shcore::Value_type expected_type) {
  assert(arg.value.get_type() == shcore::Value_type::Array);
  if (expected_type == shcore::Value_type::Undefined) return;

  for (const auto &item : *arg.value.as_array()) {
    if (item.get_type() == expected_type) continue;

    throw std::invalid_argument("Argument error at '" + arg.definition +
                                "': " + shcore::type_name(expected_type) +
                                " expected, but value is " +
                                shcore::type_name(item.get_type()));
  }
}

shcore::Value get_value_of_expected_type(const Cmd_line_arg_definition &arg,
                                         shcore::Value_type type) {
  // If the user defined a value type and the expected type is defined, we must
  // ensure they match
  if (type != shcore::Undefined && !arg.user_type.is_null() &&
      *arg.user_type != type) {
    throw std::invalid_argument("Argument error at '" + arg.definition +
                                "': " + shcore::type_name(type) +
                                " expected, but value is " +
                                shcore::type_name(*arg.user_type));
  }

  try {
    switch (type) {
      case shcore::Value_type::Bool:
        return shcore::Value(arg.value.as_bool());
      case shcore::Value_type::Float:
        return shcore::Value(arg.value.as_double());
      case shcore::Value_type::Integer:
        return shcore::Value(arg.value.as_int());
      case shcore::Value_type::String:
        return shcore::Value(unescape_string(arg.value.as_string()));
      case shcore::Value_type::UInteger:
        return shcore::Value(arg.value.as_uint());
      case shcore::Value_type::Undefined:
        return arg.value;
      default:
        throw std::logic_error(
            "get_value_of_expected_type: this was not meant to happen!");
    }
  } catch (const shcore::Exception &ex) {
    if (ex.is_type()) {
      throw std::invalid_argument("Argument error at '" + arg.definition +
                                  "': " + shcore::type_name(type) +
                                  " expected, but value is " +
                                  shcore::type_name(arg.value.get_type()));
    } else {
      throw;
    }
  }
  return shcore::Value();
}

const std::regex k_cmdline_arg_assignment("^((--)?(.+?))(:(.*?))?(=(.*))?$");
// Constants for match index
const int OPTION_MATCH_IDX = 1;
const int COLON_MATCH_IDX = 4;
const int USER_TYPE_MATCH_IDX = 5;
const int EQUAL_MATCH_IDX = 6;
const int VALUE_MATCH_IDX = 7;

Cmd_line_arg_definition parse_named_argument(const std::string &definition) {
  std::smatch results;
  if (std::regex_match(definition, results, k_cmdline_arg_assignment)) {
    if ((results[COLON_MATCH_IDX].matched &&
         !results[USER_TYPE_MATCH_IDX].matched) ||  // : without type
        (results[EQUAL_MATCH_IDX].matched &&
         !results[VALUE_MATCH_IDX].matched) ||  // = without value
        (results[COLON_MATCH_IDX].matched &&
         !results[EQUAL_MATCH_IDX].matched)) {  // : without =

      throw std::invalid_argument(
          "Invalid format for command line argument. Valid formats are:\n"
          "\t<arg>\n"
          "\t--<arg>[=<value>]\n"
          "\t--<arg>:<type>=<value>");
    }

    // If either type or value were specified the value can be determined (even
    // if it is null), otherwise we treat as if no match were found to allow
    // value be defined in coming command line arg
    // i.e. --attribute value
    if (results[USER_TYPE_MATCH_IDX].matched ||
        results[VALUE_MATCH_IDX].matched) {
      if (results[USER_TYPE_MATCH_IDX].matched) {
        shcore::Value_type user_type = shcore::Value_type::Undefined;
        if (results[USER_TYPE_MATCH_IDX] == "str") {
          user_type = shcore::String;
        } else if (results[USER_TYPE_MATCH_IDX] == "int") {
          user_type = shcore::Integer;
        } else if (results[USER_TYPE_MATCH_IDX] == "uint") {
          user_type = shcore::UInteger;
        } else if (results[USER_TYPE_MATCH_IDX] == "float") {
          user_type = shcore::Float;
        } else if (results[USER_TYPE_MATCH_IDX] == "json") {
          // We use undefined as the result will be shcore::Value::parse(...)
          // which means any value is mostly correct
        } else if (results[USER_TYPE_MATCH_IDX] == "bool") {
          user_type = shcore::Bool;
        } else if (results[USER_TYPE_MATCH_IDX] == "null") {
          user_type = shcore::Null;
        } else if (results[USER_TYPE_MATCH_IDX] == "list") {
          user_type = shcore::Array;
        } else if (results[USER_TYPE_MATCH_IDX] == "dict") {
          user_type = shcore::Map;
        } else {
          throw std::invalid_argument(
              "Unsupported data type specified in option: " + definition);
        }
        return {definition, results[OPTION_MATCH_IDX],
                get_value_of_user_type(definition, results[VALUE_MATCH_IDX],
                                       user_type),
                user_type};
      } else {
        return {definition,
                results[OPTION_MATCH_IDX],
                interpret_string_value(results[VALUE_MATCH_IDX]),
                {}};
      }
    }
  }
  throw std::logic_error("No Match Found");
}

/**
 * Adds a list of values into the specified array.
 *
 * This function is used to :
 * - Set the values of an array parameter.
 * - Add values to an array option. (This can happen several times).
 */
void add_value_to_list(shcore::Array_t *target,
                       const Cmd_line_arg_definition &arg,
                       shcore::Value_type expected_type) {
  if (arg.value.get_type() != shcore::String || !arg.user_type.is_null()) {
    (*target)->push_back(get_value_of_expected_type(arg, expected_type));
    return;
  }

  auto string_value = arg.value.as_string();
  size_t start = 0;
  size_t end = 0;

  bool done = string_value.empty();
  while (!done) {
    bool next_quoted = true;
    if (string_value[start] == '"') {
      end = mysqlshdk::utils::span_quoted_string_dq(string_value, start);
    } else if (string_value[start] == '\'') {
      end = mysqlshdk::utils::span_quoted_string_sq(string_value, start);
    } else {
      next_quoted = false;
      // Searches for the next comma that is not escaped
      size_t next_start = start;
      do {
        end = string_value.find(',', next_start);
        next_start = end + 1;
      } while (end != std::string::npos && end > 0 &&
               string_value[end - 1] == '\\');
    }

    if (next_quoted) {
      if (end != std::string::npos) {
        (*target)->emplace_back(
            string_value.substr(start + 1, end - start - 2));

        // If the closing quote is the last character...
        done = end == string_value.size();
      } else {
        throw std::invalid_argument("Missing closing quote");
      }
    } else {
      shcore::Value item_value;
      if (end != std::string::npos) {
        item_value = interpret_string_value(
            unescape_string(string_value.substr(start, end - start)));
      } else {
        item_value =
            interpret_string_value(unescape_string(string_value.substr(start)));
        done = true;
      }
      auto item_arg = arg;
      item_arg.value = item_value;
      (*target)->push_back(get_value_of_expected_type(item_arg, expected_type));
    }

    if (!done) {
      if (string_value[end] != ',') {
        throw std::invalid_argument("Missing comma after list value");
      }

      // Starts on the next element
      start = end + 1;
    }
  }
}

void add_value_to_dict(shcore::Dictionary_t *target_map,
                       shcore::Option_validator *validator,
                       const Cmd_line_arg_definition &arg) {
  shcore::Dictionary_t arg_map = *target_map;

  // If no options are defined, all the options are passed right away
  if (validator->allowed().empty()) {
    (*arg_map)[arg.option] = arg.value;
    return;
  }

  for (const auto &option_md : validator->allowed()) {
    if (option_md->name != arg.option) continue;

    // A value is being added to an option on this dictionary, however it
    // will be skipped in the following cases:
    // - If target option is yet another dictionary: in such case the
    // validation will be done when the option is added into the target
    // dictionary.
    // - If the target option is a list: in such case the validation will be
    // done when added into the target list.
    // - If the target option has type Undefined, which means it is not a
    // fixed type.
    if (option_md->type() == shcore::Value_type::Map) {
      const auto &inner_option = parse_named_argument(arg.value.as_string());

      // Ensures the target dict option is available
      if (!arg_map->has_key(arg.option)) {
        (*arg_map)[arg.option] = shcore::Value(shcore::make_dict());
      }

      // Gets the target dictionary and sets the key inside
      auto inner_map = arg_map->get_map(arg.option);

      add_value_to_dict(&inner_map,
                        option_md->validator<shcore::Option_validator>(),
                        inner_option);
    } else if (option_md->type() == shcore::Value_type::Array) {
      if (!arg_map->has_key(arg.option)) {
        (*arg_map)[arg.option] = shcore::Value(shcore::make_array());
      }

      auto array = arg_map->get_array(arg.option);

      auto list_validator = option_md->validator<List_validator>();

      if (arg.value.get_type() == shcore::Value_type::Array) {
        validate_list_items(arg, list_validator->element_type());
        auto source = arg.value.as_array();
        std::move(source->begin(), source->end(), std::back_inserter(*array));
      } else {
        add_value_to_list(&array, arg, list_validator->element_type());
      }

    } else {
      (*arg_map)[arg.option] =
          get_value_of_expected_type(arg, option_md->type());
    }
  }
}
}  // namespace

std::string Shell_cli_mapper::object_name() const {
  if (!m_object_chain.empty()) return m_object_chain.back();
  return "";
}

bool Shell_cli_mapper::empty() const {
  return m_object_chain.empty() && m_cmdline_args.empty();
}
/**
 * Processes command line arguments which could come in the format of:
 * - -     : Indicates a positional parameter with value NULL
 * - VALUE : Indicates a positional parameter with the given value
 * - --NAME=VALUE : Indicates a named option with the given value
 * - --NAME=-     : Indicates a named option with NULL value
 * - --NAME       : Indicates a named boolean option to be set to TRUE
 *
 * For each argument, an str,str pair will be added into m_cmdline_arg as
 * follows:
 * - First str is the arg name, or empty for positional ones.
 * - Second str is the value, which could be NULL or TRUE
 *
 * These args will be processed later in the mapping process.
 */
void Shell_cli_mapper::add_cmdline_argument(const std::string &cmdline_arg) {
  // If previous named arg did not get a value it could be one of:
  // - Boolean arg set to TRUE (default behavior already handled)
  // - Named arg expecting a value, which is this new cmdline_arg unless it is
  //   a new argument (starts with -)
  bool handled_as_value = false;
  if (m_waiting_value) {
    if (cmdline_arg.empty() || cmdline_arg.at(0) != '-' ||
        cmdline_arg.size() == 1) {
      m_cmdline_args.back().definition.append(" " + cmdline_arg);
      m_cmdline_args.back().value = interpret_string_value(cmdline_arg);
      m_cmdline_args.back().user_type.reset();
      handled_as_value = true;
    }

    m_waiting_value = false;
  }

  if (!handled_as_value) {
    if (shcore::str_beginswith(cmdline_arg, "--")) {
      try {
        m_cmdline_args.push_back(parse_named_argument(cmdline_arg));
      } catch (const std::invalid_argument &ex) {
        throw std::invalid_argument("Error at '" + cmdline_arg + "'.\n" +
                                    ex.what());
      } catch (const std::logic_error &) {
        m_waiting_value = true;
        m_cmdline_args.push_back({cmdline_arg, cmdline_arg,
                                  shcore::Value::True(),
                                  shcore::Value_type::Bool});
      }
    } else if (cmdline_arg[0] == '-' && cmdline_arg.size() > 1) {
      // Short named option
      if (cmdline_arg.size() > 2) {
        shcore::Value temp = interpret_string_value(cmdline_arg.substr(2));
        m_cmdline_args.push_back(
            {cmdline_arg, cmdline_arg.substr(0, 2), temp, {}});
      } else {
        // Boolean
        m_cmdline_args.push_back(
            {cmdline_arg, cmdline_arg, shcore::Value::True(), {}});
      }
    } else {
      // Positional argument
      m_cmdline_args.push_back(
          {cmdline_arg, "", interpret_string_value(cmdline_arg), {}});
    }
  }
}

Provider *Shell_cli_mapper::identify_operation(Provider *base_provider) {
  Provider *current_provider = base_provider;

  if (empty()) {
    throw std::invalid_argument("Empty operations are not allowed");
  }

  // Useful to see what the shell actually receives from the terminal
  if (current_logger()->get_log_level() >= shcore::Logger::LOG_DEBUG) {
    std::vector<std::string> cli_args;
    cli_args.push_back("CLI Arguments:");
    for (const auto &arg : m_cmdline_args) {
      cli_args.push_back("\t" + arg.definition);
    }
    log_debug("%s", shcore::str_join(cli_args, "\n").c_str());
  }

  /**
   * Helper function to identify whether HELP has been requested, either
   * because was already requested or because the next argument is a help
   * argument.
   *
   * @param type The type of help that would be requested if the next arg is a
   * help one.
   */
  auto is_help_required = [this](Help_type type) {
    if (help_requested()) return true;
    if (m_cmdline_args.empty()) return false;
    const auto &next_arg = m_cmdline_args.front().definition;
    if (next_arg == "--help" || next_arg == "-h") {
      m_help_type = type;
      m_cmdline_args.erase(m_cmdline_args.begin());
      return true;
    }
    return false;
  };

  if (!m_object_chain.empty()) {
    // The target object name is pre-defined when using the --import function,
    // on this case the target provider is just taken from the base providers.
    current_provider = base_provider->get_provider(m_object_chain.back()).get();
  } else if (!is_help_required(Help_type::GLOBAL)) {
    // This block will identify the target object provider to be used on the
    // operation, it will also analyze nested objects.
    const auto advance_provider = [this](Provider *p) {
      assert(p);
      auto next_arg = m_cmdline_args.front().definition;
      auto next = p->get_provider(next_arg).get();
      if (next) {
        m_cmdline_args.erase(m_cmdline_args.begin());
        m_object_chain.push_back(std::move(next_arg));
      }
      return next;
    };

    // Identifies the top level object
    current_provider = advance_provider(base_provider);
    if (!current_provider) {
      throw std::invalid_argument("There is no object registered under name '" +
                                  m_cmdline_args.front().definition + "'");
    }

    // Verifies if following args identify nested objects
    auto provider = current_provider;
    while (!m_cmdline_args.empty() && (provider = advance_provider(provider))) {
      current_provider = provider;
    }
  }

  // Handles the first argument after the object chain to determine if it is a
  // help request or a function.
  if (m_operation_name.empty() && !is_help_required(Help_type::OBJECT)) {
    if (m_cmdline_args.empty())
      throw std::invalid_argument("No operation specified for object '" +
                                  m_object_chain.back() + "'");

    // Handles the case where help is requested for the object
    m_operation_name = m_cmdline_args.front().definition;
    m_cmdline_args.erase(m_cmdline_args.begin());
  }

  // Identifies if it is a help request for a function and if so, if
  // additional arguments (which is an error) were specified
  if (is_help_required(Help_type::FUNCTION) && !m_cmdline_args.empty()) {
    throw std::invalid_argument(
        "No additional arguments are allowed when requesting CLI help");
  }

  return current_provider;
}

void Shell_cli_mapper::add_argument(const shcore::Value &argument) {
  add_default_arguments();
  m_argument_list->push_back(argument);
  m_missing_optionals.clear();
}

void Shell_cli_mapper::add_default_arguments() {
  for (auto &missing_optional : m_missing_optionals) {
    m_argument_list->push_back(std::move(missing_optional));
  }
}

/**
 * Traverses the command line arguments to store the named options on the
 * parameter dictionary where they belong.
 *
 * Named options may belong to:
 * - A specific parameter (options defined in an Option_pack)
 * - A connection data parameter
 * - A dictionary parameter that accepts ANY option (parameter does not have
 * options defined in an Option_pack)
 *
 * If a named option is not identified as any of the three groups above, it
 * will be considered invalid and an error will be raised.
 */
void Shell_cli_mapper::process_named_args() {
  std::vector<std::string> invalid_options;

  for (size_t index = 0; index < m_cmdline_args.size(); index++) {
    const auto &arg = m_cmdline_args[index];
    if (!arg.option.empty()) {
      // This is required to support options as --optionName in addition to
      // --option-name
      auto opt_name = shcore::from_camel_case_to_dashes(arg.option);
      auto ambiguous = m_ambiguous_cli_options.find(opt_name);
      if (ambiguous == m_ambiguous_cli_options.end()) {
        // Verifies if the option belongs to a parameter
        auto item = cli_option(opt_name);
        if (item != nullptr) {
          set_named_option(item->param, item->option, arg);
          item->defined = true;
          // Now verifies if there's a parameter accepting ANY option
        } else if (!m_any_options_param.empty()) {
          if (opt_name.size() > 2) {
            // Full named option
            set_named_option(m_any_options_param,
                             shcore::to_camel_case(opt_name.substr(2)), arg);
          } else {
            // Short named option
            set_named_option(m_any_options_param, opt_name.substr(1), arg);
          }
        } else {
          // Otherwise it is an invalid option
          invalid_options.push_back(arg.option);
        }
      } else {
        std::vector<std::string> valid_options;
        for (const auto &param : ambiguous->second) {
          valid_options.push_back("--" +
                                  shcore::from_camel_case_to_dashes(param) +
                                  ambiguous->first.substr(1));
        }

        throw std::invalid_argument(shcore::str_format(
            "Option %s is ambiguous as it is valid for the following "
            "parameters: %s. Please use any of the following options to "
            "disambiguate: "
            "%s",
            arg.option.c_str(),
            shcore::str_join(ambiguous->second, ", ").c_str(),
            shcore::str_join(valid_options, ", ").c_str()));
      }
    }
  }

  std::vector<std::string> missing_options;
  for (const auto &cli_option : m_cli_option_registry) {
    if (cli_option.required && !cli_option.defined) {
      missing_options.push_back(cli_option.name);
    }
  }

  if (!missing_options.empty()) {
    throw std::runtime_error(
        shcore::str_format("The following required option%s missing: %s",
                           missing_options.size() == 1 ? " is" : "s are",
                           shcore::str_join(missing_options, ", ").c_str()));
  }

  if (!invalid_options.empty()) {
    throw std::invalid_argument(
        shcore::str_format("The following option%s invalid: %s",
                           invalid_options.size() == 1 ? " is" : "s are",
                           shcore::str_join(invalid_options, ", ").c_str()));
  }
}

void Shell_cli_mapper::process_positional_args() {
  // Holds the list in case a list_argument is found.
  for (size_t index = 0; index < m_metadata->param_codes.size(); index++) {
    const auto &param_name = m_metadata->signature[index]->name;
    switch (m_metadata->param_codes[index]) {
      case 'C': {  // ConnectionData is expected
        const auto &connection_data = get_argument_options(param_name).as_map();
        if (!m_cmdline_args.empty() && m_cmdline_args[0].option.empty()) {
          // Next argument is anonymous, so it is the URI, if named parameters
          // defined connection data then it is an error, functions accept
          // either URI or Connection Data Dictionary, not both.
          if (!connection_data->empty()) {
            std::vector<std::string> options;
            for (const auto &item : *connection_data) {
              options.push_back("--" +
                                shcore::from_camel_case_to_dashes(item.first));
            }
            throw std::invalid_argument(shcore::str_format(
                "Either a URI or connection data should be defined for "
                "argument %s, you have specified both, URI: '%s' connection "
                "data: %s",
                m_cmdline_args[0].value.as_string().c_str(), param_name.c_str(),
                shcore::str_join(options, ", ").c_str()));
          }

          add_argument(m_cmdline_args[0].value);

          m_cmdline_args.erase(m_cmdline_args.begin());
        } else {
          if (connection_data->empty()) {
            // If a connection parameter is empty CLI determines the value to
            // use as follows:
            // - If required: Uses Null
            // - If optional, Caches it's default value if any, or Null
            if (m_metadata->signature[index]->flag ==
                shcore::Param_flag::Optional) {
              if (m_metadata->signature[index]->def_value.get_type() !=
                  shcore::Value_type::Undefined) {
                m_missing_optionals.push_back(
                    m_metadata->signature[index]->def_value);

              } else {
                m_missing_optionals.push_back(shcore::Value::Null());
              }
            } else
              add_argument(shcore::Value::Null());
          } else {
            add_argument(shcore::Value(connection_data));
          }
        }
      } break;
      case 'D': {
        const auto &options = get_argument_options(param_name).as_map();

        if (options->empty() && m_metadata->signature[index]->flag ==
                                    shcore::Param_flag::Optional) {
          // If a dictionary parameter is empty CLI determines the value to
          // use as follows:
          // - If required: Uses an empty dictionary
          // - If optional, Caches it's default value if any, or an empty dict
          if (m_metadata->signature[index]->def_value.get_type() !=
              shcore::Value_type::Undefined) {
            m_missing_optionals.push_back(
                m_metadata->signature[index]->def_value);
          } else {
            m_missing_optionals.push_back(shcore::Value(options));
          }
        } else {
          add_argument(shcore::Value(options));
        }
        break;
      }
      case 'A': {
        shcore::Array_t list_argument;
        if (has_argument_options(param_name)) {
          list_argument = get_argument_options(param_name).as_array();
        } else {
          list_argument = shcore::make_array();
          if (!m_cmdline_args.empty()) {
            auto validator =
                m_metadata->signature[index]->validator<List_validator>();

            // All remaining anonymous arguments are added to the list parameter
            while (!m_cmdline_args.empty()) {
              // Only anonymous arguments are added to the list
              if (m_cmdline_args[0].option.empty()) {
                if (m_cmdline_args[0].value.get_type() == shcore::Array) {
                  validate_list_items(m_cmdline_args[0],
                                      validator->element_type());
                  auto source = m_cmdline_args[0].value.as_array();
                  std::move(source->begin(), source->end(),
                            std::back_inserter(*list_argument));
                } else {
                  add_value_to_list(&list_argument, m_cmdline_args[0],
                                    validator->element_type());
                }
              }

              m_cmdline_args.erase(m_cmdline_args.begin());
            }
          }
        }

        if (list_argument->empty() && m_metadata->signature[index]->flag ==
                                          shcore::Param_flag::Optional) {
          // If a list parameter is empty CLI determines the value to use as
          // follows:
          // - If required: Uses an empty list
          // - If optional, Caches it's default value if any, or an empty list
          if (m_metadata->signature[index]->def_value.get_type() !=
              shcore::Value_type::Undefined) {
            m_missing_optionals.push_back(
                m_metadata->signature[index]->def_value);
          } else {
            m_missing_optionals.push_back(shcore::Value(list_argument));
          }
        } else {
          add_argument(shcore::Value(list_argument));
        }
      } break;
      default:
        shcore::Value value;
        if (has_argument_options(param_name)) {
          value = get_argument_options(param_name);
        } else if (!m_cmdline_args.empty() &&
                   m_cmdline_args[0].option.empty()) {
          value = get_value_of_expected_type(
              m_cmdline_args[0], m_metadata->signature[index]->type());
          m_cmdline_args.erase(m_cmdline_args.begin());
        }

        // If any other parameter is undefined CLI determines the value to use
        // as follows:
        // - If required: throws error indicating it must be provided
        // - If optional, Caches it's default value

        if (value.get_type() == shcore::Undefined) {
          if (m_metadata->signature[index]->flag ==
              shcore::Param_flag::Optional) {
            m_missing_optionals.push_back(
                m_metadata->signature[index]->def_value);
          } else {
            throw std::runtime_error(
                shcore::str_format("Missing value for required '%s' parameter.",
                                   m_metadata->signature[index]->name.c_str()));
          }
        } else {
          add_argument(value);
        }
        break;
    }

    // Deletes consecutive named args
    while (!m_cmdline_args.empty() && !m_cmdline_args[0].option.empty()) {
      m_cmdline_args.erase(m_cmdline_args.begin());
    }
  }

  // Remaining args are invalid
  if (!m_cmdline_args.empty()) {
    std::vector<std::string> args;
    for (const auto &arg : m_cmdline_args) {
      if (arg.option.empty()) {
        args.push_back(arg.value.descr());
      }
    }
    throw std::invalid_argument(
        shcore::str_format("The following argument%s invalid: %s",
                           args.size() == 1 ? " is" : "s are",
                           shcore::str_join(args, ", ").c_str()));
  }
}

const shcore::Value &Shell_cli_mapper::get_argument_options(
    const std::string &name) {
  return m_argument_options.at(name);
}

bool Shell_cli_mapper::has_argument_options(const std::string &name) const {
  return m_argument_options.has_key(name);
}

std::map<std::string, std::vector<const Cli_option *>>
Shell_cli_mapper::get_param_options() {
  std::map<std::string, std::vector<const Cli_option *>> options;
  for (const auto &option : m_cli_option_registry) {
    options[option.param].push_back(&option);
  }
  return options;
}

void Shell_cli_mapper::clear() {
  m_operation_name.clear();
  m_object_chain.clear();
  m_argument_options.clear();
  m_cli_option_registry.clear();
  m_normalized_cli_options.clear();
  m_missing_optionals.clear();
  m_waiting_value = false;
  m_help_type = Help_type::NONE;
  m_cmdline_args.clear();
  m_ambiguous_cli_options.clear();
}

void Shell_cli_mapper::define_named_arg(const Cli_option &option) {
  // Adds to the registry
  m_cli_option_registry.push_back(option);

  m_normalized_cli_options[m_cli_option_registry.back().name] =
      m_cli_option_registry.size() - 1;

  if (!m_cli_option_registry.back().short_option.empty() &&
      cli_option(m_cli_option_registry.back().short_option) == nullptr) {
    m_normalized_cli_options[m_cli_option_registry.back().short_option] =
        m_cli_option_registry.size() - 1;
  }
}
void Shell_cli_mapper::define_named_arg(const std::string &param,
                                        const std::string &option,
                                        const std::string &short_option,
                                        bool required) {
  auto cmd_line_option =
      "--" + shcore::from_camel_case_to_dashes(option.empty() ? param : option);

  auto ambiguous = m_ambiguous_cli_options.find(cmd_line_option);
  // If the option is already ambiguous...(already registered for >1 param)
  if (ambiguous != m_ambiguous_cli_options.end()) {
    (*ambiguous).second.push_back(param);
    define_named_arg(
        {cmd_line_option + "-" + shcore::from_camel_case_to_dashes(option),
         short_option.empty() ? "" : "-" + short_option, param, option,
         required, false});
  } else {
    auto existing_option = cli_option(cmd_line_option);
    // The option is new....(not yet registered for any param)
    if (existing_option == nullptr) {
      define_named_arg({cmd_line_option,
                        short_option.empty() ? "" : "-" + short_option, param,
                        option, required, false});
    } else {
      // The option now becomes ambiguous...(already registered for other
      // param)
      m_ambiguous_cli_options[cmd_line_option] = {existing_option->param,
                                                  param};

      existing_option->name =
          "--" + shcore::from_camel_case_to_dashes(existing_option->param) +
          "-" + shcore::from_camel_case_to_dashes(existing_option->option);

      m_normalized_cli_options[existing_option->name] =
          m_normalized_cli_options.at(cmd_line_option);

      define_named_arg(
          {"--" + shcore::from_camel_case_to_dashes(param) + "-" +
               shcore::from_camel_case_to_dashes(existing_option->option),
           short_option.empty() ? "" : "-" + short_option, param, option,
           required, false});

      m_normalized_cli_options.erase(cmd_line_option);
    }
  }
}

/**
 * Creates the list of valid named options for the given API function by
 * looking at the metadata definition of the parameters and options.
 *
 * Named options come from 3 different sources:
 * - ConnectionData: in which case every connection attribute becomes a valid
 * named option.
 * - Option Dictionaries: which can define the list of valid options by using
 * an Option_pack, or can support ANY option if no Option_pack is used to
 * define the supported options.
 * - Any parameter defined after a list parameter also becomes a named
 * argument.
 *
 * This function creates a temporary dictionary for each of the parameter
 * types mentioned above, these will be used to hold the options that belong
 * to each parameter.
 */
void Shell_cli_mapper::define_named_args() {
  bool found_list = false;
  for (size_t index = 0; index < m_metadata->param_codes.size(); index++) {
    const auto &param_name = m_metadata->signature[index]->name;
    m_param_index[param_name] = index;
    switch (m_metadata->param_codes[index]) {
      case 'C':
        for (const auto &attribute : mysqlshdk::db::connection_attributes()) {
          // Skips dbUser and dbPassword
          if (attribute[0] != 'd' && attribute[1] != 'b') {
            define_named_arg(param_name, attribute, "", false);
          }
        }
        m_argument_options[param_name] = shcore::Value(shcore::make_dict());
        break;
      case 'D': {
        const auto &validator =
            m_metadata->signature[index]->validator<shcore::Option_validator>();
        if (!validator->allowed().empty()) {
          for (const auto &option : validator->allowed()) {
            // Only adds the options that are enabled for command line
            // operation i.e. in many cases password is allowed for connection
            // data and options but in both cases it is used for the same
            // purpose (connection data), so we disable the options one to
            // avoid creating unnecesary ambiguity.
            if (option->cmd_line_enabled)
              define_named_arg(param_name, option->name, option->short_name,
                               option->flag == shcore::Param_flag::Mandatory);
          }
        } else if (m_any_options_param.empty()) {
          m_any_options_param = param_name;
        }
        m_argument_options[param_name] = shcore::Value(shcore::make_dict());
      } break;
      case 'A':
        // If a single array parameter is defined, its items can not be handled
        // as named args, however, any further list are handled as named
        // parameters
        if (!found_list) {
          found_list = true;
        } else {
          define_named_arg(param_name, "", "",
                           m_metadata->signature[index]->flag ==
                               shcore::Param_flag::Mandatory);
          m_argument_options[param_name] = shcore::Value::new_array();
        }
        break;
      default:
        if (found_list) {
          // A parameter defined after a list shold be required
          define_named_arg(param_name, "", "",
                           m_metadata->signature[index]->flag ==
                               shcore::Param_flag::Mandatory);
          m_argument_options[param_name] = shcore::Value();
        }
        break;
    }
  }
}

/**
 * Adds a named option into it's corresponding parameter doing the data type
 * conversion so the API function receives the parameter type it expects.
 */
void Shell_cli_mapper::set_named_option(const std::string &param_name,
                                        const std::string &option,
                                        const Cmd_line_arg_definition &arg) {
  auto index = m_param_index[param_name];

  // The value here comes as a string, we do the required conversion here
  if (m_metadata->param_codes[index] == 'C') {
    auto arg_map = m_argument_options[param_name].as_map();
    if (option == mysqlshdk::db::kPort) {
      (*arg_map)[option] = shcore::Value(arg.value.as_int());
    } else {
      (*arg_map)[option] = arg.value;
    }
  } else if (m_metadata->param_codes[index] == 'D') {
    auto arg_map = m_argument_options[param_name].as_map();
    add_value_to_dict(
        &arg_map,
        m_metadata->signature[index]->validator<shcore::Option_validator>(),
        {arg.definition, option, arg.value, arg.user_type});
  } else if (m_metadata->param_codes[index] == 'A') {
    auto arg_list = m_argument_options[param_name].as_array();
    if (!arg_list) {
      arg_list = shcore::make_array();
      m_argument_options[param_name] = shcore::Value(arg_list);
    }
    auto validator = m_metadata->signature[index]->validator<List_validator>();
    add_value_to_list(&arg_list, arg, validator->element_type());
  } else {
    auto new_val =
        get_value_of_expected_type(arg, m_metadata->signature[index]->type());
    m_argument_options[param_name] = new_val;
  }
}

Cli_option *Shell_cli_mapper::cli_option(const std::string &name) {
  auto index = m_normalized_cli_options.find(name);
  if (index != m_normalized_cli_options.end())
    return &m_cli_option_registry[index->second];
  else
    return nullptr;
}

void Shell_cli_mapper::set_metadata(const std::string &object_class,
                                    const Cpp_function::Metadata &metadata) {
  m_object_class = object_class;
  m_metadata = &metadata;

  define_named_args();
}

void Shell_cli_mapper::process_arguments(shcore::Argument_list *argument_list) {
  m_argument_list = argument_list;

  process_named_args();
  process_positional_args();
}

}  // namespace cli
}  // namespace shcore<|MERGE_RESOLUTION|>--- conflicted
+++ resolved
@@ -43,10 +43,6 @@
   try {
     auto ret_val = shcore::Value::parse(input);
 
-<<<<<<< HEAD
-    // If the values was properly parsed as a string we let the value intact
-    if (ret_val.get_type() == shcore::Value_type::String)
-=======
     // If the values was properly parsed as a string or is it is parsed as a
     // number and there is data loss in the parsing we let the value intact
     auto type = ret_val.get_type();
@@ -55,7 +51,6 @@
           type == shcore::Value_type::UInteger ||
           type == shcore::Value_type::Float) &&
          ret_val.repr() != input))
->>>>>>> 42802def
       ret_val = shcore::Value(input);
 
     return ret_val;
