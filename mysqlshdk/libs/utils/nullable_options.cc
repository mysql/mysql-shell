--- conflicted
+++ resolved
@@ -139,12 +139,7 @@
   if (!has(name)) throw_invalid_option(name);
 
   if (secure && has_value(name)) {
-<<<<<<< HEAD
-    std::string *str = m_options.at(name).operator->();
-    shcore::clear_buffer(str);
-=======
-    shcore::clear_buffer(*_options.at(name));
->>>>>>> 135be397
+    shcore::clear_buffer(*m_options.at(name));
   }
   m_options.at(name).reset();
 }
