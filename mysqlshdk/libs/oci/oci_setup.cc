--- conflicted
+++ resolved
@@ -65,7 +65,7 @@
                                   : "Please enter the API key passphrase: ";
     std::string passphrase;
     shcore::on_leave_scope clear_passphrase{
-        [&passphrase]() { shcore::clear_buffer(&passphrase); }};
+        [&passphrase]() { shcore::clear_buffer(passphrase); }};
 
     if (current_console()->prompt_password(msg, &passphrase) !=
         shcore::Prompt_result::Ok) {
@@ -73,15 +73,9 @@
       return 0;
     } else {
       const auto passphrase_size =
-<<<<<<< HEAD
           std::min(size, static_cast<int>(passphrase.size()));
       memcpy(buf, passphrase.c_str(), passphrase_size);
 
-=======
-          std::min(static_cast<size_t>(size), pass_phrase.size());
-      memcpy(buf, pass_phrase.c_str(), passphrase_size);
-      shcore::clear_buffer(pass_phrase);
->>>>>>> d69b1928
       return passphrase_size;
     }
   };
@@ -130,7 +124,7 @@
     bool requires_passphrase = false;
   } data;
   shcore::on_leave_scope clear_passphrase{
-      [&data]() { shcore::clear_buffer(&data.passphrase); }};
+      [&data]() { shcore::clear_buffer(data.passphrase); }};
 
   // If there's a pass phrase on the config file
   if (m_config.has_option(profile_name, kPassphrase)) {
@@ -156,44 +150,11 @@
       return result;
     };
 
-<<<<<<< HEAD
     shcore::ssl::Private_key_storage::instance().from_file(key_file, pwd_cb,
                                                            &data);
   } catch (const shcore::ssl::Decrypt_error &) {
     wrong_pass_phrase = true;
   }
-=======
-void Oci_setup::load_profile(const std::string &profile_name) {
-  auto console = current_console();
-
-  if (m_config.has_group(profile_name)) {
-    if (m_config.has_option(profile_name, kKeyFile)) {
-      std::string key_file = *m_config.get(profile_name, kKeyFile);
-
-      auto pwd_cb = [](char *buf, int size, int /* rwflag */, void *u) -> int {
-        auto wizard = static_cast<shcore::wizard::Wizard *>(u);
-
-        std::string passphrase;
-        size_t passphrase_size = passphrase.size();
-        if (wizard->has(kPassphrase)) {
-          passphrase = (*wizard)[kPassphrase];
-          passphrase_size =
-              std::min(static_cast<size_t>(size), passphrase.size());
-          memcpy(buf, passphrase.c_str(), passphrase_size);
-          shcore::clear_buffer(passphrase);
-        }
-
-        // Ensure the wizard knows a passphrase is required
-        (*wizard)[kUsePassphrase] = shcore::wizard::K_YES;
-
-        return passphrase_size;
-      };
-
-      // If there's a pass phrase on the config file
-      if (m_config.has_option(profile_name, kPassphrase)) {
-        m_data[kPassphrase] = *m_config.get(profile_name, kPassphrase);
-      }
->>>>>>> d69b1928
 
   bool prompt_pwd = false;
 
