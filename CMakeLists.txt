--- conflicted
+++ resolved
@@ -1085,19 +1085,13 @@
 
   IF(AUTH_CLIENT_PLUGINS)
     SET(AUTH_CLIENT_PLUGINS_COPY ${AUTH_CLIENT_PLUGINS})
-<<<<<<< HEAD
-    SET(EXPECTED_AUTH_CLIENT_PLUGINS "authentication_ldap_sasl_client" "authentication_oci_client" "mysql_native_password" "authentication_openid_connect_client")
-
-    IF(NOT APPLE)
-      LIST(APPEND EXPECTED_AUTH_CLIENT_PLUGINS "authentication_kerberos_client")
-    ENDIF()
-=======
     SET(EXPECTED_AUTH_CLIENT_PLUGINS
       "authentication_kerberos_client"
       "authentication_ldap_sasl_client"
       "authentication_oci_client"
+      "authentication_openid_connect_client"
+      "mysql_native_password"
     )
->>>>>>> a758fb0f
 
     IF(${OPENSSL_MAJOR_MINOR_FIX_VERSION} VERSION_GREATER_EQUAL "1.1.1")
       IF(${MYSQL_VERSION} VERSION_GREATER_EQUAL "8.2.0")
