/*
 * Copyright (c) 2017, 2024, Oracle and/or its affiliates.
 *
 * This program is free software; you can redistribute it and/or modify
 * it under the terms of the GNU General Public License, version 2.0,
 * as published by the Free Software Foundation.
 *
 * This program is designed to work with certain software (including
 * but not limited to OpenSSL) that is licensed under separate terms,
 * as designated in a particular file or component or in included license
 * documentation.  The authors of MySQL hereby grant you an additional
 * permission to link the program and your derivative works with the
 * separately licensed software that they have either included with
 * the program or referenced in the documentation.
 *
 * This program is distributed in the hope that it will be useful,  but
 * WITHOUT ANY WARRANTY; without even the implied warranty of
 * MERCHANTABILITY or FITNESS FOR A PARTICULAR PURPOSE.  See
 * the GNU General Public License, version 2.0, for more details.
 *
 * You should have received a copy of the GNU General Public License
 * along with this program; if not, write to the Free Software Foundation, Inc.,
 * 51 Franklin St, Fifth Floor, Boston, MA 02110-1301 USA
 */

#include "modules/util/upgrade_checker/upgrade_check.h"

#include "modules/util/upgrade_checker/upgrade_check_condition.h"
#include "modules/util/upgrade_checker/upgrade_check_creators.h"

#include <algorithm>
#include <string>

#include "modules/util/upgrade_checker/upgrade_check_condition.h"
#include "modules/util/upgrade_checker/upgrade_check_creators.h"

#include "mysqlshdk/libs/mysql/instance.h"
#include "mysqlshdk/libs/utils/utils_general.h"

namespace mysqlsh {
namespace upgrade_checker {

const std::string &Upgrade_check::get_text(const char *field) const {
  std::string tag{m_name};
  return get_translation(tag.append(".").append(field).c_str());
}

const std::string &Upgrade_check::get_title() const {
  return get_text("title");
}

std::string Upgrade_check::get_description(
    const std::string &group, const Token_definitions &tokens) const {
  std::string description;

  if (!group.empty()) {
    std::string tag{"description."};
    tag += group;
    return resolve_tokens(get_text(tag.c_str()), tokens);
  }

  return resolve_tokens(get_text("description"), tokens);
}

std::vector<std::string> Upgrade_check::get_solutions(
    const std::string &group) const {
  std::vector<std::string> solutions;

  std::string tag{"solution"};
  if (!group.empty()) {
    tag += "." + group;
  }

  auto solution = get_text(tag.c_str());
  int index = 0;
  while (!solution.empty()) {
    solutions.push_back(std::move(solution));
    auto indexed_tag{tag};
    indexed_tag += std::to_string(++index);
    solution = get_text(indexed_tag.c_str());
  }

  return solutions;
}

const std::string &Upgrade_check::get_doc_link(const std::string &group) const {
  if (!group.empty()) {
    std::string tag{"docLink."};
    tag += group;
    return get_text(tag.c_str());
  }
  return get_text("docLink");
}

<<<<<<< HEAD
=======
Upgrade_issue Upgrade_check::create_issue() const {
  Upgrade_issue issue;
  issue.check_name = get_name();
  return issue;
}

Removed_sys_var_check::Removed_sys_var_check(const std::string_view name,
                                             const Upgrade_info &server_info)
    : Upgrade_check(name), m_server_info{server_info} {}

void Removed_sys_var_check::add_sys_var(
    const Version &version, std::map<std::string, const char *> removed_vars) {
  if (Version_condition(version).evaluate(m_server_info)) {
    m_vars.merge(removed_vars);
  }
}

bool Removed_sys_var_check::has_sys_var(const std::string &name) const {
  return m_vars.find(name) != m_vars.end();
}

bool Removed_sys_var_check::enabled() const { return !m_vars.empty(); }

std::vector<Upgrade_issue> Removed_sys_var_check::run(
    const std::shared_ptr<mysqlshdk::db::ISession> &session,
    const Upgrade_info &server_info, Checker_cache *cache) {
  cache->cache_sysvars(session.get(), server_info);

  std::vector<Upgrade_issue> issues;
  const auto &raw_description = get_text("issue");
  const auto &raw_replacement = get_text("replacement");

  for (const auto &var : m_vars) {
    auto sysvar = cache->get_sysvar(var.first);
    if (sysvar && sysvar->source != "COMPILED") {
      Token_definitions tokens = {
          {"item", sysvar->name},
          {"value", sysvar->value},
          {"source", sysvar->source},
      };

      std::string description{raw_description};
      if (var.second) {
        description += ", " + raw_replacement;
        tokens["replacement"] = std::string(var.second);
      }

      description += ".";

      description = resolve_tokens(description, tokens);

      auto issue = create_issue();
      issue.schema = sysvar->name;
      issue.level = Upgrade_issue::ERROR;
      issue.description = shcore::str_format(
          "%s: %s", Upgrade_issue::level_to_string(Upgrade_issue::ERROR),
          description.c_str());

      issue.object_type = Upgrade_issue::Object_type::SYSVAR;

      issues.push_back(std::move(issue));
    }
  }

  return issues;
}

Sys_var_allowed_values_check::Sys_var_allowed_values_check(
    const Upgrade_info &server_info)
    : Upgrade_check(ids::k_sysvar_allowed_values_check),
      m_server_info{server_info} {
  auto version = Version(8, 4, 0);
  std::vector<std::string> valid_ssl_ciphers{"ECDHE-ECDSA-AES128-GCM-SHA256",
                                             "ECDHE-ECDSA-AES256-GCM-SHA384",
                                             "ECDHE-RSA-AES128-GCM-SHA256",
                                             "ECDHE-RSA-AES256-GCM-SHA384",
                                             "ECDHE-ECDSA-CHACHA20-POLY1305",
                                             "ECDHE-RSA-CHACHA20-POLY1305",
                                             "ECDHE-ECDSA-AES256-CCM",
                                             "ECDHE-ECDSA-AES128-CCM",
                                             "DHE-RSA-AES128-GCM-SHA256",
                                             "DHE-RSA-AES256-GCM-SHA384",
                                             "DHE-RSA-AES256-CCM",
                                             "DHE-RSA-AES128-CCM",
                                             "DHE-RSA-CHACHA20-POLY1305",
                                             ""};

  add_sys_var(version, "ssl_cipher", valid_ssl_ciphers);
  add_sys_var(version, "admin_ssl_cipher", valid_ssl_ciphers);

  std::vector<std::string> valid_tls_cipherssuites{
      "TLS_AES_128_GCM_SHA256", "TLS_AES_256_GCM_SHA384",
      "TLS_CHACHA20_POLY1305_SHA256", "TLS_AES_128_CCM_SHA256", ""};
  add_sys_var(version, "tls_ciphersuites", valid_tls_cipherssuites);
  add_sys_var(version, "admin_tls_ciphersuites", valid_tls_cipherssuites);
}

void Sys_var_allowed_values_check::add_sys_var(
    const Version &version, const std::string &name,
    const std::vector<std::string> &defaults) {
  if (Version_condition(version).evaluate(m_server_info)) {
    m_sys_vars[name] = defaults;
  }
}

bool Sys_var_allowed_values_check::has_sys_var(const std::string &name) const {
  return m_sys_vars.find(name) != m_sys_vars.end();
}

bool Sys_var_allowed_values_check::enabled() const {
  return !m_sys_vars.empty();
}

std::vector<Upgrade_issue> Sys_var_allowed_values_check::run(
    const std::shared_ptr<mysqlshdk::db::ISession> &session,
    const Upgrade_info &server_info, Checker_cache *cache) {
  cache->cache_sysvars(session.get(), server_info);

  const auto &raw_description = get_text("issue");

  std::vector<Upgrade_issue> issues;

  for (const auto &variable : m_sys_vars) {
    // Tests for the definition to be enabled

    const auto *cached_var = cache->get_sysvar(variable.first);

    if (cached_var && cached_var->source != "COMPILED") {
      if (std::find(variable.second.begin(), variable.second.end(),
                    cached_var->value) == std::end(variable.second)) {
        auto allowed = shcore::str_join(variable.second, ", ");

        auto description =
            resolve_tokens(raw_description, {{"variable", variable.first},
                                             {"value", cached_var->value},
                                             {"source", cached_var->source},
                                             {"allowed", allowed}});

        auto issue = create_issue();
        issue.schema = variable.first;
        issue.level = Upgrade_issue::ERROR;
        issue.description = shcore::str_format(
            "%s: %s", Upgrade_issue::level_to_string(Upgrade_issue::ERROR),
            description.c_str());
        issue.object_type = Upgrade_issue::Object_type::SYSVAR;

        issues.push_back(std::move(issue));
      }
    }
  }

  return issues;
}

Sysvar_new_defaults::Sysvar_new_defaults(const Upgrade_info &server_info)
    : Upgrade_check(ids::k_sys_vars_new_defaults_check),
      m_server_info{server_info} {
  add_sys_var(
      Version(8, 0, 11),
      {
          {"character_set_server", "from latin1 to utf8mb4"},
          {"collation_server", "from latin1_swedish_ci to utf8mb4_0900_ai_ci"},
          {"explicit_defaults_for_timestamp", "from OFF to ON"},
          {"optimizer_trace_max_mem_size", "from 16KB to 1MB"},
          {"back_log", nullptr},
          {"max_allowed_packet", "from 4194304 (4MB) to 67108864 (64MB)"},
          {"max_error_count", "from 64 to 1024"},
          {"event_scheduler", "from OFF to ON"},
          {"table_open_cache", "from 2000 to 4000"},
          {"log_error_verbosity", "from 3 (Notes) to 2 (Warning)"},
          {"innodb_undo_tablespaces", "from 0 to 2"},
          {"innodb_undo_log_truncate", "from OFF to ON"},
          {"innodb_flush_method",
           "from NULL to fsync (Unix), unbuffered (Windows)"},
          {"innodb_autoinc_lock_mode",
           "from 1 (consecutive) to 2 (interleaved)"},
          {"innodb_flush_neighbors", "from 1 (enable) to 0 (disable)"},
          {"innodb_max_dirty_pages_pct_lwm", "from_0 (%) to 10 (%)"},
          {"innodb_max_dirty_pages_pct", "from 75 (%)  90 (%)"},
          {"performance_schema_consumer_events_transactions_current",
           "from OFF to ON"},
          {"performance_schema_consumer_events_transactions_history",
           "from OFF to ON"},
          {"log_bin", "from OFF to ON"},
          {"server_id", "from 0 to 1"},
          {"log_slave_updates", "from OFF to ON"},
          {"master_info_repository", "from FILE to TABLE"},
          {"relay_log_info_repository", "from FILE to TABLE"},
          {"transaction_write_set_extraction", "from OFF to XXHASH64"},
          {"slave_rows_search_algorithms",
           "from 'INDEX_SCAN, TABLE_SCAN' to 'INDEX_SCAN, HASH_SCAN'"},
      });

  add_sys_var(
      Version(8, 4, 0),
      {{"innodb_buffer_pool_instances",
        "from 8 (or 1 if innodb_buffer_pool_size < 1GB) to MAX(1, #vcpu/4)"},
       {"innodb_page_cleaners", "from 4 to innodb_buffer_pool_instances"},
       {"innodb_numa_interleave", "from OFF to ON"},
       {"innodb_purge_threads", "from 4 to 1 ( if #vcpu <= 16 )"},
       {"innodb_read_io_threads", "from 4 to MAX(#vcpu/2, 4)"},
       {"innodb_parallel_read_threads", "from 4 to MAX(#vcpu/8, 4)"},
       {"innodb_io_capacity", "from 200 to 10000"},
       {"innodb_io_capacity_max", "from 200 to 2 x innodb_io_capacity"},
       {"innodb_flush_method",
        "from fsynch (unix) or unbuffered (windows) to O_DIRECT"},
       {"innodb_log_buffer_size", "from 16777216 (16MB) to 67108864 (64MB)"},
       {"innodb_log_writer_threads",
        "from ON to OFF ( if #vcpu <= 32 )"},  // WTF!
       {"innodb_doublewrite_files",
        "from innodb_buffer_pool_instances * 2 to 2"},
       {"innodb_doublewrite_pages", "from innodb_write_io_threads to 128"},
       {"innodb_change_buffering", "from all to none"},
       {"innodb_adaptive_hash_index", "from ON to OFF"},
       {"innodb_buffer_pool_in_core_file", "from ON to OFF"},
       {"innodb_redo_log_capacity",
        "from 104857600 (100MB) to MIN ( #vcpu/2, 16 )GB"},
       {"group_replication_consistency",
        "from EVENTUAL to BEFORE_ON_PRIMARY_FAILOVER"},
       {"group_replication_exit_state_action",
        "from READ_ONLY to OFFLINE_MODE"},
       {"binlog_transaction_dependency_tracking",
        "from COMMIT_ORDER to WRITESET"}});
}

void Sysvar_new_defaults::add_sys_var(Version version,
                                      const Sysvar_defaults &defaults) {
  if (Version_condition(version).evaluate(m_server_info)) {
    m_version_defaults[std::move(version)] = defaults;
  }
}

bool Sysvar_new_defaults::has_sys_var(const std::string &name) const {
  for (const auto &version_defaults : m_version_defaults) {
    if (version_defaults.second.find(name) != version_defaults.second.end()) {
      return true;
    }
  }

  return false;
}

bool Sysvar_new_defaults::enabled() const {
  return !m_version_defaults.empty();
}

std::vector<Upgrade_issue> Sysvar_new_defaults::run(
    const std::shared_ptr<mysqlshdk::db::ISession> &session,
    const Upgrade_info &server_info, Checker_cache *cache) {
  cache->cache_sysvars(session.get(), server_info);

  std::vector<Upgrade_issue> issues;

  // Gets the issue description to be used
  auto raw_description = get_text("issue");

  for (const auto &version_defaults : m_version_defaults) {
    for (const auto &sys_default : version_defaults.second) {
      auto sysvar = cache->get_sysvar(sys_default.first);
      // If the variable doesn't exist (i.e. in the config file) or exist
      // with the COMPILED value (the default)
      if (!sysvar || (sysvar && sysvar->source == "COMPILED")) {
        auto issue = create_issue();
        issue.schema = sys_default.first;
        Token_definitions tokens = {
            {"level", Upgrade_issue::level_to_string(Upgrade_issue::WARNING)},
            {"item", sys_default.first}};

        std::string description{raw_description};
        description = resolve_tokens(description, tokens);

        if (sys_default.second != nullptr) {
          description.append(" ");
          description.append(sys_default.second);
        }

        description += ".";

        issue.description = description;

        issue.level = Upgrade_issue::WARNING;

        issue.object_type = Upgrade_issue::Object_type::SYSVAR;

        issues.push_back(std::move(issue));
      }
    }
  }

  return issues;
}

>>>>>>> 99079ae8
Invalid_privileges_check::Invalid_privileges_check(
    const Upgrade_info &server_info)
    : Upgrade_check(ids::k_invalid_privileges_check),
      m_upgrade_info(server_info) {
  set_groups({k_dynamic_group});
  if (m_upgrade_info.server_version > Version(8, 0, 0)) {
    add_privileges(Version(8, 4, 0), {"SET_USER_ID"});
  }

  add_privileges(Version(9, 0, 0), {"SUPER"});
}

void Invalid_privileges_check::add_privileges(
    Version version, const std::set<std::string> &privileges) {
  if (Version_condition(version).evaluate(m_upgrade_info)) {
    m_privileges[version] = privileges;
  }
}

bool Invalid_privileges_check::has_privilege(const std::string &privilege) {
  for (const auto &it : m_privileges) {
    if (it.second.find(privilege) != it.second.end()) {
      return true;
    }
  }

  return false;
}

bool Invalid_privileges_check::enabled() const { return !m_privileges.empty(); }

std::vector<Upgrade_issue> Invalid_privileges_check::run(
    const std::shared_ptr<mysqlshdk::db::ISession> &session,
    const Upgrade_info & /*server_info*/) {
  session->execute("set @@session.sql_mode='TRADITIONAL'");
  shcore::on_leave_scope restore_sql_mode([&session]() {
    session->execute("set @@session.sql_mode=@@global.sql_mode");
  });

  auto result = session->query("select user, host from mysql.user");
  std::vector<std::pair<std::string, std::string>> all_users;
  if (result) {
    while (auto *row = result->fetch_one()) {
      all_users.emplace_back(row->get_string(0), row->get_string(1));
    }
  }

  std::vector<Upgrade_issue> issues;

  mysqlshdk::mysql::Instance instance(session);
  for (const auto &user : all_users) {
    const auto privileges =
        instance.get_user_privileges(user.first, user.second, true);
    for (const auto &invalid : m_privileges) {
      const auto presult = privileges->validate(invalid.second);
      const auto &missing = presult.missing_privileges();

      // If all privileges are missing, we are good, it means no invalid
      // privileges are found
      if (missing.size() != invalid.second.size()) {
        std::vector<std::string> invalid_list;
        std::set_difference(invalid.second.begin(), invalid.second.end(),
                            missing.begin(), missing.end(),
                            std::back_inserter(invalid_list));

        auto issue = create_issue();
        std::string raw_description = get_text("issue");
        issue.schema = shcore::make_account(user.first, user.second);
        issue.level = Upgrade_issue::NOTICE;
        issue.group = shcore::str_join(invalid_list, ", ");

        issue.description = resolve_tokens(
            raw_description,
            {{"account", issue.schema},
             {"privileges", shcore::str_join(invalid_list, ", ")}});
        issue.object_type = Upgrade_issue::Object_type::USER;
        issues.push_back(issue);
      }
    }
  }

  return issues;
}

}  // namespace upgrade_checker
}  // namespace mysqlsh<|MERGE_RESOLUTION|>--- conflicted
+++ resolved
@@ -92,301 +92,12 @@
   return get_text("docLink");
 }
 
-<<<<<<< HEAD
-=======
 Upgrade_issue Upgrade_check::create_issue() const {
   Upgrade_issue issue;
   issue.check_name = get_name();
   return issue;
 }
 
-Removed_sys_var_check::Removed_sys_var_check(const std::string_view name,
-                                             const Upgrade_info &server_info)
-    : Upgrade_check(name), m_server_info{server_info} {}
-
-void Removed_sys_var_check::add_sys_var(
-    const Version &version, std::map<std::string, const char *> removed_vars) {
-  if (Version_condition(version).evaluate(m_server_info)) {
-    m_vars.merge(removed_vars);
-  }
-}
-
-bool Removed_sys_var_check::has_sys_var(const std::string &name) const {
-  return m_vars.find(name) != m_vars.end();
-}
-
-bool Removed_sys_var_check::enabled() const { return !m_vars.empty(); }
-
-std::vector<Upgrade_issue> Removed_sys_var_check::run(
-    const std::shared_ptr<mysqlshdk::db::ISession> &session,
-    const Upgrade_info &server_info, Checker_cache *cache) {
-  cache->cache_sysvars(session.get(), server_info);
-
-  std::vector<Upgrade_issue> issues;
-  const auto &raw_description = get_text("issue");
-  const auto &raw_replacement = get_text("replacement");
-
-  for (const auto &var : m_vars) {
-    auto sysvar = cache->get_sysvar(var.first);
-    if (sysvar && sysvar->source != "COMPILED") {
-      Token_definitions tokens = {
-          {"item", sysvar->name},
-          {"value", sysvar->value},
-          {"source", sysvar->source},
-      };
-
-      std::string description{raw_description};
-      if (var.second) {
-        description += ", " + raw_replacement;
-        tokens["replacement"] = std::string(var.second);
-      }
-
-      description += ".";
-
-      description = resolve_tokens(description, tokens);
-
-      auto issue = create_issue();
-      issue.schema = sysvar->name;
-      issue.level = Upgrade_issue::ERROR;
-      issue.description = shcore::str_format(
-          "%s: %s", Upgrade_issue::level_to_string(Upgrade_issue::ERROR),
-          description.c_str());
-
-      issue.object_type = Upgrade_issue::Object_type::SYSVAR;
-
-      issues.push_back(std::move(issue));
-    }
-  }
-
-  return issues;
-}
-
-Sys_var_allowed_values_check::Sys_var_allowed_values_check(
-    const Upgrade_info &server_info)
-    : Upgrade_check(ids::k_sysvar_allowed_values_check),
-      m_server_info{server_info} {
-  auto version = Version(8, 4, 0);
-  std::vector<std::string> valid_ssl_ciphers{"ECDHE-ECDSA-AES128-GCM-SHA256",
-                                             "ECDHE-ECDSA-AES256-GCM-SHA384",
-                                             "ECDHE-RSA-AES128-GCM-SHA256",
-                                             "ECDHE-RSA-AES256-GCM-SHA384",
-                                             "ECDHE-ECDSA-CHACHA20-POLY1305",
-                                             "ECDHE-RSA-CHACHA20-POLY1305",
-                                             "ECDHE-ECDSA-AES256-CCM",
-                                             "ECDHE-ECDSA-AES128-CCM",
-                                             "DHE-RSA-AES128-GCM-SHA256",
-                                             "DHE-RSA-AES256-GCM-SHA384",
-                                             "DHE-RSA-AES256-CCM",
-                                             "DHE-RSA-AES128-CCM",
-                                             "DHE-RSA-CHACHA20-POLY1305",
-                                             ""};
-
-  add_sys_var(version, "ssl_cipher", valid_ssl_ciphers);
-  add_sys_var(version, "admin_ssl_cipher", valid_ssl_ciphers);
-
-  std::vector<std::string> valid_tls_cipherssuites{
-      "TLS_AES_128_GCM_SHA256", "TLS_AES_256_GCM_SHA384",
-      "TLS_CHACHA20_POLY1305_SHA256", "TLS_AES_128_CCM_SHA256", ""};
-  add_sys_var(version, "tls_ciphersuites", valid_tls_cipherssuites);
-  add_sys_var(version, "admin_tls_ciphersuites", valid_tls_cipherssuites);
-}
-
-void Sys_var_allowed_values_check::add_sys_var(
-    const Version &version, const std::string &name,
-    const std::vector<std::string> &defaults) {
-  if (Version_condition(version).evaluate(m_server_info)) {
-    m_sys_vars[name] = defaults;
-  }
-}
-
-bool Sys_var_allowed_values_check::has_sys_var(const std::string &name) const {
-  return m_sys_vars.find(name) != m_sys_vars.end();
-}
-
-bool Sys_var_allowed_values_check::enabled() const {
-  return !m_sys_vars.empty();
-}
-
-std::vector<Upgrade_issue> Sys_var_allowed_values_check::run(
-    const std::shared_ptr<mysqlshdk::db::ISession> &session,
-    const Upgrade_info &server_info, Checker_cache *cache) {
-  cache->cache_sysvars(session.get(), server_info);
-
-  const auto &raw_description = get_text("issue");
-
-  std::vector<Upgrade_issue> issues;
-
-  for (const auto &variable : m_sys_vars) {
-    // Tests for the definition to be enabled
-
-    const auto *cached_var = cache->get_sysvar(variable.first);
-
-    if (cached_var && cached_var->source != "COMPILED") {
-      if (std::find(variable.second.begin(), variable.second.end(),
-                    cached_var->value) == std::end(variable.second)) {
-        auto allowed = shcore::str_join(variable.second, ", ");
-
-        auto description =
-            resolve_tokens(raw_description, {{"variable", variable.first},
-                                             {"value", cached_var->value},
-                                             {"source", cached_var->source},
-                                             {"allowed", allowed}});
-
-        auto issue = create_issue();
-        issue.schema = variable.first;
-        issue.level = Upgrade_issue::ERROR;
-        issue.description = shcore::str_format(
-            "%s: %s", Upgrade_issue::level_to_string(Upgrade_issue::ERROR),
-            description.c_str());
-        issue.object_type = Upgrade_issue::Object_type::SYSVAR;
-
-        issues.push_back(std::move(issue));
-      }
-    }
-  }
-
-  return issues;
-}
-
-Sysvar_new_defaults::Sysvar_new_defaults(const Upgrade_info &server_info)
-    : Upgrade_check(ids::k_sys_vars_new_defaults_check),
-      m_server_info{server_info} {
-  add_sys_var(
-      Version(8, 0, 11),
-      {
-          {"character_set_server", "from latin1 to utf8mb4"},
-          {"collation_server", "from latin1_swedish_ci to utf8mb4_0900_ai_ci"},
-          {"explicit_defaults_for_timestamp", "from OFF to ON"},
-          {"optimizer_trace_max_mem_size", "from 16KB to 1MB"},
-          {"back_log", nullptr},
-          {"max_allowed_packet", "from 4194304 (4MB) to 67108864 (64MB)"},
-          {"max_error_count", "from 64 to 1024"},
-          {"event_scheduler", "from OFF to ON"},
-          {"table_open_cache", "from 2000 to 4000"},
-          {"log_error_verbosity", "from 3 (Notes) to 2 (Warning)"},
-          {"innodb_undo_tablespaces", "from 0 to 2"},
-          {"innodb_undo_log_truncate", "from OFF to ON"},
-          {"innodb_flush_method",
-           "from NULL to fsync (Unix), unbuffered (Windows)"},
-          {"innodb_autoinc_lock_mode",
-           "from 1 (consecutive) to 2 (interleaved)"},
-          {"innodb_flush_neighbors", "from 1 (enable) to 0 (disable)"},
-          {"innodb_max_dirty_pages_pct_lwm", "from_0 (%) to 10 (%)"},
-          {"innodb_max_dirty_pages_pct", "from 75 (%)  90 (%)"},
-          {"performance_schema_consumer_events_transactions_current",
-           "from OFF to ON"},
-          {"performance_schema_consumer_events_transactions_history",
-           "from OFF to ON"},
-          {"log_bin", "from OFF to ON"},
-          {"server_id", "from 0 to 1"},
-          {"log_slave_updates", "from OFF to ON"},
-          {"master_info_repository", "from FILE to TABLE"},
-          {"relay_log_info_repository", "from FILE to TABLE"},
-          {"transaction_write_set_extraction", "from OFF to XXHASH64"},
-          {"slave_rows_search_algorithms",
-           "from 'INDEX_SCAN, TABLE_SCAN' to 'INDEX_SCAN, HASH_SCAN'"},
-      });
-
-  add_sys_var(
-      Version(8, 4, 0),
-      {{"innodb_buffer_pool_instances",
-        "from 8 (or 1 if innodb_buffer_pool_size < 1GB) to MAX(1, #vcpu/4)"},
-       {"innodb_page_cleaners", "from 4 to innodb_buffer_pool_instances"},
-       {"innodb_numa_interleave", "from OFF to ON"},
-       {"innodb_purge_threads", "from 4 to 1 ( if #vcpu <= 16 )"},
-       {"innodb_read_io_threads", "from 4 to MAX(#vcpu/2, 4)"},
-       {"innodb_parallel_read_threads", "from 4 to MAX(#vcpu/8, 4)"},
-       {"innodb_io_capacity", "from 200 to 10000"},
-       {"innodb_io_capacity_max", "from 200 to 2 x innodb_io_capacity"},
-       {"innodb_flush_method",
-        "from fsynch (unix) or unbuffered (windows) to O_DIRECT"},
-       {"innodb_log_buffer_size", "from 16777216 (16MB) to 67108864 (64MB)"},
-       {"innodb_log_writer_threads",
-        "from ON to OFF ( if #vcpu <= 32 )"},  // WTF!
-       {"innodb_doublewrite_files",
-        "from innodb_buffer_pool_instances * 2 to 2"},
-       {"innodb_doublewrite_pages", "from innodb_write_io_threads to 128"},
-       {"innodb_change_buffering", "from all to none"},
-       {"innodb_adaptive_hash_index", "from ON to OFF"},
-       {"innodb_buffer_pool_in_core_file", "from ON to OFF"},
-       {"innodb_redo_log_capacity",
-        "from 104857600 (100MB) to MIN ( #vcpu/2, 16 )GB"},
-       {"group_replication_consistency",
-        "from EVENTUAL to BEFORE_ON_PRIMARY_FAILOVER"},
-       {"group_replication_exit_state_action",
-        "from READ_ONLY to OFFLINE_MODE"},
-       {"binlog_transaction_dependency_tracking",
-        "from COMMIT_ORDER to WRITESET"}});
-}
-
-void Sysvar_new_defaults::add_sys_var(Version version,
-                                      const Sysvar_defaults &defaults) {
-  if (Version_condition(version).evaluate(m_server_info)) {
-    m_version_defaults[std::move(version)] = defaults;
-  }
-}
-
-bool Sysvar_new_defaults::has_sys_var(const std::string &name) const {
-  for (const auto &version_defaults : m_version_defaults) {
-    if (version_defaults.second.find(name) != version_defaults.second.end()) {
-      return true;
-    }
-  }
-
-  return false;
-}
-
-bool Sysvar_new_defaults::enabled() const {
-  return !m_version_defaults.empty();
-}
-
-std::vector<Upgrade_issue> Sysvar_new_defaults::run(
-    const std::shared_ptr<mysqlshdk::db::ISession> &session,
-    const Upgrade_info &server_info, Checker_cache *cache) {
-  cache->cache_sysvars(session.get(), server_info);
-
-  std::vector<Upgrade_issue> issues;
-
-  // Gets the issue description to be used
-  auto raw_description = get_text("issue");
-
-  for (const auto &version_defaults : m_version_defaults) {
-    for (const auto &sys_default : version_defaults.second) {
-      auto sysvar = cache->get_sysvar(sys_default.first);
-      // If the variable doesn't exist (i.e. in the config file) or exist
-      // with the COMPILED value (the default)
-      if (!sysvar || (sysvar && sysvar->source == "COMPILED")) {
-        auto issue = create_issue();
-        issue.schema = sys_default.first;
-        Token_definitions tokens = {
-            {"level", Upgrade_issue::level_to_string(Upgrade_issue::WARNING)},
-            {"item", sys_default.first}};
-
-        std::string description{raw_description};
-        description = resolve_tokens(description, tokens);
-
-        if (sys_default.second != nullptr) {
-          description.append(" ");
-          description.append(sys_default.second);
-        }
-
-        description += ".";
-
-        issue.description = description;
-
-        issue.level = Upgrade_issue::WARNING;
-
-        issue.object_type = Upgrade_issue::Object_type::SYSVAR;
-
-        issues.push_back(std::move(issue));
-      }
-    }
-  }
-
-  return issues;
-}
-
->>>>>>> 99079ae8
 Invalid_privileges_check::Invalid_privileges_check(
     const Upgrade_info &server_info)
     : Upgrade_check(ids::k_invalid_privileges_check),
