--- conflicted
+++ resolved
@@ -175,31 +175,17 @@
       {"authentication_fido", "mysql_native_password", "sha256_password"});
 
   add_feature({"authentication_fido", Version(8, 0, 27), Version(8, 2, 0),
-<<<<<<< HEAD
-               Version(8, 4, 0), "authentication_webauthn"},
-              server_info);
+               Version(8, 4, 0), "authentication_webauthn"});
   add_feature({"sha256_password",
-=======
-               Version(8, 4, 0), "authentication_webauthn"});
-  add_feature(
-      {"sha256_password", {}, Version(8, 0, 0), {}, "caching_sha2_password"});
-  add_feature({"mysql_native_password",
->>>>>>> 42e09a89
                {},
                Version(8, 0, 0),
                Version(9, 0, 0),
-               "caching_sha2_password"},
-              server_info);
+               "caching_sha2_password"});
   add_feature({"mysql_native_password",
                {},
-<<<<<<< HEAD
                Version(8, 0, 0),
                Version(9, 0, 0),
-               "caching_sha2_password"},
-              server_info);
-=======
                "caching_sha2_password"});
->>>>>>> 42e09a89
 }
 
 std::string Auth_method_usage_check::build_query() {
