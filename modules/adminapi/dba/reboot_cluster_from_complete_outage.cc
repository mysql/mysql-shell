/*
 * Copyright (c) 2022, Oracle and/or its affiliates.
 *
 * This program is free software; you can redistribute it and/or modify
 * it under the terms of the GNU General Public License, version 2.0,
 * as published by the Free Software Foundation.
 *
 * This program is also distributed with certain software (including
 * but not limited to OpenSSL) that is licensed under separate terms, as
 * designated in a particular file or component or in included license
 * documentation.  The authors of MySQL hereby grant you an additional
 * permission to link the program and your derivative works with the
 * separately licensed software that they have included with MySQL.
 * This program is distributed in the hope that it will be useful,  but
 * WITHOUT ANY WARRANTY; without even the implied warranty of
 * MERCHANTABILITY or FITNESS FOR A PARTICULAR PURPOSE.  See
 * the GNU General Public License, version 2.0, for more details.
 *
 * You should have received a copy of the GNU General Public License
 * along with this program; if not, write to the Free Software Foundation, Inc.,
 * 51 Franklin St, Fifth Floor, Boston, MA 02110-1301 USA
 */

#include <algorithm>
#include <string_view>

#include "modules/adminapi/common/async_topology.h"
#include "modules/adminapi/common/cluster_topology_executor.h"
#include "modules/adminapi/common/dba_errors.h"
#include "modules/adminapi/common/preconditions.h"
#include "modules/adminapi/common/provision.h"
#include "modules/adminapi/common/sql.h"
#include "modules/adminapi/common/validations.h"
#include "modules/adminapi/mod_dba.h"
#include "mysqlshdk/include/shellcore/utils_help.h"
#include "mysqlshdk/libs/mysql/async_replication.h"
#include "mysqlshdk/libs/utils/utils_net.h"
#include "mysqlshdk/libs/utils/utils_string.h"
#include "mysqlshdk/shellcore/shell_console.h"

namespace mysqlsh {
namespace dba {

namespace {

/*
 * Retrieves info regarding the clusters ClusterSet (if any)
 */
Cluster_set_info retrieve_cs_info(Cluster_impl *cluster) {
  Cluster_set_info cs_info;
  cs_info.is_member = cluster->is_cluster_set_member();
  cs_info.is_primary = cs_info.is_member && cluster->is_primary_cluster();
  cs_info.is_primary_invalidated = false;
  cs_info.removed_from_set = false;
  cs_info.primary_status = Cluster_global_status::UNKNOWN;

  if (!cs_info.is_member) return cs_info;

  auto cs = cluster->get_cluster_set_object();

  {
    if (!cs_info.is_primary) cs->connect_primary();
    auto pc = cs->get_primary_cluster();

    if (cs_info.is_primary)
      cs_info.is_primary_invalidated = pc->get_id() != cluster->get_id();
    else {
      cs_info.primary_status = cs->get_cluster_global_status(pc.get());
    }
  }

  try {
    auto target_cluster = cs->get_cluster(cluster->get_name(), true, true);

    cs_info.removed_from_set = target_cluster->is_invalidated();
    if (!cs_info.removed_from_set) {
      target_cluster->check_and_get_cluster_set_for_cluster();

      cs_info.removed_from_set =
          target_cluster->is_cluster_set_remove_pending();
    }
  } catch (const shcore::Exception &e) {
    if ((e.code() != SHERR_DBA_METADATA_MISSING) &&
        (e.code() != SHERR_DBA_ASYNC_MEMBER_INVALIDATED))
      throw;
    cs_info.removed_from_set = true;
  }

  log_info(
      "ClusterSet info: %smember, %sprimary, %sprimary_invalidated, %sremoved "
      "from set, primary status: %s",
      cs_info.is_member ? "" : "not ", cs_info.is_primary ? "" : "not ",
      cs_info.is_primary_invalidated ? "" : "not ",
      cs_info.removed_from_set ? "" : "not ",
      to_string(cs_info.primary_status).c_str());

  return cs_info;
}

/*
 * Make sure that all instances are offline (trying to disable GR in those that
 * aren't)
 */
bool ensure_all_members_offline(
    const std::unordered_map<std::shared_ptr<Instance>,
                             mysqlshdk::gr::Member_state> &istates,
    bool dry_run, std::vector<std::shared_ptr<Instance>> *instances_online) {
  // try to stop the ones (either recovering or error) if all others are either
  // offline or error

  auto console = current_console();

  size_t num_offline = 0, num_online = 0;
  for (auto it = istates.begin(); it != istates.end(); ++it) {
    switch (it->second) {
      case mysqlshdk::gr::Member_state::OFFLINE:
      case mysqlshdk::gr::Member_state::MISSING:
        // already offline
        num_offline++;
        continue;
      case mysqlshdk::gr::Member_state::ERROR:
      case mysqlshdk::gr::Member_state::RECOVERING:
        // try and stop GR
        break;
      default:
        // assume instance is online
        num_online++;
        if (instances_online) instances_online->push_back(it->first);
        continue;
    }

    // if there are other online members, there's no point in stopping GR for
    // this member, so there's no point in proceding
    if (num_online > 0) break;

    // check all other instances
    {
      auto itNext = it;
      ++itNext;

      auto all_offline_error =
          (itNext == istates.end()) ||
          std::all_of(itNext, istates.end(), [](const auto &state) {
            return (state.second == mysqlshdk::gr::Member_state::ERROR) ||
                   (state.second == mysqlshdk::gr::Member_state::OFFLINE) ||
                   (state.second == mysqlshdk::gr::Member_state::MISSING);
          });

      // if we can't stop this member, then there's no point in proceding
      // because we'll have a member not offline
      if (!all_offline_error) break;
    }

    console->print_info(shcore::str_format(
        "Stopping Group Replication on '%s'...", it->first->descr().c_str()));

    num_offline++;

    if (!dry_run) {
      try {
        mysqlshdk::gr::stop_group_replication(*(it->first));
      } catch (const shcore::Exception &e) {
        console->print_error(shcore::str_format(
            "Unable to stop Group Replication: %s", e.format().c_str()));
        throw;
      }
    }
  }

  return (num_offline == istates.size());
}

TargetType::Type check_instance_type(
    const mysqlshdk::mysql::IInstance &instance,
    std::string_view quorum_restore_function) {
  auto type = get_gr_instance_type(instance);
  switch (type) {
    case TargetType::GroupReplication:
      throw shcore::Exception::runtime_error(
          "The MySQL instance '" + instance.descr() +
          "' belongs to a GR group that is not managed as an "
          "InnoDB Cluster. ");

    case TargetType::AsyncReplicaSet:
      throw shcore::Exception::runtime_error(
          "The MySQL instance '" + instance.descr() +
          "' belongs to an InnoDB ReplicaSet. ");

    case TargetType::AsyncReplication:
      throw shcore::Exception::runtime_error(
          "The MySQL instance '" + instance.descr() +
          "' belongs to a AR topology that is not managed as an "
          "InnoDB ReplicaSet. ");

    case TargetType::InnoDBClusterSet:
    case TargetType::InnoDBClusterSetOffline:
      throw shcore::Exception::runtime_error(
          "The MySQL instance '" + instance.descr() +
          "' belongs to an InnoDB ClusterSet. ");

    case TargetType::InnoDBCluster:
      if (!quorum_restore_function.empty() &&
          !mysqlshdk::gr::has_quorum(instance, nullptr, nullptr)) {
        auto msg = shcore::str_format(
            "The MySQL instance '%s' belongs to an InnoDB Cluster and is "
            "reachable. Please use <Cluster>.%.*s() to restore from the quorum "
            "loss.",
            instance.descr().c_str(), (int)quorum_restore_function.size(),
            quorum_restore_function.data());
        throw shcore::Exception::runtime_error(msg);
      }
      [[fallthrough]];
    case TargetType::Standalone:
    case TargetType::StandaloneWithMetadata:
    case TargetType::StandaloneInMetadata:
    case TargetType::Unknown:
      break;
  }

  return type;
}

void rejoin_instances(Cluster_impl *cluster_impl,
                      const Instance &target_instance,
                      const std::vector<std::shared_ptr<Instance>> &instances,
                      const Reboot_cluster_options &options, bool enable_sro) {
  const auto console = current_console();

  auto removed_from_set = cluster_impl->is_cluster_set_remove_pending();

  for (const auto &instance : instances) {
    // ignore seed
    if (instance->get_uuid() == target_instance.get_uuid()) continue;

    // if GTIDs aren't compatible, skip this instance
    if (auto gtid_state = check_replica_gtid_state(target_instance, *instance);
        (gtid_state != mysqlshdk::mysql::Replica_gtid_state::IDENTICAL) &&
        (gtid_state != mysqlshdk::mysql::Replica_gtid_state::RECOVERABLE)) {
      console->print_note(shcore::str_format(
          "Not rejoining instance '%s' because its GTID set isn't compatible "
          "with '%s'.",
          instance->descr().c_str(), target_instance.descr().c_str()));
      continue;
    }

    // Reset the clusterset replication channel if the instance belongs to
    // replica that was removed from the cluster set
    if (removed_from_set) {
      if (mysqlshdk::mysql::Replication_channel channel;
          mysqlshdk::mysql::get_channel_status(
              *instance, k_clusterset_async_channel_name, &channel)) {
        auto status = channel.status();
        log_info("State of clusterset replication channel: %d", status);

        if (status == mysqlshdk::mysql::Replication_channel::OFF)
          mysqlsh::dba::remove_channel(instance.get(),
                                       k_clusterset_async_channel_name, false);
      }
    }

    try {
      auto conn_options = instance->get_connection_options();

      cluster::Rejoin_instance_options rejoin_options;

      // Set the ipAllowlist if option used
      if (options.gr_options.ip_allowlist &&
          options.switch_communication_stack.value_or("") ==
              kCommunicationStackXCom) {
        rejoin_options.gr_options.ip_allowlist =
            options.gr_options.ip_allowlist;
      } else {
        // Let it be resolved later
        rejoin_options.gr_options.ip_allowlist = std::nullopt;
      }

      Cluster_topology_executor<cluster::Rejoin_instance>{
          cluster_impl,   instance,
          rejoin_options, options.switch_communication_stack.has_value(),
          true,           true}
          .run();

    } catch (const shcore::Error &e) {
      console->print_warning(instance->descr() + ": " + e.format());
      // TODO(miguel) Once WL#13535 is implemented and rejoin supports
      // clone, simplify the following note by telling the user to use
      // rejoinInstance. E.g: “%s’ could not be automatically rejoined.
      // Please use cluster.rejoinInstance() to manually re-add it.”
      console->print_note(shcore::str_format(
          "Unable to rejoin instance '%s' to the Cluster but the "
          "dba.<<<rebootClusterFromCompleteOutage>>>() operation will "
          "continue.",
          instance->descr().c_str()));
      console->print_info();
    }

    // re-enable SRO if needed
    if (enable_sro && !instance->get_sysvar_bool("super_read_only", false)) {
      log_info("Enabling super_read_only on instance '%s'...",
               instance->descr().c_str());
      instance->set_sysvar("super_read_only", true);
    }
  }

  // Verification step to ensure the server_id is an attribute on all
  // the instances of the cluster
  cluster_impl->ensure_metadata_has_server_id(target_instance);
}

}  // namespace

std::vector<std::shared_ptr<Instance>>
Reboot_cluster_from_complete_outage::retrieve_instances(
    std::vector<Instance_metadata> *instances_unreachable) {
  // check quorum
  check_instance_type(*m_target_instance,
                      get_member_name("forceQuorumUsingPartitionOf",
                                      shcore::current_naming_style()));

  auto instances = m_cluster->impl()->get_instances();

  std::vector<std::shared_ptr<Instance>> out_instances;
  out_instances.reserve(instances.size());

  for (const auto &i : instances) {
    // skip the target
    if (i.uuid == m_target_instance->get_uuid()) continue;

    std::shared_ptr<Instance> instance;
    try {
      log_info("Opening a new session to the instance: %s", i.endpoint.c_str());
      instance =
          m_cluster->impl()->connect_target_instance(i.endpoint, false, false);
    } catch (const shcore::Error &e) {
      log_info("Unable to open a connection to the instance: %s",
               i.endpoint.c_str());
      if (instances_unreachable) instances_unreachable->emplace_back(i);
      continue;
    }

    log_info("Checking state of instance '%s'", i.endpoint.c_str());

    auto instance_type = check_instance_type(*instance, {});

    if (instance_type == TargetType::Standalone) {
      if (!m_options.get_force()) {
        throw shcore::Exception::logic_error(shcore::str_format(
            "The instance '%s' doesn't belong to the Cluster. Use option "
            "'force' to ignore this check.",
            instance->descr().c_str()));
      } else {
        current_console()->print_warning(
            shcore::str_format("The instance '%s' doesn't belong to the "
                               "Cluster and will be ignored.",
                               instance->descr().c_str()));
        continue;
      }
    }

    out_instances.emplace_back(std::move(instance));
  }

  return out_instances;
}

/*
 * It verifies which of the online instances of the cluster has the
 * GTID superset. If also checks the command options such as picking an explicit
 * instance and the force option.
 */
std::shared_ptr<Instance>
Reboot_cluster_from_complete_outage::pick_best_instance_gtid(
    const std::vector<std::shared_ptr<Instance>> &instances, bool force,
    std::string_view intended_instance) {
  std::vector<Instance_gtid_info> instance_gtids;
  {
    // list of replication channel names that must be considered when comparing
    // GTID sets. With ClusterSets, the async channel for secondaries must be
    // added here.
    const std::vector<std::string> k_known_channel_names = {
        "group_replication_applier"};

    auto current_session_options = m_target_instance->get_connection_options();

    {
      Instance_gtid_info info;
      info.server = m_target_instance->get_canonical_address();
      info.gtid_executed = mysqlshdk::mysql::get_total_gtid_set(
          *m_target_instance, k_known_channel_names);
      instance_gtids.push_back(std::move(info));
    }

    for (const auto &i : instances) {
      Instance_gtid_info info;
      info.server = i->get_canonical_address();
      info.gtid_executed =
          mysqlshdk::mysql::get_total_gtid_set(*i, k_known_channel_names);
      instance_gtids.push_back(std::move(info));
    }
    assert(instance_gtids.size() == (instances.size() + 1));
  }

  std::set<std::string> conflits;
  auto primary_candidates =
      filter_primary_candidates(*m_target_instance, instance_gtids,
                                [&conflits](const Instance_gtid_info &instA,
                                            const Instance_gtid_info &instB) {
                                  conflits.insert(instA.server);
                                  conflits.insert(instB.server);
                                  return true;
                                });

  assert(!conflits.empty() || !primary_candidates.empty());

  // helper function to return the instance ptr of a target Instance_gtid_info
  auto get_inst_ptr = [&instance_gtids,
                       &instances](const Instance_gtid_info &target) {
    auto it = std::find_if(
        instance_gtids.begin(), instance_gtids.end(), [&target](const auto &i) {
          return mysqlshdk::utils::are_endpoints_equal(i.server, target.server);
        });

    assert(it != instance_gtids.end());
    assert(it != instance_gtids.begin());  // the target shouldn't be requested
    return instances[std::distance(instance_gtids.begin(), it) - 1];
  };

  // check if the intended instance is valid
  if (!intended_instance.empty()) {
    auto it = std::find_if(instance_gtids.begin(), instance_gtids.end(),
                           [&intended_instance](const auto &i) {
                             return mysqlshdk::utils::are_endpoints_equal(
                                 i.server, intended_instance);
                           });

    if (it == instance_gtids.end())
      throw shcore::Exception::runtime_error(
          shcore::str_format("The requested instance '%.*s' isn't part of the "
                             "members of the Cluster.",
                             static_cast<int>(intended_instance.size()),
                             intended_instance.data()));
  }

  // lets take care of stuff when we don't have any conflits
  if (conflits.empty()) {
    if (intended_instance.empty()) {
      // if the target instance is already in the candidates, use it (don't
      // return a best candidate)
      {
        auto it =
            std::find_if(primary_candidates.begin(), primary_candidates.end(),
                         [&target = instance_gtids[0]](const auto &p) {
                           return mysqlshdk::utils::are_endpoints_equal(
                               p.server, target.server);
                         });

        if (it != primary_candidates.end()) return nullptr;
      }

      // return a better candidate (we simply pick the first of the candidates)
      return get_inst_ptr(primary_candidates.front());
    }

    // reaching this point, we don't have conflits, but the user explicitly
    // specified the new primary
    {
      auto it =
          std::find_if(primary_candidates.begin(), primary_candidates.end(),
                       [&intended_instance](const auto &p) {
                         return mysqlshdk::utils::are_endpoints_equal(
                             p.server, intended_instance);
                       });

      // if we can use the instance the user specified
      if (it != primary_candidates.end()) {
        if (it->server == instance_gtids[0].server)
          return nullptr;  // use the target
        return get_inst_ptr(*it);
      }
    }

    if (!force) {
      std::string endpoint_list;
      for (const auto &c : primary_candidates)
        endpoint_list.append("'").append(c.server).append("', ");
      endpoint_list.erase(endpoint_list.size() - 2);

      throw shcore::Exception::runtime_error(shcore::str_format(
          "The requested instance '%.*s' can't be used as the new seed because "
          "it has a lower GTID when compared with the other members: %s. Use "
          "option 'force' if this is indeed the desired behaviour.",
          static_cast<int>(intended_instance.size()), intended_instance.data(),
          endpoint_list.c_str()));
    }

    auto it = std::find_if(instance_gtids.begin(), instance_gtids.end(),
                           [&intended_instance](const auto &i) {
                             return mysqlshdk::utils::are_endpoints_equal(
                                 i.server, intended_instance);
                           });

    // checked earlier
    assert(it != instance_gtids.end());

    if (it == instance_gtids.begin()) return nullptr;  // use the target
    return instances[std::distance(instance_gtids.begin(), it) - 1];
  }

  // we have to manage GTIDs conflits

  {
    std::string endpoint_list;
    for (const auto &c : conflits)
      endpoint_list.append("'").append(c).append("', ");
    endpoint_list.erase(endpoint_list.size() - 2);

    const auto console = current_console();
    console->print_warning(shcore::str_format(
        "Detected GTID conflits between instances: %s", endpoint_list.c_str()));
  }

  if (!force || intended_instance.empty())
    throw shcore::Exception::runtime_error(
        "To reboot a Cluster with GTID conflits, both the 'force' and "
        "'primary' options must be used to proceed with the command and "
        "to explicitly pick a new seed instance.");

  // if the intended instance is already the target one...
  if (mysqlshdk::utils::are_endpoints_equal(instance_gtids[0].server,
                                            intended_instance))
    return nullptr;

  auto it = std::find_if(instance_gtids.begin(), instance_gtids.end(),
                         [&intended_instance](const auto &i) {
                           return mysqlshdk::utils::are_endpoints_equal(
                               i.server, intended_instance);
                         });

  assert((it != instance_gtids.end()) &&
         (it != instance_gtids.begin()));  // checked earlier

  return instances[std::distance(instance_gtids.begin(), it) - 1];
}

void Reboot_cluster_from_complete_outage::
    validate_local_address_ip_compatibility(
        const std::string &local_address) const {
  // local_address must have some value
  assert(!local_address.empty());

  // Validate that the group_replication_local_address is valid for the version
  // of the target instance.
  if (!mysqlshdk::gr::is_endpoint_supported_by_gr(
          local_address, m_target_instance->get_version())) {
    auto console = mysqlsh::current_console();
    console->print_error("Cannot join instance '" + m_target_instance->descr() +
                         "' to cluster: unsupported localAddress value.");
    throw shcore::Exception::argument_error(shcore::str_format(
        "Cannot use value '%s' for option localAddress because it has "
        "an IPv6 address which is only supported by Group Replication "
        "from MySQL version >= 8.0.14 and the target instance version is %s.",
        local_address.c_str(),
        m_target_instance->get_version().get_base().c_str()));
  }
}

void Reboot_cluster_from_complete_outage::resolve_local_address(
    Group_replication_options *gr_options) {
  std::string communication_stack,
      hostname = m_target_instance->get_canonical_hostname();

  // During a reboot from complete outage the command does not change the
  // communication stack unless set via switchCommunicationStack
  if (gr_options->communication_stack.has_value()) {
    communication_stack = gr_options->communication_stack.value_or("");
  } else {
    // The default value for communicationStack must be 'mysql' if the target
    // instance is running 8.0.27+
    if (m_target_instance->get_version() >=
        k_mysql_communication_stack_initial_version) {
      communication_stack = kCommunicationStackMySQL;
    } else {
      communication_stack = kCommunicationStackXCom;
    }
  }

  gr_options->local_address = mysqlsh::dba::resolve_gr_local_address(
      gr_options->local_address, communication_stack, hostname,
      *m_target_instance->get_sysvar_int("port"), false, true);

  // Validate that the local_address value we want to use as well as the
  // local address values in use on the cluster are compatible with the
  // version of the instance being added to the cluster.
  validate_local_address_ip_compatibility(
      gr_options->local_address.value_or(""));
}

void Reboot_cluster_from_complete_outage::check_instance_configuration() {
  // The current 'group_replication_group_name' must be kept otherwise
  // if instances are rejoined later the operation may fail because
  // a new group_name started being used.
  m_options.gr_options.group_name = m_cluster->impl()->get_group_name();

  // group_replication_view_change_uuid might have been persisted by
  // Cluster.rescan() and the target instance wasn't restarted so the value is
  // not effective yet. Attempt to read it and if not empty, set it right away
  // in the GR options to be used
  if (m_target_instance->get_version() >= k_min_cs_version) {
    std::string view_change_uuid_persisted =
        m_target_instance
            ->get_persisted_value("group_replication_view_change_uuid")
            .value_or("");

    if (!view_change_uuid_persisted.empty()) {
      m_options.gr_options.view_change_uuid = view_change_uuid_persisted;
    }
  }

  // Read actual GR configurations to preserve them when rejoining the
  // instance.
  m_options.gr_options.read_option_values(
      *m_target_instance, m_options.switch_communication_stack.has_value());

  // Check instance configuration and state, like dba.checkInstance
  // But don't do it if it was already done by the caller
  ensure_gr_instance_configuration_valid(m_target_instance.get(), true, false);

  // Verify if the instance is running asynchronous
  // replication
  // NOTE: Verify for all operations: addInstance(), rejoinInstance() and
  // rebootClusterFromCompleteOutage()
  validate_async_channels(
      *m_target_instance,
      m_cluster->impl()->is_cluster_set_member()
          ? std::unordered_set<std::string>{k_clusterset_async_channel_name}
          : std::unordered_set<std::string>{},
      checks::Check_type::BOOTSTRAP);

  // no peers if we're bootstrapping
  m_options.gr_options.group_seeds = "";

  // Resolve and validate GR local address.
  // NOTE: Must be done only after getting the report_host used by GR and for
  //       the metadata;
  resolve_local_address(&m_options.gr_options);
}

/*
 * Reboots the seed instance
 */
void Reboot_cluster_from_complete_outage::reboot_seed(
    const Cluster_set_info &cs_info) {
  // if the cluster isn't part of a set anymore
  if (cs_info.removed_from_set) {
    // enable mysql_disable_super_read_only_if_primary if needed
    if (bool enabled;
        !mysqlshdk::gr::get_member_action_status(
            *m_target_instance,
            mysqlshdk::gr::k_gr_disable_super_read_only_if_primary, &enabled) ||
        !enabled) {
      log_info("Enabling automatic super_read_only management on '%s'",
               m_target_instance->descr().c_str());

      mysqlshdk::gr::enable_member_action(
          *m_target_instance,
          mysqlshdk::gr::k_gr_disable_super_read_only_if_primary,
          mysqlshdk::gr::k_gr_member_action_after_primary_election);
    }

    // remove replication channel
    if (!cs_info.is_primary) {
      if (mysqlshdk::mysql::Replication_channel channel;
          mysqlshdk::mysql::get_channel_status(
              *m_target_instance, k_clusterset_async_channel_name, &channel)) {
        auto status = channel.status();
        log_info("State of clusterset replication channel: %d", status);

        if (status == mysqlshdk::mysql::Replication_channel::OFF) {
          try {
            mysqlshdk::mysql::reset_slave(
                m_target_instance.get(), k_clusterset_async_channel_name, true);
          } catch (const shcore::Error &e) {
            throw shcore::Exception::mysql_error_with_code(e.what(), e.code());
          }
        }
      }
    }
  }

  // Validations and variables initialization
  {
    // Set the communicationStack if option used
    if (m_options.switch_communication_stack.has_value()) {
      m_options.gr_options.communication_stack =
          *(m_options.switch_communication_stack);
    }

    // Validate the GR options.
    // Note: If the user provides no group_seeds value, it is automatically
    // assigned a value with the local_address values of the existing cluster
    // members and those local_address values are already validated on the
    // validate_local_address_ip_compatibility method, so we only need to
    // validate the group_seeds value provided by the user.
    m_options.gr_options.check_option_values(
        m_target_instance->get_version(),
        m_target_instance->get_canonical_port());

    m_options.gr_options.manual_start_on_boot =
        m_cluster->impl()->get_manual_start_on_boot_option();

    m_is_autorejoining =
        cluster_topology_executor_ops::is_member_auto_rejoining(
            m_target_instance);

    // Make sure the target instance does not already belong to a different
    // cluster.
    try {
      mysqlsh::dba::checks::ensure_instance_not_belong_to_cluster(
          m_target_instance, m_cluster->impl()->get_cluster_server(),
          m_cluster->impl()->get_id());
    } catch (const shcore::Exception &exp) {
      m_already_member =
          (exp.code() == SHERR_DBA_ASYNC_MEMBER_INCONSISTENT) ||
          (exp.code() == SHERR_DBA_BADARG_INSTANCE_MANAGED_IN_CLUSTER);
      if (!m_already_member) throw;
    }

    check_instance_configuration();

    if (get_executed_gtid_set(*m_target_instance).empty()) {
      current_console()->print_note(
          "The target instance '" + m_target_instance->descr() +
          "' has not been pre-provisioned (GTID set is empty). The "
          "Shell is unable to determine whether the instance has "
          "pre-existing data that would be overwritten.");

      throw shcore::Exception("The instance '" + m_target_instance->descr() +
                                  "' has an empty GTID set.",
                              SHERR_DBA_GTID_SYNC_ERROR);
    }
  }

  // Re-bootstrap
  {
    // Set the internal configuration object: read/write configs from the
    // server.
    auto cfg = mysqlsh::dba::create_server_config(
        m_target_instance.get(), mysqlshdk::config::k_dft_cfg_server_handler);

    // Common informative logging
    cluster_topology_executor_ops::log_used_gr_options(m_options.gr_options);

    // If the Cluster is using the 'MySQL' communication stack, we cannot
    // guarantee that:
    //
    //   - The recovery account exists and is configured at every Cluster
    //   member
    //   - The recovery credentials didn't change (for example after a
    //   .resetRecoveryAccountsPassword())
    //   - The recovery credentials have the required Grants
    //
    // For those reasons, we must simply re-create the recovery account
    if (m_options.gr_options.communication_stack.value_or("") ==
        kCommunicationStackMySQL) {
      // If it's a Replica cluster, we must disable the binary logging and
      // ensure the are created later
      if (m_cluster->impl()->is_cluster_set_member() &&
          !m_cluster->impl()->is_primary_cluster()) {
        m_target_instance->execute("SET session sql_log_bin = 0");
      }

      // Disable SRO if enabled
      if (m_target_instance->get_sysvar_bool("super_read_only", false)) {
        m_target_instance->set_sysvar("super_read_only", false);
      }

      // Get the recovery account stored in the Metadata
      std::string recovery_user;
      std::vector<std::string> recovery_user_hosts;
      try {
        std::tie(recovery_user, recovery_user_hosts, std::ignore) =
            m_cluster->impl()->get_replication_user(*m_target_instance);
      } catch (const shcore::Exception &re) {
        if (re.is_runtime()) {
          mysqlsh::current_console()->print_error(
              "Unsupported recovery account has been found for "
              "instance " +
              m_target_instance->descr() +
              ". Operations such as "
              "<Cluster>.<<<resetRecoveryAccountsPassword>>>() and "
              "<Cluster>.<<<addInstance>>>() may fail. Please remove and "
              "add the instance back to the Cluster to ensure a "
              "supported recovery account is used.");
        }
        throw;
      }

      mysqlshdk::mysql::Auth_options repl_account;
      repl_account.user = recovery_user;

      // Check if the replication user already exists to delete it
      // before creating it again
      for (const auto &hostname : recovery_user_hosts) {
        if (!m_target_instance->user_exists(repl_account.user, hostname))
          continue;

        current_console()->print_note(shcore::str_format(
            "User '%s'@'%s' already existed at instance '%s'. It will be "
            "deleted and created again with a new password.",
            repl_account.user.c_str(), hostname.c_str(),
            m_target_instance->descr().c_str()));

        m_target_instance->drop_user(repl_account.user, hostname);
      }

      // Get the replicationAllowedHost value set for the Cluster
      std::string repl_account_host = "%";

      if (shcore::Value allowed_host;
          m_cluster->impl()
              ->get_metadata_storage()
              ->query_cluster_set_attribute(
                  m_cluster->impl()->get_id(),
                  k_cluster_attribute_replication_allowed_host,
                  &allowed_host) &&
          allowed_host.type == shcore::String &&
          !allowed_host.as_string().empty()) {
        repl_account_host = allowed_host.as_string();
      }

      // Create a new recovery account
      repl_account = mysqlshdk::gr::create_recovery_user(
          repl_account.user, *m_target_instance, {repl_account_host}, {}, true,
          false, true);

      // Change GR's recovery replication credentials in all possible
      // donors so whenever GR picks a suitable donor it will be able to
      // connect and authenticate at the target
      // NOTE: Instances in RECOVERING must be skipped since won't be used
      // as donor and the change source command would fail anyway
      mysqlshdk::mysql::change_replication_credentials(
          *m_target_instance, repl_account.user,
          repl_account.password.value_or(""),
          mysqlshdk::gr::k_gr_recovery_channel);

      if (m_cluster->impl()->is_cluster_set_member() &&
          !m_cluster->impl()->is_primary_cluster()) {
        m_target_instance->execute("SET session sql_log_bin = 1");
      }

      // Insert the recovery account on the Metadata Schema.
      m_cluster->impl()->get_metadata_storage()->update_instance_repl_account(
          m_target_instance->get_uuid(), Cluster_type::GROUP_REPLICATION,
          repl_account.user, repl_account_host);

      // Set the allowlist to 'AUTOMATIC' to ensure no older values are used
      // since reboot will re-use the values persisted in the instance.
      // NOTE: AUTOMATIC because there's no other allowed value when using the
      // 'MySQL' communication stack
      m_options.gr_options.ip_allowlist = "AUTOMATIC";
    }

    // Make sure the GR plugin is installed (only installed if needed).
    // NOTE: An error is issued if it fails to be installed (e.g., DISABLED).
    //       Disable read-only temporarily to install the plugin if needed.
    mysqlshdk::gr::install_group_replication_plugin(*m_target_instance,
                                                    nullptr);

    if (m_is_autorejoining)
      cluster_topology_executor_ops::ensure_not_auto_rejoining(
          m_target_instance);

    if (m_options.gr_options.group_name.has_value() &&
        !m_options.gr_options.group_name->empty()) {
      log_info("Using Group Replication group name: %s",
               m_options.gr_options.group_name->c_str());
    }

    // Get the value for transaction size limit stored in the Metadata if it
    // wasn't set by the caller
    if (!m_options.gr_options.transaction_size_limit.has_value()) {
      int64_t transaction_size_limit;

      if (shcore::Value value;
          m_cluster->impl()->get_metadata_storage()->query_cluster_attribute(
              m_cluster->impl()->get_id(),
              k_cluster_attribute_transaction_size_limit, &value)) {
        transaction_size_limit = value.as_int();
      } else {
        // Use what's set in the instance
        transaction_size_limit =
            m_cluster->impl()->get_transaction_size_limit();
      }

      log_info("Using Group Replication transaction size limit: %" PRId64,
               transaction_size_limit);

      m_options.gr_options.transaction_size_limit = transaction_size_limit;
    }

    log_info("Starting cluster with '%s' using account %s",
             m_target_instance->descr().c_str(),
             m_target_instance->get_connection_options().get_user().c_str());

    // Determine the topology mode to use.
    auto multi_primary = m_cluster->impl()->get_cluster_topology_type() ==
                         mysqlshdk::gr::Topology_mode::MULTI_PRIMARY;

    // Start the cluster to bootstrap Group Replication.
    mysqlsh::dba::start_cluster(*m_target_instance, m_options.gr_options,
                                multi_primary, cfg.get());

    // Wait for the seed instance to become ONLINE in the Group.
    // Especially relevant on Replica Clusters to ensure the seed instance is
    // already ONLINE when other members try to rejoin the Cluster, otherwise,
    // the rejoining members will fail to rejoin because the managed
    // replication channel may be started with auto-failover while the members
    // haven't obtained those channel configurations yet.
    uint32_t timeout = 5 * 60 * 1000;  // 5 minutes

    mysqlsh::current_console()->print_info(
        "* Waiting for seed instance to become ONLINE...");

    mysqlshdk::gr::wait_member_online(*m_target_instance, timeout);

    // Update the instances Metadata to ensure 'grLocal' reflects the new value
    // for local_address
    // Do it only when communicationStack is used and it's not a replica cluster
    // to not introduce errant transactions
    if (m_options.gr_options.communication_stack.has_value() &&
        (!m_cluster->impl()->is_cluster_set_member() ||
         m_cluster->impl()->is_primary_cluster())) {
      m_cluster->impl()->update_metadata_for_instance(*m_target_instance);
    }

    log_debug("Instance add finished");

    current_console()->print_info(m_target_instance->descr() +
                                  " was restored.");
  }
}

std::shared_ptr<Cluster> Reboot_cluster_from_complete_outage::do_run() {
  const auto console = current_console();
  auto cluster_impl = m_cluster->impl();
  auto cluster_ret = m_cluster;

  auto cs_info = retrieve_cs_info(cluster_impl.get());
  bool cluster_is_multi_primary = (cluster_impl->get_cluster_topology_type() ==
                                   mysqlshdk::gr::Topology_mode::MULTI_PRIMARY);

  if (!m_options.get_dry_run()) {
    console->print_info("Restoring the Cluster '" + cluster_impl->get_name() +
                        "' from complete outage...");
    console->print_info();
  }

  // after all the checks are done, this will store all the instances we need
  // to work with
  std::vector<std::shared_ptr<Instance>> instances;
  {
    // ensure that the current session instance exists on the Metadata Schema
    if (std::string group_md_address =
            m_target_instance->get_canonical_address();
        !cluster_impl->contains_instance_with_address(group_md_address)) {
      throw shcore::Exception::runtime_error(
          "The current session instance does not belong to the Cluster: '" +
          cluster_impl->get_name() + "'.");
    }

    // gather all instances
    std::vector<Instance_metadata> instances_unreachable;
    instances = retrieve_instances(&instances_unreachable);

    // gather all (including target instance) instances states
    std::unordered_map<std::shared_ptr<Instance>, mysqlshdk::gr::Member_state>
        istates;

    istates.rehash(instances.size() + 1);
    istates[m_target_instance] =
        mysqlshdk::gr::get_member_state(*m_target_instance);
    for (const auto &i : instances)
      istates[i] = mysqlshdk::gr::get_member_state(*i);

    assert(instances.size() == (istates.size() - 1));

    {
      std::vector<std::string> addresses;
      addresses.reserve(istates.size() + instances_unreachable.size());

      std::transform(istates.cbegin(), istates.cend(),
                     std::back_inserter(addresses), [](const auto &istate) {
                       return shcore::str_format(
                           "'%s' (%s)",
                           istate.first->get_canonical_address().c_str(),
                           to_string(istate.second).c_str());
                     });
      std::transform(
          instances_unreachable.cbegin(), instances_unreachable.cend(),
          std::back_inserter(addresses), [](const auto &i) {
            return shcore::str_format("'%s' (UNREACHABLE)", i.address.c_str());
          });

      // so that the user msg is consistent
      std::sort(addresses.begin(), addresses.end());

      console->print_info(shcore::str_format(
          "Cluster instances: %s", shcore::str_join(addresses, ", ").c_str()));
    }

    // check the state of the instances
    std::vector<std::shared_ptr<Instance>> instances_online;
    auto members_all_offline = ensure_all_members_offline(
        istates, m_options.get_dry_run(), &instances_online);

    assert(!members_all_offline || instances_online.empty());

    // reaching this point, we have all the info needed to decide if the
    // command can proceed.

    if (members_all_offline)
      log_info("All members of the Cluster are either offline or unreachable.");

    // if any instance is online, we can't proceed
    if (!instances_online.empty())
      throw std::runtime_error("The Cluster is ONLINE");

    if (!cs_info.is_primary_invalidated &&
        (!instances_unreachable.empty() || !members_all_offline)) {
      std::vector<std::string> addresses;
      addresses.reserve(instances_online.size() + instances_unreachable.size());

      std::transform(instances_online.cbegin(), instances_online.cend(),
                     std::back_inserter(addresses),
                     [](const auto &i) { return i->get_canonical_address(); });
      std::transform(instances_unreachable.cbegin(),
                     instances_unreachable.cend(),
                     std::back_inserter(addresses),
                     [](const auto &i) { return i.endpoint; });

      // so that the user msg is consistent
      std::sort(addresses.begin(), addresses.end());

      console->print_warning(shcore::str_format(
          "One or more instances of the Cluster could not be reached "
          "and cannot be rejoined nor ensured to be OFFLINE: %s. Cluster may "
          "diverge and become inconsistent unless all instances are either "
          "reachable or certain to be OFFLINE and not accepting new "
          "transactions. You may use the 'force' option to bypass this check "
          "and proceed anyway.",
          shcore::str_join(addresses, ", ", [](const auto &address) {
            return shcore::str_format("'%s'", address.c_str());
          }).c_str()));

      if (!m_options.get_force())
        throw std::runtime_error(
            "Could not determine if Cluster is completely OFFLINE");
    }
  }

  if (m_options.switch_communication_stack && cs_info.is_primary_invalidated)
    throw shcore::Exception::runtime_error(
        "Cannot switch the communication stack in an invalidated Cluster "
        "because its instances won't be removed or rejoined.");

  if (m_options.gr_options.local_address.has_value()) {
    console->print_warning(
        "The value used for 'localAddress' only applies to the current "
        "session instance (seed). If the values generated automatically for "
        "other rejoining Cluster members are not valid, please use "
        "<Cluster>.<<<rejoinInstance>>>() with the 'localAddress' option.");
    console->print_info();
  }

  // pick the seed instance
  std::shared_ptr<Instance> best_instance_gtid;
  {
    best_instance_gtid = pick_best_instance_gtid(
        instances, m_options.get_force(), m_options.get_primary());

    // check if the other instances are compatible in regards to GTID with the
    // (new) seed
    if (!m_options.get_force()) {
      auto new_seed =
          best_instance_gtid ? best_instance_gtid : m_target_instance;

      instances.push_back(m_target_instance);  // temporary

      for (const auto &i : instances) {
        if (i->get_uuid() == new_seed->get_uuid()) continue;

        std::string_view reason;
        switch (auto gtid_state = check_replica_gtid_state(*new_seed, *i);
                gtid_state) {
          case mysqlshdk::mysql::Replica_gtid_state::IDENTICAL:
          case mysqlshdk::mysql::Replica_gtid_state::RECOVERABLE:
            continue;
          case mysqlshdk::mysql::Replica_gtid_state::DIVERGED:
            reason = "GTIDs diverged";
            break;
          case mysqlshdk::mysql::Replica_gtid_state::IRRECOVERABLE:
            reason = "former has missing transactions";
            break;
          case mysqlshdk::mysql::Replica_gtid_state::NEW:
            reason = "former has an empty GTID set";
            break;
        }

        throw shcore::Exception::runtime_error(shcore::str_format(
            "The instance '%s' has an incompatible GTID set with the seed "
            "instance '%s' (%.*s). If you wish to proceed, the 'force' option "
            "must be explicitly set.",
            i->descr().c_str(), new_seed->descr().c_str(), (int)reason.size(),
            reason.data()));
      }

      instances.pop_back();
    }
  }

  // The 'force' option is a no-op in this scenario (instances aren't rejoined
  // if the Cluster belongs to a ClusterSet and is INVALIDATED), however, it's
  // more correct to forbid it instead of ignoring it.
  if (cs_info.is_primary_invalidated && m_options.get_force())
    throw std::runtime_error(shcore::str_format(
        "The 'force' option cannot be used in a Cluster that belongs to a "
        "ClusterSet and is PRIMARY INVALIDATED."));

  // everything is ready, proceed with the reboot...

  // will have to lock the target instance and all reachable members
  mysqlshdk::mysql::Lock_scoped_list i_locks;
  {
    auto new_seed = best_instance_gtid ? best_instance_gtid : target_instance;
    i_locks.push_back(new_seed->get_lock_exclusive());

    instances.push_back(target_instance);  // temporary

    for (const auto &instance : instances) {
      if (instance->get_uuid() != new_seed->get_uuid())
        i_locks.push_back(instance->get_lock_exclusive());
    }

    instances.pop_back();
  }

  // reboot seed
  if (best_instance_gtid) {
    // if we have a better instance in the cluster (in terms of highest GTID),
    // use it instead of the target
    if (mysqlshdk::utils::are_endpoints_equal(
            best_instance_gtid->get_canonical_address(),
<<<<<<< HEAD
            options->get_primary())) {
=======
            m_options.get_primary())) {
>>>>>>> ee53c92a
      console->print_info(shcore::str_format(
          "Switching over to instance '%s' to be used as seed.",
          best_instance_gtid->get_canonical_address().c_str()));
    } else {
      console->print_info(shcore::str_format(
          "Switching over to instance '%s' (which has the highest GTID set), "
          "to be used as seed.",
          best_instance_gtid->get_canonical_address().c_str()));
    }

<<<<<<< HEAD
    if (!options->get_dry_run()) {
      // use the new target instance as seed
      reboot_seed(cluster_impl.get(), best_instance_gtid, cs_info, options);

      instances.push_back(std::exchange(target_instance, best_instance_gtid));
=======
    if (!m_options.get_dry_run()) {
      // use the new target instance as seed
      instances.push_back(std::exchange(m_target_instance, best_instance_gtid));
>>>>>>> ee53c92a
      best_instance_gtid = nullptr;

      reboot_seed(cs_info);

      // refresh metadata and cluster info
      std::shared_ptr<MetadataStorage> metadata;
      std::shared_ptr<mysqlsh::dba::Cluster> cluster;

      m_dba->connect_to_target_group(m_target_instance, &metadata, nullptr,
                                     false);
      current_ipool()->set_metadata(metadata);

      cluster = m_dba->get_cluster(cluster_impl->get_name().c_str(), metadata,
                                   m_target_instance, true, true);

      cluster_ret = cluster;
      cluster_impl = cluster->impl();
    }

  } else if (!m_options.get_dry_run()) {
    // use the target instance as seed
    reboot_seed(cs_info);
  }

  // don't rejoin the instances *if* cluster is in a cluster set and is
  // invalidated (former primary) or is a replica and the primary doesn't have
  // global status OK
  if (cs_info.is_member &&
      (cs_info.is_primary_invalidated ||
       (!cs_info.is_primary &&
        cs_info.primary_status != Cluster_global_status::OK))) {
    auto msg = cs_info.is_primary_invalidated
                   ? "Skipping rejoining remaining instances because the "
                     "Cluster belongs to a ClusterSet and is INVALIDATED. "
                     "Please add or remove the instances after the Cluster is "
                     "rejoined to the ClusterSet."
                   : "Skipping rejoining remaining instances because the "
                     "Cluster belongs to a ClusterSet and its global status is "
                     "not OK. Please add or remove the instances after the "
                     "Cluster is rejoined to the ClusterSet.";
    console->print_info(msg);

  } else if (!m_options.get_dry_run()) {
    // it's either a non ClusterSet instance or it is but it's not the
    // primary, so we just need to acquire the primary before rejoining the
    // instances
    if (cs_info.is_member && !cluster_impl->is_cluster_set_remove_pending()) {
      std::shared_ptr<Cluster_set_impl> cs;
      try {
        cs = cluster_impl->check_and_get_cluster_set_for_cluster();
      } catch (const shcore::Exception &e) {
        if (e.code() != SHERR_DBA_METADATA_MISSING) throw;
      }

      // If the ClusterSet couldn't be obtained, it means the Cluster has been
      // forcefully removed from it
      if (!m_options.get_dry_run() && cs) {
        // Acquire primary to ensure the correct primary member will be used
        // from now on when the Cluster belongs to a ClusterSet.
        cluster_impl->acquire_primary();

        // If the communication stack was changed and this is a replica
        // cluster, we must ensure here that 'grLocal' reflects the new value
        // for local address
        if (!cs_info.is_primary &&
            m_options.switch_communication_stack.has_value()) {
          cluster_impl->update_metadata_for_instance(*m_target_instance);
        }
      }
    }

    rejoin_instances(cluster_impl.get(), *m_target_instance, instances,
                     m_options, !cluster_is_multi_primary);
  }

  // if the cluster is part of a set
  if (cs_info.is_member) {
    // if this is a primary, we don't want to rejoin, but we need to check if
    // the cluster was removed from the set, to mark it as pending removed,
    // otherwise, calling dissolve on the cluster object returned will fail
    if (cs_info.is_primary) {
      try {
        // Get the clusterset object (which also checks for various clusterset
        // MD consistency scenarios)
        cluster_impl->check_and_get_cluster_set_for_cluster();

      } catch (const shcore::Exception &e) {
        if (e.code() == SHERR_DBA_METADATA_MISSING)
          cluster_impl->set_cluster_set_remove_pending(true);
      }
    } else if (!cs_info.removed_from_set) {
      // this is a replica cluster, so try and rejoin the cluster set
      console->print_info("Rejoining Cluster into its original ClusterSet...");
      console->print_info();

      if (!m_options.get_dry_run()) {
        try {
          auto cluster_set_impl = cluster_impl->get_cluster_set_object();

          cluster_set_impl->get_primary_cluster()->check_cluster_online();

          cluster_set_impl->rejoin_cluster(cluster_impl->get_name(), {}, false);

          // also ensure SRO is enabled on all members
          cluster_set_impl->ensure_replica_settings(cluster_impl.get(), false);

        } catch (const shcore::Exception &e) {
          switch (e.code()) {
            case SHERR_DBA_DATA_ERRANT_TRANSACTIONS:
              console->print_warning(
                  "Unable to rejoin Cluster to the ClusterSet because this "
                  "Cluster has errant transactions that did not originate from "
                  "the primary Cluster of the ClusterSet.");
              break;
            case SHERR_DBA_GROUP_OFFLINE:
            case SHERR_DBA_GROUP_UNREACHABLE:
            case SHERR_DBA_GROUP_HAS_NO_QUORUM:
            case SHERR_DBA_CLUSTER_PRIMARY_UNAVAILABLE:
              console->print_warning(
                  "Unable to rejoin Cluster to the ClusterSet (primary Cluster "
                  "is unreachable). Please call ClusterSet.rejoinCluster() to "
                  "manually rejoin this Cluster back into the ClusterSet.");
              break;
            case SHERR_DBA_METADATA_MISSING: {
              std::string cs_domain_name;
              cluster_impl->get_metadata_storage()->check_cluster_set(
                  nullptr, nullptr, &cs_domain_name);
              console->print_warning(shcore::str_format(
                  "The Cluster '%s' appears to have been removed from the "
                  "ClusterSet '%s', however its own metadata copy wasn't "
                  "properly updated during the removal.",
                  cluster_impl->get_name().c_str(), cs_domain_name.c_str()));

              cluster_impl->set_cluster_set_remove_pending(true);
            } break;
            default:
              throw;
          }
        }
      }
    }
  }

  if (m_options.get_dry_run()) {
    console->print_info("dryRun finished.");
    console->print_info();

    return nullptr;
  }

  console->print_info("The Cluster was successfully rebooted.");
  console->print_info();

  return cluster_ret;
}

}  // namespace dba
}  // namespace mysqlsh<|MERGE_RESOLUTION|>--- conflicted
+++ resolved
@@ -1131,10 +1131,10 @@
   // will have to lock the target instance and all reachable members
   mysqlshdk::mysql::Lock_scoped_list i_locks;
   {
-    auto new_seed = best_instance_gtid ? best_instance_gtid : target_instance;
+    auto new_seed = best_instance_gtid ? best_instance_gtid : m_target_instance;
     i_locks.push_back(new_seed->get_lock_exclusive());
 
-    instances.push_back(target_instance);  // temporary
+    instances.push_back(m_target_instance);  // temporary
 
     for (const auto &instance : instances) {
       if (instance->get_uuid() != new_seed->get_uuid())
@@ -1150,11 +1150,7 @@
     // use it instead of the target
     if (mysqlshdk::utils::are_endpoints_equal(
             best_instance_gtid->get_canonical_address(),
-<<<<<<< HEAD
-            options->get_primary())) {
-=======
             m_options.get_primary())) {
->>>>>>> ee53c92a
       console->print_info(shcore::str_format(
           "Switching over to instance '%s' to be used as seed.",
           best_instance_gtid->get_canonical_address().c_str()));
@@ -1165,17 +1161,9 @@
           best_instance_gtid->get_canonical_address().c_str()));
     }
 
-<<<<<<< HEAD
-    if (!options->get_dry_run()) {
-      // use the new target instance as seed
-      reboot_seed(cluster_impl.get(), best_instance_gtid, cs_info, options);
-
-      instances.push_back(std::exchange(target_instance, best_instance_gtid));
-=======
     if (!m_options.get_dry_run()) {
       // use the new target instance as seed
       instances.push_back(std::exchange(m_target_instance, best_instance_gtid));
->>>>>>> ee53c92a
       best_instance_gtid = nullptr;
 
       reboot_seed(cs_info);
