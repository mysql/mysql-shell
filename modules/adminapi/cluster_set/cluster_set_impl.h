--- conflicted
+++ resolved
@@ -105,14 +105,7 @@
   bool reconnect_target_if_invalidated(bool print_warnings = true);
 
   mysqlsh::dba::Instance *acquire_primary(
-<<<<<<< HEAD
-      bool primary_required = true) override;
-=======
-      bool primary_required = true,
-      mysqlshdk::mysql::Lock_mode mode = mysqlshdk::mysql::Lock_mode::NONE,
-      const std::string &skip_lock_uuid = "",
-      bool check_primary_status = false) override;
->>>>>>> 9a8759de
+      bool primary_required = true, bool check_primary_status = false) override;
 
   void release_primary() override;
 
