/*
 * Copyright (c) 2016, 2017, Oracle and/or its affiliates. All rights reserved.
 *
 * This program is free software; you can redistribute it and/or
 * modify it under the terms of the GNU General Public License as
 * published by the Free Software Foundation; version 2 of the
 * License.
 *
 * This program is distributed in the hope that it will be useful,
 * but WITHOUT ANY WARRANTY; without even the implied warranty of
 * MERCHANTABILITY or FITNESS FOR A PARTICULAR PURPOSE. See the
 * GNU General Public License for more details.
 *
 * You should have received a copy of the GNU General Public License
 * along with this program; if not, write to the Free Software
 * Foundation, Inc., 51 Franklin St, Fifth Floor, Boston, MA
 * 02110-1301  USA
 */

#ifndef MODULES_ADMINAPI_MOD_DBA_REPLICASET_H_
#define MODULES_ADMINAPI_MOD_DBA_REPLICASET_H_

#define JSON_STANDARD_OUTPUT 0
#define JSON_STATUS_OUTPUT 1
#define JSON_TOPOLOGY_OUTPUT 2
#define JSON_RESCAN_OUTPUT 3

#include <string>
#include <set>
#include <vector>

#include "scripting/types.h"
#include "scripting/types_cpp.h"
#include "modules/adminapi/mod_dba_provisioning_interface.h"
#include "modules/adminapi/mod_dba_common.h"
#include "mysqlshdk/libs/db/connection_options.h"

namespace mysqlsh {
namespace dba {
class MetadataStorage;
class Cluster;

#if DOXYGEN_CPP
/**
* Represents a ReplicaSet
*/
#endif
class ReplicaSet : public std::enable_shared_from_this<ReplicaSet>,
                   public shcore::Cpp_object_bridge {
 public:
  ReplicaSet(const std::string &name, const std::string &topology_type,
            std::shared_ptr<MetadataStorage> metadata_storage);
  virtual ~ReplicaSet();

  static std::set<std::string> _add_instance_opts;
  static std::set<std::string> _remove_instance_opts;

  virtual std::string class_name() const { return "ReplicaSet"; }
  virtual std::string &append_descr(std::string &s_out, int indent = -1,
                                    int quote_strings = 0) const;
  virtual bool operator == (const Object_bridge &other) const;

  virtual shcore::Value get_member(const std::string &prop) const;

  void set_id(uint64_t id) { _id = id; }
  uint64_t get_id() { return _id; }

  void set_name(std::string name) { _name = name; }

  void set_cluster(std::shared_ptr<Cluster> cluster) { _cluster = cluster; }
  std::shared_ptr<Cluster> get_cluster() const { return _cluster; }

  std::string get_topology_type() const { return _topology_type; }

  void add_instance_metadata(
      const mysqlshdk::db::Connection_options &instance_definition,
      const std::string &label = "");

  void remove_instance_metadata(
      const mysqlshdk::db::Connection_options &instance_def);

  void adopt_from_gr();

  std::vector<std::string> get_online_instances();

  static char const *kTopologyPrimaryMaster;
  static char const *kTopologyMultiMaster;

#if DOXYGEN_JS
  String getName();
  Undefined addInstance(InstanceDef instance, Dictionary options);
  Undefined rejoinInstance(IndtanceDef instance, Dictionary options);
  Undefined removeInstance(InstanceDef instance, Dictionary options);
  Undefined dissolve(Dictionary options);
  Undefined disable();
  Undefined rescan();
  String describe();
  String status();
  Undefined forceQuorumUsingPartitionOf(InstanceDef instance, String password);

#elif DOXYGEN_PY
  str get_name();
  None add_instance(InstanceDef instance, dict options);
  None rejoin_instance(InstanceDef instance, dict options);
  None remove_instance(InstanceDef instance, dict options);
  None dissolve(Dictionary options);
  None disable();
  None rescan();
  str describe();
  str status();
  None force_quorum_using_partition_of(InstanceDef instance, str password);
#endif

  shcore::Value add_instance_(const shcore::Argument_list &args);
  shcore::Value add_instance(
      const mysqlshdk::db::Connection_options &connection_options,
      const shcore::Argument_list &args,
      const std::string &existing_replication_user = "",
      const std::string &existing_replication_password = "",
      bool overwrite_seed = false, const std::string &group_name = "");

  shcore::Value check_instance_state(const shcore::Argument_list &args);
  shcore::Value rejoin_instance_(const shcore::Argument_list &args);
  shcore::Value rejoin_instance
    (mysqlshdk::db::Connection_options *instance_def,
     const shcore::Value::Map_type_ref &options);
  shcore::Value remove_instance_(const shcore::Argument_list &args);
  shcore::Value remove_instance(const shcore::Argument_list &args);
  shcore::Value dissolve(const shcore::Argument_list &args);
  shcore::Value disable(const shcore::Argument_list &args);
  shcore::Value retrieve_instance_state(const shcore::Argument_list &args);
  shcore::Value rescan(const shcore::Argument_list &args);
  shcore::Value force_quorum_using_partition_of(
      const shcore::Argument_list &args);
  shcore::Value force_quorum_using_partition_of_(
      const shcore::Argument_list &args);
  shcore::Value get_status(
      const mysqlsh::dba::ReplicationGroupState &state) const;

  void remove_instances_from_gr(
      const std::vector<Instance_definition> &instances);
  void remove_instance_from_gr(const std::string &instance_str,
                               const mysqlshdk::db::Connection_options &data);
  ReplicationGroupState check_preconditions(
      const std::string& function_name) const;
  void remove_instances(const std::vector<std::string> &remove_instances);
  void rejoin_instances(const std::vector<std::string> &rejoin_instances,
                        const shcore::Value::Map_type_ref &options);

 private:
  // TODO(miguel) these should go to a GroupReplication file
  friend Cluster;

  shcore::Value get_description() const;
  void verify_topology_type_change() const;

 protected:
  uint64_t _id;
  std::string _name;
  std::string _topology_type;
  // TODO(miguel): add missing fields, rs_type, etc

 private:
  void init();

<<<<<<< HEAD
  bool do_join_replicaset(const mysqlshdk::db::Connection_options &instance,
                          mysqlshdk::db::Connection_options *peer,
                          const std::string &super_user_password,
                          const std::string &repl_user,
                          const std::string &repl_user_password,
                          const std::string &ssl_mode,
                          const std::string &ip_whitelist,
                          const std::string &group_name = "");
=======
  bool do_join_replicaset(const std::string &instance_url,
      const shcore::Value::Map_type_ref &instance_ssl,
      const std::string &peer_instance_url,
      const shcore::Value::Map_type_ref &peer_instance_ssl,
      const std::string &super_user_password,
      const std::string &repl_user, const std::string &repl_user_password,
      const std::string &ssl_mode, const std::string &ip_whitelist,
      const std::string &group_name = "", const std::string &local_address = "",
      const std::string &group_seeds = "");

>>>>>>> 9f6fc15d

  std::string get_peer_instance();

  void validate_instance_address(
      std::shared_ptr<mysqlshdk::db::ISession> session,
      const std::string &hostname, int port);

  shcore::Value::Map_type_ref _rescan(const shcore::Argument_list &args);

  std::shared_ptr<Cluster> _cluster;
  std::shared_ptr<MetadataStorage> _metadata_storage;
  std::shared_ptr<ProvisioningInterface> _provisioning_interface;
  std::shared_ptr<mysqlshdk::db::ISession> get_session(
    const mysqlshdk::db::Connection_options &args);

 protected:
  virtual int get_default_port() const { return 3306; }
};
}  // namespace dba
}  // namespace mysqlsh

#endif  // MODULES_ADMINAPI_MOD_DBA_REPLICASET_H_<|MERGE_RESOLUTION|>--- conflicted
+++ resolved
@@ -163,7 +163,6 @@
  private:
   void init();
 
-<<<<<<< HEAD
   bool do_join_replicaset(const mysqlshdk::db::Connection_options &instance,
                           mysqlshdk::db::Connection_options *peer,
                           const std::string &super_user_password,
@@ -171,19 +170,9 @@
                           const std::string &repl_user_password,
                           const std::string &ssl_mode,
                           const std::string &ip_whitelist,
-                          const std::string &group_name = "");
-=======
-  bool do_join_replicaset(const std::string &instance_url,
-      const shcore::Value::Map_type_ref &instance_ssl,
-      const std::string &peer_instance_url,
-      const shcore::Value::Map_type_ref &peer_instance_ssl,
-      const std::string &super_user_password,
-      const std::string &repl_user, const std::string &repl_user_password,
-      const std::string &ssl_mode, const std::string &ip_whitelist,
-      const std::string &group_name = "", const std::string &local_address = "",
-      const std::string &group_seeds = "");
-
->>>>>>> 9f6fc15d
+                          const std::string &group_name = "",
+                          const std::string &local_address = "",
+                          const std::string &group_seeds = "");
 
   std::string get_peer_instance();
 
