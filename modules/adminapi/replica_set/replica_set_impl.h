/*
 * Copyright (c) 2019, 2022, Oracle and/or its affiliates.
 *
 * This program is free software; you can redistribute it and/or modify
 * it under the terms of the GNU General Public License, version 2.0,
 * as published by the Free Software Foundation.
 *
 * This program is also distributed with certain software (including
 * but not limited to OpenSSL) that is licensed under separate terms, as
 * designated in a particular file or component or in included license
 * documentation.  The authors of MySQL hereby grant you an additional
 * permission to link the program and your derivative works with the
 * separately licensed software that they have included with MySQL.
 * This program is distributed in the hope that it will be useful,  but
 * WITHOUT ANY WARRANTY; without even the implied warranty of
 * MERCHANTABILITY or FITNESS FOR A PARTICULAR PURPOSE.  See
 * the GNU General Public License, version 2.0, for more details.
 *
 * You should have received a copy of the GNU General Public License
 * along with this program; if not, write to the Free Software Foundation, Inc.,
 * 51 Franklin St, Fifth Floor, Boston, MA 02110-1301 USA
 */

#ifndef MODULES_ADMINAPI_REPLICA_SET_REPLICA_SET_IMPL_H_
#define MODULES_ADMINAPI_REPLICA_SET_REPLICA_SET_IMPL_H_

#include <list>
#include <memory>
#include <string>
#include <utility>
#include <vector>

#include "modules/adminapi/common/api_options.h"
#include "modules/adminapi/common/async_replication_options.h"
#include "modules/adminapi/common/base_cluster_impl.h"
#include "modules/adminapi/common/clone_options.h"
#include "modules/adminapi/common/cluster_types.h"
#include "modules/adminapi/common/common.h"
#include "modules/adminapi/common/global_topology_manager.h"
#include "modules/adminapi/common/gtid_validations.h"
#include "modules/adminapi/dba/api_options.h"
#include "mysqlshdk/libs/db/connection_options.h"

namespace mysqlsh {
namespace dba {

class Replica_set_impl : public Base_cluster_impl {
 public:
  Replica_set_impl(const std::string &cluster_name,
                   const std::shared_ptr<Instance> &target,
                   const std::shared_ptr<MetadataStorage> &metadata_storage,
                   Global_topology_type topology_type);

  Replica_set_impl(const Cluster_metadata &cm,
                   const std::shared_ptr<Instance> &target,
                   const std::shared_ptr<MetadataStorage> &metadata_storage);

  Cluster_type get_type() const override {
    return Cluster_type::ASYNC_REPLICATION;
  }

  std::string get_topology_type() const override { return "pm"; }

  Global_topology_type get_async_topology_type() const {
    return m_topology_type;
  }

 public:
  static std::shared_ptr<Replica_set_impl> create(
      const std::string &full_cluster_name, Global_topology_type topology_type,
      const std::shared_ptr<Instance> &target_server,
      const Create_replicaset_options &options);

  shcore::Value describe() {
    check_preconditions("describe");
    throw std::logic_error("not implemented");
  }

  shcore::Value status(int extended);

  void add_instance(const std::string &instance_def,
                    const Async_replication_options &ar_options,
                    const Clone_options &clone_options,
                    const mysqlshdk::null_string &label,
                    Recovery_progress_style progress_style, int sync_timeout,
                    bool interactive, bool dry_run);

  void rejoin_instance(const std::string &instance_def,
                       const Clone_options &clone_options,
                       Recovery_progress_style progress_style, int sync_timeout,
                       bool interactive, bool dry_run);

  void remove_instance(const std::string &instance_def,
                       std::optional<bool> force, int timeout);

  void set_primary_instance(const std::string &instance_def, uint32_t timeout,
                            bool dry_run);
  void force_primary_instance(const std::string &instance_def, uint32_t timeout,
                              bool invalidate_error_instances, bool dry_run);

  shcore::Value options();

  void dissolve(const shcore::Dictionary_t & /*opts*/ = {}) {
    check_preconditions("dissolve");
    throw std::logic_error("not supported");
  }

  shcore::Value check_instance_state(
      const Connection_options & /*instance_def*/) {
    check_preconditions("checkInstanceState");
    throw std::logic_error("not implemented");
  }

  shcore::Value list_routers(bool only_upgrade_required) override;

  void remove_router_metadata(const std::string &router) override;

  void setup_admin_account(const std::string &username, const std::string &host,
                           const Setup_account_options &options) override;

  void setup_router_account(const std::string &username,
                            const std::string &host,
                            const Setup_account_options &options) override;

  std::list<std::shared_ptr<Instance>> connect_all_members(
      uint32_t read_timeout, bool skip_primary,
      std::list<Instance_metadata> *out_unreachable);

  std::tuple<mysqlsh::dba::Instance *, mysqlshdk::mysql::Lock_scoped>
  acquire_primary_locked(mysqlshdk::mysql::Lock_mode mode,
                         std::string_view skip_lock_uuid = "") override;

  mysqlsh::dba::Instance *acquire_primary(
<<<<<<< HEAD
      bool primary_required = true) override;
=======
      bool primary_required = true,
      mysqlshdk::mysql::Lock_mode mode = mysqlshdk::mysql::Lock_mode::NONE,
      const std::string &skip_lock_uuid = "",
      bool check_primary_status = false) override;
>>>>>>> 9a8759de

  Cluster_metadata get_metadata() const;

  void release_primary() override;

  std::pair<mysqlshdk::mysql::Auth_options, std::string>
  refresh_replication_user(mysqlshdk::mysql::IInstance *slave, bool dry_run);

  void drop_replication_user(const std::string &server_uuid,
                             mysqlshdk::mysql::IInstance *slave = nullptr);

  std::pair<mysqlshdk::mysql::Auth_options, std::string>
  create_replication_user(mysqlshdk::mysql::IInstance *slave, bool dry_run,
                          mysqlshdk::mysql::IInstance *master = nullptr);

 private:
  void _set_option(const std::string &option,
                   const shcore::Value &value) override;

  void _set_instance_option(const std::string &instance_def,
                            const std::string &option,
                            const shcore::Value &value) override;

  void create(const Create_replicaset_options &options, bool dry_run);

  void adopt(Global_topology_manager *topology,
             const Create_replicaset_options &options, bool dry_run);

  void validate_add_instance(Global_topology_manager *topology,
                             mysqlshdk::mysql::IInstance *master,
                             Instance *target_instance,
                             Async_replication_options *ar_options,
                             Clone_options *clone_options, bool interactive);

  void validate_rejoin_instance(Global_topology_manager *topology_mng,
                                Instance *target, Clone_options *clone_options,
                                Instance_metadata *out_instance_md,
                                bool interactive);

  void validate_remove_instance(Global_topology_manager *topology,
                                mysqlshdk::mysql::IInstance *master,
                                const std::string &target_address,
                                Instance *target, bool force,
                                Instance_metadata *out_instance_md,
                                bool *out_repl_working);

  Instance_id manage_instance(
      Instance *instance, const std::pair<std::string, std::string> &repl_user,
      const std::string &instance_label, Instance_id master_id,
      bool is_primary);

  void do_set_primary_instance(
      Instance *master, Instance *new_master,
      const std::list<std::shared_ptr<Instance>> &instances,
      const Async_replication_options &ar_options, bool dry_run);

  std::shared_ptr<Global_topology_manager> setup_topology_manager(
      topology::Server_global_topology **out_topology = nullptr,
      bool deep = false);

  std::vector<Instance_metadata> get_instances_from_metadata() const;

  const topology::Server *check_target_member(
      topology::Server_global_topology *topology,
      const std::string &instance_def);

  void check_replication_applier_errors(
      topology::Server_global_topology *srv_topology,
      std::list<std::shared_ptr<Instance>> *out_online_instances,
      bool invalidate_error_instances,
      std::vector<Instance_metadata> *out_instances_md,
      std::list<Instance_id> *out_invalidate_ids) const;

  void primary_instance_did_change(
      const std::shared_ptr<Instance> &new_primary = {});

  void invalidate_handle();

  void ensure_metadata_has_server_uuid(const mysqlsh::dba::Instance &instance);
  void ensure_compatible_donor(const std::string &instance_def,
                               mysqlshdk::mysql::IInstance *recipient);

  std::string pick_clone_donor(mysqlshdk::mysql::IInstance *recipient);

  void revert_topology_changes(mysqlshdk::mysql::IInstance *target_server,
                               bool remove_user, bool dry_run);

  void handle_clone(const std::shared_ptr<mysqlsh::dba::Instance> &recipient,
                    const Clone_options &clone_options,
                    const Async_replication_options &ar_options,
                    const std::string &repl_account_host,
                    const Recovery_progress_style &progress_style,
                    int sync_timeout, bool dry_run);

  Member_recovery_method validate_instance_recovery(
      Member_op_action op_action, mysqlshdk::mysql::IInstance *donor_instance,
      mysqlshdk::mysql::IInstance *target_instance,
      Member_recovery_method opt_recovery_method, bool gtid_set_is_complete,
      bool interactive);

  shcore::Dictionary_t get_topology_options();

  void update_replication_allowed_host(const std::string &host);

  void check_preconditions_and_primary_availability(
      const std::string &function_name,
      bool throw_if_primary_unavailable = true);

  void read_replication_options(Async_replication_options *ar_options);

  Global_topology_type m_topology_type;
};

}  // namespace dba
}  // namespace mysqlsh

#endif  // MODULES_ADMINAPI_REPLICA_SET_REPLICA_SET_IMPL_H_<|MERGE_RESOLUTION|>--- conflicted
+++ resolved
@@ -131,14 +131,7 @@
                          std::string_view skip_lock_uuid = "") override;
 
   mysqlsh::dba::Instance *acquire_primary(
-<<<<<<< HEAD
-      bool primary_required = true) override;
-=======
-      bool primary_required = true,
-      mysqlshdk::mysql::Lock_mode mode = mysqlshdk::mysql::Lock_mode::NONE,
-      const std::string &skip_lock_uuid = "",
-      bool check_primary_status = false) override;
->>>>>>> 9a8759de
+      bool primary_required = true, bool check_primary_status = false) override;
 
   Cluster_metadata get_metadata() const;
 
