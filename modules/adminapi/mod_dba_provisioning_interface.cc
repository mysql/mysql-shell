--- conflicted
+++ resolved
@@ -444,21 +444,12 @@
 }
 
 int ProvisioningInterface::start_replicaset(
-<<<<<<< HEAD
     const mysqlshdk::db::Connection_options &instance,
     const std::string &repl_user, const std::string &super_user_password,
     const std::string &repl_user_password, bool multi_master,
     const std::string &ssl_mode, const std::string &ip_whitelist,
-    const std::string &group_name, shcore::Value::Array_type_ref *errors) {
-=======
-    const std::string &instance_url,
-    const shcore::Value::Map_type_ref &instance_ssl,
-    const std::string &repl_user, const std::string &super_user_password,
-    const std::string &repl_user_password, bool multi_master,
-    const std::string &ssl_mode, const std::string &ip_whitelist,
     const std::string &group_name, const std::string &gr_local_address,
-    const std::string &gr_group_seeds, shcore::Value::Array_type_ref &errors) {
->>>>>>> 9f6fc15d
+const std::string &gr_group_seeds, shcore::Value::Array_type_ref *errors) {
   std::vector<std::string> passwords;
   std::string instance_args, repl_user_args;
   std::string super_user_pwd = super_user_password;
@@ -512,27 +503,15 @@
   return execute_mysqlprovision("start-replicaset", args, passwords, errors,
                                 _verbose);
 }
-<<<<<<< HEAD
+
 int ProvisioningInterface::join_replicaset(
     const mysqlshdk::db::Connection_options &instance,
     const mysqlshdk::db::Connection_options &peer, const std::string &repl_user,
     const std::string &super_user_password,
     const std::string &repl_user_password, const std::string &ssl_mode,
-    const std::string &ip_whitelist, const std::string &gr_group_seeds,
-    bool skip_rpl_user, shcore::Value::Array_type_ref *errors) {
-=======
-
-int ProvisioningInterface::join_replicaset(
-    const std::string &instance_url,
-    const shcore::Value::Map_type_ref &instance_ssl,
-    const std::string &repl_user, const std::string &peer_instance_url,
-    const shcore::Value::Map_type_ref &peer_instance_ssl,
-    const std::string &super_user_password,
-    const std::string &repl_user_password, const std::string &ssl_mode,
     const std::string &ip_whitelist, const std::string &gr_local_address,
     const std::string &gr_group_seeds, bool skip_rpl_user,
-    shcore::Value::Array_type_ref &errors) {
->>>>>>> 9f6fc15d
+    shcore::Value::Array_type_ref *errors) {
   std::vector<std::string> passwords;
   std::string instance_args, peer_instance_args, repl_user_args;
   std::string super_user_pwd = super_user_password;
