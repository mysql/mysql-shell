--- conflicted
+++ resolved
@@ -37,11 +37,7 @@
 #include "modules/adminapi/common/api_options.h"
 #include "modules/adminapi/common/cluster_types.h"
 #include "modules/adminapi/common/common.h"
-<<<<<<< HEAD
-=======
-#include "modules/adminapi/common/group_replication_options.h"
 #include "modules/adminapi/common/gtid_validations.h"
->>>>>>> 33b1f235
 #include "modules/adminapi/common/metadata_storage.h"
 #include "mysqlshdk/libs/db/connection_options.h"
 #include "mysqlshdk/libs/mysql/lock_service.h"
@@ -292,7 +288,10 @@
       const mysqlshdk::mysql::IInstance &donor,
       const mysqlshdk::mysql::IInstance &recipient);
 
-<<<<<<< HEAD
+  virtual Clone_availability check_clone_availablity(
+      const mysqlshdk::mysql::IInstance &donor,
+      const mysqlshdk::mysql::IInstance &recipient) const;
+
   static void check_replication_version_compatibility(
       const std::string &source_descr, const std::string &replica_descr,
       const mysqlshdk::utils::Version &source_version,
@@ -310,11 +309,6 @@
       const mysqlshdk::mysql::IInstance &source,
       const mysqlshdk::mysql::IInstance &replica, bool potential,
       shcore::Array_t &instance_errors);
-=======
-  virtual Clone_availability check_clone_availablity(
-      const mysqlshdk::mysql::IInstance &donor,
-      const mysqlshdk::mysql::IInstance &recipient) const;
->>>>>>> 33b1f235
 
  protected:
   Cluster_id m_id;
