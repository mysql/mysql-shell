--- conflicted
+++ resolved
@@ -1801,17 +1801,7 @@
 bool wait_for_gtid_set_safe(const mysqlshdk::mysql::IInstance &target_instance,
                             const std::string &gtid_set,
                             const std::string &channel_name, int timeout,
-<<<<<<< HEAD
                             bool cancelable, bool silent) {
-  bool stop = false;
-  shcore::Interrupt_handler intr(
-      [&stop]() {
-        stop = true;
-        return true;
-      },
-      !cancelable);
-=======
-                            bool cancelable) {
   shcore::atomic_flag stop;
   std::unique_ptr<shcore::Interrupt_handler> intr;
 
@@ -1821,7 +1811,6 @@
       return true;
     });
   }
->>>>>>> f4d73928
 
   // Get the Progress_reporting style option in use
   const auto update_progress = [](mysqlshdk::textui::Progress_vt100 *bar,
