/*
 * Copyright (c) 2016, 2024, Oracle and/or its affiliates.
 *
 * This program is free software; you can redistribute it and/or modify
 * it under the terms of the GNU General Public License, version 2.0,
 * as published by the Free Software Foundation.
 *
 * This program is designed to work with certain software (including
 * but not limited to OpenSSL) that is licensed under separate terms,
 * as designated in a particular file or component or in included license
 * documentation.  The authors of MySQL hereby grant you an additional
 * permission to link the program and your derivative works with the
 * separately licensed software that they have either included with
 * the program or referenced in the documentation.
 *
 * This program is distributed in the hope that it will be useful,  but
 * WITHOUT ANY WARRANTY; without even the implied warranty of
 * MERCHANTABILITY or FITNESS FOR A PARTICULAR PURPOSE.  See
 * the GNU General Public License, version 2.0, for more details.
 *
 * You should have received a copy of the GNU General Public License
 * along with this program; if not, write to the Free Software Foundation, Inc.,
 * 51 Franklin St, Fifth Floor, Boston, MA 02110-1301 USA
 */

#include "modules/adminapi/common/common.h"

#include <algorithm>
#include <iterator>
#include <map>
#include <string>
#include <utility>

#include "modules/adminapi/common/cluster_types.h"
#include "modules/adminapi/common/dba_errors.h"
#include "modules/adminapi/common/group_replication_options.h"
#include "modules/adminapi/common/metadata_storage.h"
#include "modules/adminapi/common/preconditions.h"
#include "modules/adminapi/common/server_features.h"
#include "modules/adminapi/common/sql.h"
#include "modules/adminapi/common/validations.h"
#include "mysqlshdk/include/shellcore/console.h"
#include "mysqlshdk/include/shellcore/interrupt_handler.h"
#include "mysqlshdk/include/shellcore/shell_options.h"
#include "mysqlshdk/libs/config/config_file_handler.h"
#include "mysqlshdk/libs/config/config_server_handler.h"
#include "mysqlshdk/libs/db/connection_options.h"
#include "mysqlshdk/libs/db/utils_error.h"
#include "mysqlshdk/libs/mysql/group_replication.h"
#include "mysqlshdk/libs/mysql/gtid_utils.h"
#include "mysqlshdk/libs/mysql/replication.h"
#include "mysqlshdk/libs/mysql/script.h"
#include "mysqlshdk/libs/textui/progress.h"
#include "mysqlshdk/libs/utils/debug.h"
#include "mysqlshdk/libs/utils/utils_file.h"
#include "mysqlshdk/libs/utils/utils_general.h"
#include "mysqlshdk/libs/utils/utils_lexing.h"
#include "mysqlshdk/libs/utils/utils_net.h"
#include "mysqlshdk/libs/utils/utils_string.h"
#include "mysqlshdk/libs/utils/version.h"

namespace mysqlsh {
namespace dba {

namespace {
constexpr const char kSandboxDatadir[] = "sandboxdata";
constexpr uint16_t k_max_port = 65535;

/**
 * Validates the session used to manage the group.
 *
 * Checks if the given session is valid for use with AdminAPI.
 *
 * @param instance A group session to validate.
 *
 * @throws shcore::Exception::runtime_error if session is not valid.
 */
void validate_gr_session(
    const std::shared_ptr<mysqlshdk::db::ISession> &group_session) {
  // TODO(alfredo) - this check seems too extreme, this only matters in the
  // target instance (and only for some operations) and this function can get
  // called on other members
  if (mysqlshdk::gr::is_group_replication_delayed_starting(
          mysqlsh::dba::Instance(group_session)))
    throw shcore::Exception::runtime_error(
        "Cannot perform operation while group replication is "
        "starting up");
}

}  // namespace

namespace TargetType {
std::string to_string(Type type) {
  switch (type) {
    case Type::AsyncReplicaSet:
      return "InnoDB ReplicaSet";
    case Type::GroupReplication:
      return "unmanaged Group Replication";
    case Type::InnoDBCluster:
      return "InnoDB Cluster";
    case Type::InnoDBClusterSet:
      return "InnoDB ClusterSet";
    case Type::InnoDBClusterSetOffline:
      return "InnoDB ClusterSet offline";
    case Type::AsyncReplication:
      return "unmanaged Asynchronous Replication";
    case Type::Standalone:
      return "standalone";
    case Type::StandaloneInMetadata:
      return "standalone in Metadata";
    case Type::StandaloneWithMetadata:
      return "standalone with Metadata";
    case Type::Unknown:
      return "unknown";
    default:
      throw std::logic_error("Unexpected TargetType");
  }
}
}  // namespace TargetType

std::string to_string(Cluster_ssl_mode ssl_mode) {
  switch (ssl_mode) {
    case Cluster_ssl_mode::AUTO:
      return kClusterSSLModeAuto;
    case Cluster_ssl_mode::DISABLED:
      return kClusterSSLModeDisabled;
    case Cluster_ssl_mode::REQUIRED:
      return kClusterSSLModeRequired;
    case Cluster_ssl_mode::VERIFY_CA:
      return kClusterSSLModeVerifyCA;
    case Cluster_ssl_mode::VERIFY_IDENTITY:
      return kClusterSSLModeVerifyIdentity;
    case Cluster_ssl_mode::NONE:
      return "NONE";
  }
  return {};
}

Cluster_ssl_mode to_cluster_ssl_mode(std::string_view mode) {
  if (shcore::str_caseeq(kClusterSSLModeAuto, mode))
    return Cluster_ssl_mode::AUTO;
  if (shcore::str_caseeq(kClusterSSLModeDisabled, mode))
    return Cluster_ssl_mode::DISABLED;
  if (shcore::str_caseeq(kClusterSSLModeRequired, mode))
    return Cluster_ssl_mode::REQUIRED;
  if (shcore::str_caseeq(kClusterSSLModeVerifyCA, mode))
    return Cluster_ssl_mode::VERIFY_CA;
  if (shcore::str_caseeq(kClusterSSLModeVerifyIdentity, mode))
    return Cluster_ssl_mode::VERIFY_IDENTITY;

  throw std::runtime_error(
      shcore::str_format("Unsupported Cluster SSL-mode: %.*s",
                         static_cast<int>(mode.size()), mode.data()));
}

std::string to_string(Replication_auth_type auth) {
  switch (auth) {
    case Replication_auth_type::PASSWORD:
      return kReplicationMemberAuthPassword;
    case Replication_auth_type::CERT_ISSUER:
      return kReplicationMemberAuthCertIssuer;
    case Replication_auth_type::CERT_SUBJECT:
      return kReplicationMemberAuthCertSubject;
    case Replication_auth_type::CERT_ISSUER_PASSWORD:
      return kReplicationMemberAuthCertIssuerPassword;
    case Replication_auth_type::CERT_SUBJECT_PASSWORD:
      return kReplicationMemberAuthCertSubjectPassword;
  }
  return {};
}

Replication_auth_type to_replication_auth_type(std::string_view auth) {
  if (shcore::str_caseeq(kReplicationMemberAuthPassword, auth))
    return Replication_auth_type::PASSWORD;
  if (shcore::str_caseeq(kReplicationMemberAuthCertIssuer, auth))
    return Replication_auth_type::CERT_ISSUER;
  if (shcore::str_caseeq(kReplicationMemberAuthCertSubject, auth))
    return Replication_auth_type::CERT_SUBJECT;
  if (shcore::str_caseeq(kReplicationMemberAuthCertIssuerPassword, auth))
    return Replication_auth_type::CERT_ISSUER_PASSWORD;
  if (shcore::str_caseeq(kReplicationMemberAuthCertSubjectPassword, auth))
    return Replication_auth_type::CERT_SUBJECT_PASSWORD;

  throw std::runtime_error(
      shcore::str_format("Unsupported replication member authentication: %.*s",
                         static_cast<int>(auth.size()), auth.data()));
}

std::string get_mysqlprovision_error_string(
    const shcore::Value::Array_type_ref &errors) {
  if (!errors) return "mysqlprovision error";
  std::vector<std::string> str_errors;

  if (errors) {
    for (auto error : *errors) {
      auto data = error.as_map();
      auto error_type = data->get_string("type");
      auto error_text = data->get_string("msg");

      str_errors.push_back(error_type + ": " + error_text);
    }
  } else {
    str_errors.push_back(
        "Unexpected error calling mysqlprovision, "
        "see the shell log for more details");
  }

  return shcore::str_join(str_errors, "\n");
}

bool is_option_supported(
    const mysqlshdk::utils::Version &version, const std::string &option,
    const std::map<std::string, Option_availability> &options_map) {
  assert(options_map.find(option) != options_map.end());
  const auto &opt_avail = options_map.at(option);

  // if no version was supplied, options can be used regardless of version
  if (!opt_avail.support) return true;

<<<<<<< HEAD
  if (version.get_major() >=
          Precondition_checker::k_min_adminapi_server_version.get_major() &&
      version.get_major() <=
          Precondition_checker::k_max_adminapi_server_version.get_major()) {
    return version >= opt_avail.support;
  }

  throw std::runtime_error(shcore::str_format(
      "Unexpected version found for option support check: '%s'.",
      version.get_full().c_str()));
=======
  // Check if the version is supported by the AdminAPI
  if (version < Precondition_checker::k_min_adminapi_server_version) {
    throw std::runtime_error(shcore::str_format(
        "Unsupported server version '%s': AdminAPI operations in this version "
        "of MySQL Shell are supported on MySQL Server %s and above ",
        version.get_full().c_str(),
        Precondition_checker::k_min_adminapi_server_version.get_short()
            .c_str()));
  }

  if (version > Precondition_checker::k_max_adminapi_server_version) {
    throw std::runtime_error(shcore::str_format(
        "Unsupported server version '%s': AdminAPI operations in this version "
        "of MySQL Shell support MySQL Server up to version %s",
        version.get_full().c_str(),
        Precondition_checker::k_max_adminapi_server_version.get_short()
            .c_str()));
  }

  return version >= opt_avail.support;
>>>>>>> 52d2ad29
}

void validate_replication_filters(const mysqlshdk::mysql::IInstance &instance,
                                  Cluster_type cluster_type) {
  // SHOW MASTER STATUS includes info about binlog filters, which filter
  // events from being written to the binlog, at the master
  auto result = instance.query(shcore::str_format(
      "SHOW %s STATUS",
      mysqlshdk::mysql::get_binary_logs_keyword(instance.get_version(), true)));

  while (auto row = result->fetch_one()) {
    if (!row->get_string(2, "").empty() || !row->get_string(3, "").empty())
      throw shcore::Exception(
          instance.descr() +
              ": instance has binlog filters configured, but they are "
              "not supported in " +
              to_display_string(cluster_type, Display_form::THINGS_FULL) + ".",
          SHERR_DBA_INVALID_SERVER_CONFIGURATION);
  }

  // replication_applier_filters and replication_applier_global_filters
  // have info about replication filters, which filters what's applied from
  // the relay log at a slave
  if (instance.get_version() < mysqlshdk::utils::Version(8, 0, 11)) return;

  bool has_global_filter = false;
  bool has_filter = false;
  try {
    if (instance.queryf_one_int(
            0, 0,
            "SELECT count(*) "
            "FROM performance_schema.replication_applier_global_filters "
            "WHERE filter_rule <> ''") > 0) {
      has_global_filter = true;
    }

    if (instance.queryf_one_int(0, 0,
                                "SELECT count(*) FROM "
                                "performance_schema.replication_applier_"
                                "filters WHERE filter_rule <> ''") > 0) {
      has_filter = true;
    }
  } catch (std::exception &e) {
    log_warning("Error querying for replication filters at %s: %s",
                instance.descr().c_str(), e.what());
  }

  if (has_global_filter) {
    throw shcore::Exception(
        instance.descr() +
            ": instance has global replication filters configured, but they "
            "are not supported in " +
            to_display_string(cluster_type, Display_form::THINGS_FULL) + ".",
        SHERR_DBA_INVALID_SERVER_CONFIGURATION);
  }

  if (has_filter) {
    throw shcore::Exception(
        instance.descr() +
            ": instance has replication filters configured, but they are not "
            "supported in " +
            to_display_string(cluster_type, Display_form::THINGS_FULL) + ".",
        SHERR_DBA_INVALID_SERVER_CONFIGURATION);
  }
}

void resolve_ssl_mode_option(const std::string &option,
                             const std::string &context,
                             const mysqlshdk::mysql::IInstance &instance,
                             Cluster_ssl_mode *ssl_mode) {
  // sslMode is DISABLED but instance requires SSL
  bool require_secure_transport =
      instance.get_sysvar_bool("require_secure_transport", false);
  if (*ssl_mode == Cluster_ssl_mode::DISABLED && require_secure_transport) {
    throw shcore::Exception::argument_error(
        "The instance '" + instance.descr() +
        "' requires secure connections, to create the " + context +
        " either turn off require_secure_transport or use the " + option +
        " option with 'REQUIRED', 'VERIFY_CA' or "
        "'VERIFY_IDENTITY' value.");
  }

  // sslMode is REQUIRED, VERIFY_CA or VERIFY_IDENTITY
  bool have_ssl = instance.is_ssl_enabled();
  if (!have_ssl && (*ssl_mode == Cluster_ssl_mode::REQUIRED ||
                    *ssl_mode == Cluster_ssl_mode::VERIFY_CA ||
                    *ssl_mode == Cluster_ssl_mode::VERIFY_IDENTITY)) {
    throw shcore::Exception::argument_error(
        "The instance '" + instance.descr() +
        "' does not have TLS enabled, to create the " + context +
        " either use an instance with TLS enabled, remove the " + option +
        " option or use it with any of 'AUTO' or 'DISABLED'.");
  }

  // sslMode is VERIFY_CA or VERIFY_IDENTITY, verify the certificates
  if (*ssl_mode == Cluster_ssl_mode::VERIFY_CA ||
      *ssl_mode == Cluster_ssl_mode::VERIFY_IDENTITY) {
    ensure_certificates_set(instance, *ssl_mode);
  }

  if (*ssl_mode == Cluster_ssl_mode::NONE ||
      *ssl_mode == Cluster_ssl_mode::AUTO) {
    if (have_ssl) {
      *ssl_mode = Cluster_ssl_mode::REQUIRED;
    } else {
      current_console()->print_note("TLS not available at '" +
                                    instance.descr() + "', assuming " + option +
                                    " to be DISABLED");

      *ssl_mode = Cluster_ssl_mode::DISABLED;
    }
  }
}

/**
 * Determines the value to use on the instance for the SSL mode
 * configured for the cluster, based on:
 * - The instance having SSL available
 * - The instance having require_secure_transport ON
 * - The cluster SSL configuration
 *
 * Assigned to:
 *   REQUIRED if SSL is supported and member_ssl_mode is either AUTO or
 *            REQUIRED, and the cluster uses SSL
 *   VERIFY_CA if SSL is supported and member_ssl_mode is VERIFY_CA on the
 *             cluster
 *   VERIFY_IDENTITY if SSL is supported and member_ssl_mode is VERIFY_CA on
 *                   the cluster
 *   DISABLED if SSL is not supported and member_ssl_mode is either unspecified
 *            DISABLED or AUTO and the cluster has SSL disabled.
 *
 * Error:
 *   - Cluster has SSL enabled and member_ssl_mode is DISABLED or not specified
 *   - Cluster has SSL enabled and SSL is not supported on the instance
 *   - Cluster has SSL disabled and member_ssl_mode is REQUIRED, VERIFY_CA or
 *     VERIFY_IDENTITY
 *   - Cluster has SSL disabled and the instance has require_secure_transport ON
 */
Cluster_ssl_mode resolve_instance_ssl_mode_option(
    const mysqlshdk::mysql::IInstance &instance,
    const mysqlshdk::mysql::IInstance &pinstance) {
  auto ssl_mode = to_cluster_ssl_mode(
      pinstance.get_sysvar_string("group_replication_ssl_mode", ""));

  validate_instance_ssl_mode(Cluster_type::GROUP_REPLICATION, instance,
                             ssl_mode);

  return ssl_mode;
}

void validate_instance_ssl_mode(Cluster_type type,
                                const mysqlshdk::mysql::IInstance &instance,
                                Cluster_ssl_mode ssl_mode) {
  assert(ssl_mode != Cluster_ssl_mode::AUTO);

  bool have_ssl = instance.is_ssl_enabled();

  // The cluster REQUIRES SSL
  if (ssl_mode == Cluster_ssl_mode::REQUIRED ||
      ssl_mode == Cluster_ssl_mode::VERIFY_CA ||
      ssl_mode == Cluster_ssl_mode::VERIFY_IDENTITY) {
    // Now checks if SSL is actually supported on the instance

    // SSL is not supported on the instance
    if (!have_ssl) {
      throw shcore::Exception::runtime_error(
          "Instance '" + instance.descr() +
          "' does not support TLS and cannot join " +
          to_display_string(type, Display_form::A_THING) +
          " with TLS (encryption) enabled. Enable TLS support on the instance "
          "and try again, otherwise it can only be added to " +
          to_display_string(type, Display_form::A_THING) +
          " with TLS disabled.");
    } else {
      if (ssl_mode == Cluster_ssl_mode::VERIFY_CA ||
          ssl_mode == Cluster_ssl_mode::VERIFY_IDENTITY) {
        // memberSslMode is VERIFY_CA or VERIFY_IDENTITY
        // verify the certificates
        ensure_certificates_set(instance, ssl_mode);
      }
    }
    // The cluster has SSL DISABLED
  } else if (ssl_mode == Cluster_ssl_mode::DISABLED) {
    bool require_secure_transport =
        instance.get_sysvar_bool("require_secure_transport", false);

    // If the instance session requires SSL connections, then it can's
    // Join a cluster with SSL disabled
    if (require_secure_transport) {
      throw shcore::Exception::runtime_error(
          "The instance '" + instance.descr() +
          "' is configured to require a secure transport but the " +
          to_display_string(type, Display_form::THING) +
          " has TLS disabled. To add the instance to the " +
          to_display_string(type, Display_form::THING) +
          ", either turn OFF the require_secure_transport option on the "
          "instance or enable TLS on the " +
          to_display_string(type, Display_form::THING) + ".");
    }
  }
}

void validate_instance_member_auth_type(
    const mysqlshdk::mysql::IInstance &instance, bool is_replica_cluster,
    Cluster_ssl_mode ssl_mode, std::string_view ssl_mode_option,
    Replication_auth_type auth_type) {
  if (auth_type == Replication_auth_type::PASSWORD) return;

  if (ssl_mode == Cluster_ssl_mode::DISABLED) {
    if (is_replica_cluster)
      throw shcore::Exception::runtime_error(shcore::str_format(
          "Instance '%s' has the \"%.*s\" option with the value "
          "'DISABLED', which isn't compatible with the \"memberAuthType\" "
          "value of '%s' inherited from the ClusterSet.",
          instance.descr().c_str(), static_cast<int>(ssl_mode_option.length()),
          ssl_mode_option.data(), to_string(auth_type).c_str()));

    throw shcore::Exception::runtime_error(shcore::str_format(
        "Instance '%s' has the \"%.*s\" option with the value "
        "'DISABLED', which means that \"memberAuthType\" only accepts the "
        "value 'PASSWORD'.",
        instance.descr().c_str(), static_cast<int>(ssl_mode_option.length()),
        ssl_mode_option.data()));
  }

  if (!instance.is_ssl_enabled()) {
    std::string_view cluster_set_ctx{
        is_replica_cluster ? " (inherited from the ClusterSet)" : ""};

    throw shcore::Exception::runtime_error(shcore::str_format(
        "Instance '%s' does not support TLS, which means that "
        "\"memberAuthType\"%.*s with value '%s' isn't supported.",
        instance.descr().c_str(), static_cast<int>(cluster_set_ctx.length()),
        cluster_set_ctx.data(), to_string(auth_type).c_str()));
  }

  // verify the certificates
  ensure_certificates_set(instance, auth_type);
}

void validate_instance_member_auth_options(std::string_view context,
                                           bool is_replica_cluster,
                                           Replication_auth_type auth_type,
                                           std::string_view cert_subject) {
  std::string_view cluster_set_ctx{
      is_replica_cluster ? " (inherited from the ClusterSet)" : ""};

  switch (auth_type) {
    case Replication_auth_type::PASSWORD:
    case Replication_auth_type::CERT_ISSUER:
    case Replication_auth_type::CERT_ISSUER_PASSWORD:
      if (!cert_subject.empty())
        mysqlsh::current_console()->print_note(shcore::str_format(
            "The %.*s's SSL mode%.*s is set to %s, which makes the "
            "'certSubject' option not required. The option will be ignored.",
            static_cast<int>(context.length()), context.data(),
            static_cast<int>(cluster_set_ctx.length()), cluster_set_ctx.data(),
            to_string(auth_type).c_str()));
      break;

    case Replication_auth_type::CERT_SUBJECT:
    case Replication_auth_type::CERT_SUBJECT_PASSWORD:
      if (cert_subject.empty())
        throw shcore::Exception(
            shcore::str_format(
                "The %.*s's SSL mode%.*s is set to %s but the 'certSubject' "
                "option for the instance wasn't supplied.",
                static_cast<int>(context.length()), context.data(),
                static_cast<int>(cluster_set_ctx.length()),
                cluster_set_ctx.data(), to_string(auth_type).c_str()),
            SHERR_DBA_MISSING_CERT_OPTION);
      break;
    default:
      break;
  }
}

void validate_instance_member_auth_options(std::string_view context,
                                           Replication_auth_type auth_type,
                                           std::string_view cert_issuer,
                                           std::string_view cert_subject) {
  if (auth_type == Replication_auth_type::PASSWORD) {
    if (cert_issuer.empty() && cert_subject.empty()) return;

    mysqlsh::current_console()->print_note(shcore::str_format(
        "The %.*s's SSL mode is set to %s, which makes both the 'certIssuer' "
        "and 'certSubject' options not required. Both options will be ignored.",
        static_cast<int>(context.length()), context.data(),
        to_string(auth_type).c_str()));
    return;
  }

  switch (auth_type) {
    case Replication_auth_type::CERT_ISSUER:
    case Replication_auth_type::CERT_ISSUER_PASSWORD:
    case Replication_auth_type::CERT_SUBJECT:
    case Replication_auth_type::CERT_SUBJECT_PASSWORD:
      if (cert_issuer.empty())
        throw shcore::Exception(
            shcore::str_format("The %.*s's SSL mode is set to %s but the "
                               "'certIssuer' option wasn't supplied.",
                               static_cast<int>(context.length()),
                               context.data(), to_string(auth_type).c_str()),
            SHERR_DBA_MISSING_CERT_OPTION);
      break;
    default:
      break;
  }

  switch (auth_type) {
    case Replication_auth_type::CERT_ISSUER:
    case Replication_auth_type::CERT_ISSUER_PASSWORD:
      if (!cert_subject.empty())
        mysqlsh::current_console()->print_note(shcore::str_format(
            "The %.*s's SSL mode is set to %s, which makes the 'certSubject' "
            "option not required. The option will be ignored.",
            static_cast<int>(context.length()), context.data(),
            to_string(auth_type).c_str()));
      break;

    case Replication_auth_type::CERT_SUBJECT:
    case Replication_auth_type::CERT_SUBJECT_PASSWORD:
      if (cert_subject.empty())
        throw shcore::Exception(
            shcore::str_format(
                "The %.*s's SSL mode is set to %s but the 'certSubject' option "
                "for the instance wasn't supplied.",
                static_cast<int>(context.length()), context.data(),
                to_string(auth_type).c_str()),
            SHERR_DBA_MISSING_CERT_OPTION);
      break;
    default:
      break;
  }
}

/**
 * Gets the list of instances belonging to the GR group which are not
 * registered on the metadata for a specific ReplicaSet.
 *
 * @param metadata metadata object which represents the session to the metadata
 *                 storage
 * @param cluster_id the Cluster id
 * @return a vector of NewInstanceInfo with the list of instances found
 * as belonging to the GR group but not registered on the Metadata
 */
std::vector<NewInstanceInfo> get_newly_discovered_instances(
    const mysqlshdk::mysql::IInstance &group_server,
    const std::shared_ptr<MetadataStorage> &metadata, Cluster_id cluster_id) {
  std::vector<mysqlshdk::gr::Member> instances_gr(
      mysqlshdk::gr::get_members(group_server));

  std::vector<Instance_metadata> instances_md_array =
      metadata->get_all_instances(cluster_id);

  // Check if the instances_gr list has more members than the instances_md lists
  // Meaning that an instance was added to the GR group outside of the AdminAPI
  std::vector<NewInstanceInfo> ret;
  for (const auto &i : instances_gr) {
    if (std::find_if(instances_md_array.begin(), instances_md_array.end(),
                     [&i](const Instance_metadata &md) {
                       return md.uuid == i.uuid;
                     }) == instances_md_array.end()) {
      NewInstanceInfo info;
      info.member_id = i.uuid;
      info.host = i.host;
      info.port = i.port;
      info.version = i.version;

      ret.push_back(info);
    }
  }

  return ret;
}

/**
 * Gets the list of instances registered on the Metadata, for a specific
 * ReplicaSet, which do not belong in the GR group.
 *
 * @param metadata metadata object which represents the session to the metadata
 *                 storage
 * @param cluster_id the Cluster id
 * @return a vector of MissingInstanceInfo with the list of instances found
 * as registered on the Metadata but not present in the GR group.
 */
std::vector<MissingInstanceInfo> get_unavailable_instances(
    const mysqlshdk::mysql::IInstance &group_server,
    const std::shared_ptr<MetadataStorage> &metadata, Cluster_id cluster_id) {
  std::vector<std::string> instances_gr_array, instances_md_array;

  for (const mysqlshdk::gr::Member &m :
       mysqlshdk::gr::get_members(group_server))
    instances_gr_array.push_back(m.uuid);

  std::vector<Instance_metadata> all_instances(
      metadata->get_all_instances(cluster_id));
  for (const auto &i : all_instances) instances_md_array.push_back(i.uuid);

  // Check the differences between the two lists
  std::vector<std::string> removed_members;

  // Sort the arrays in order to be able to use
  // std::set_difference()
  std::sort(instances_gr_array.begin(), instances_gr_array.end());
  std::sort(instances_md_array.begin(), instances_md_array.end());

  // Check if the instances_md list has more members than the instances_gr
  // lists. Meaning that an instance was removed from the GR group outside
  // of the AdminAPI
  std::set_difference(instances_md_array.begin(), instances_md_array.end(),
                      instances_gr_array.begin(), instances_gr_array.end(),
                      std::inserter(removed_members, removed_members.begin()));

  std::vector<MissingInstanceInfo> ret;
  for (auto &i : removed_members) {
    for (const auto &m : all_instances) {
      if (m.uuid == i) {
        MissingInstanceInfo info;
        info.id = m.uuid;
        info.label = m.label;
        info.endpoint = m.endpoint;
        ret.push_back(info);
        break;
      }
    }
  }

  return ret;
}

void parse_fully_qualified_cluster_name(const std::string &name,
                                        std::string *out_domain,
                                        std::string *out_partition,
                                        std::string *out_cluster_group) {
  // TODO(pjesus): Replace current code by the commented one, when support
  //               for names with a domain part is really supported.
  *out_domain = "";
  *out_cluster_group = name;
  // size_t p = name.find("::");
  // if (p != std::string::npos) {
  //   *out_domain = name.substr(0, p);
  //   *out_cluster_group = name.substr(p + 2);
  // } else {
  //   *out_domain = "";
  //   *out_cluster_group = name;
  // }
  if (out_partition) *out_partition = "";

  // not supported yet
  // p = out_domain->find("/");
  // if (p != std::string::npos) {
  //   *out_partition = out_domain->substr(p + 1);
  //   *out_domain = out_domain->substr(0, p);
  // }
}

/**
 * Validate the given Cluster name.
 *
 * A fully qualified cluster name has the following form:
 * [domain[/partition]::]clusterGroup
 *
 * Each component must be:
 * non-empty and no greater than 63 characters long and start with an alphabetic
 * or '_' character and just contain alphanumeric or the characters '_', '-' or
 * '.'.
 *
 * @param name of the cluster
 * @param cluster_type indicates what the name is intended for
 * @throws shcore::Exception if the name is not valid.
 */
void SHCORE_PUBLIC validate_cluster_name(const std::string &name,
                                         Cluster_type cluster_type) {
  std::string what;

  switch (cluster_type) {
    case Cluster_type::GROUP_REPLICATION:
      what = "Cluster";
      break;
    case Cluster_type::ASYNC_REPLICATION:
      what = "ReplicaSet";
      break;
    case Cluster_type::REPLICATED_CLUSTER:
      what = "ClusterSet";
      break;
    case Cluster_type::NONE:
      throw shcore::Exception::logic_error("Unknown Cluster_type.");
  }

  if (!name.empty()) {
    std::string domain;
    std::string partition;
    std::string group;

    parse_fully_qualified_cluster_name(name, &domain, &partition, &group);

    if (domain.length() > k_cluster_name_max_length) {
      throw shcore::Exception::argument_error(
          domain + ": The " + what +
          " domain name can not be greater than 63 characters.");
    }
    if (partition.length() > k_cluster_name_max_length) {
      throw shcore::Exception::argument_error(
          partition + ": The " + what +
          " domain partition name can not be greater than 63 "
          "characters.");
    }
    if (group.length() > k_cluster_name_max_length) {
      throw shcore::Exception::argument_error(
          group + ": The " + what +
          " name can not be greater than 63 characters.");
    }

    if (!domain.empty()) {
      if (mysqlshdk::utils::span_keyword(
              domain, 0, k_cluster_name_allowed_chars) != domain.length()) {
        throw shcore::Exception::argument_error(
            "" + what +
            " name may only contain alphanumeric characters, '_', '-', or '.' "
            "and may not start with a number (" +
            domain + ")");
      }
    }
    if (!partition.empty()) {
      if (mysqlshdk::utils::span_keyword(partition, 0,
                                         k_cluster_name_allowed_chars) !=
          partition.length()) {
        throw shcore::Exception::argument_error(
            "" + what +
            " name may only contain alphanumeric characters, '_', '-', or '.' "
            "and may not start with a number (" +
            partition + ")");
      }
    }
    if (!group.empty()) {
      if (mysqlshdk::utils::span_keyword(
              group, 0, k_cluster_name_allowed_chars) != group.length()) {
        throw shcore::Exception::argument_error(
            "" + what +
            " name may only contain alphanumeric characters, '_', '-', or '.' "
            "and may not start with a number (" +
            group + ")");
      }
    } else {
      throw shcore::Exception::argument_error("The " + what +
                                              " name cannot be empty.");
    }
  } else {
    throw shcore::Exception::argument_error("The " + what +
                                            " name cannot be empty.");
  }
}

/**
 * Validate the given label name.
 * Cluster name must be non-empty and no greater than 256 characters long and
 * start with an alphanumeric or '_' character and can only contain
 * alphanumerics, Period ".", Underscore "_", Hyphen "-" or Colon ":"
 * characters.
 * @param name of the cluster
 * @throws shcore::Exception if the name is not valid.
 */
void SHCORE_PUBLIC validate_label(const std::string &label) {
  if (!label.empty()) {
    bool valid = false;

    if (label.length() > 256) {
      throw shcore::Exception::argument_error(
          "The label can not be greater than 256 characters.");
    }

    std::locale locale;

    valid = std::isalnum(label[0], locale) || label[0] == '_';
    if (!valid) {
      throw shcore::Exception::argument_error(
          "The label can only start with an alphanumeric or the '_' "
          "character.");
    }

    size_t index = 1;
    while (valid && index < label.size()) {
      valid = std::isalnum(label[index], locale) || label[index] == '_' ||
              label[index] == '.' || label[index] == '-' || label[index] == ':';
      if (!valid) {
        std::string msg =
            "The label can only contain alphanumerics or the '_', '.', '-', "
            "':' characters. Invalid character '";
        msg.append(&(label.at(index)), 1);
        msg.append("' found.");
        throw shcore::Exception::argument_error(msg);
      }
      index++;
    }
  } else {
    throw shcore::Exception::argument_error("The label can not be empty.");
  }

  return;
}

namespace {
/*
 * Gets Group Replication Group Name variable: group_replication_group_name
 *
 * @param session object which represents the session to the instance
 * @return string with the value of @@group_replication_group_name
 */
std::string get_gr_replicaset_group_name(
    const mysqlshdk::mysql::IInstance &instance) {
  std::string group_name;

  std::string query("SELECT @@group_replication_group_name");

  // Any error will bubble up right away
  auto result = instance.query(query);
  auto row = result->fetch_one();
  if (row) {
    group_name = row->get_as_string(0);
  }
  return group_name;
}
}  // namespace

/**
 * Validates if the current session instance 'group_replication_group_name'
 * differs from the one registered in the corresponding Cluster table of the
 * Metadata
 *
 * @param session session to instance that is supposed to belong to a group
 * @param md_group_name name of the group the member belongs to according to
 *        metadata
 * @return a boolean value indicating whether the replicaSet
 * 'group_replication_group_name' is the same as the one registered in the
 * corresponding replicaset in the Metadata
 */
bool validate_cluster_group_name(const mysqlshdk::mysql::IInstance &instance,
                                 const std::string &md_group_name) {
  std::string gr_group_name = get_gr_replicaset_group_name(instance);

  log_info("Group Replication 'group_name' value: %s", gr_group_name.c_str());
  log_info("Metadata 'group_name' value: %s", md_group_name.c_str());

  // If the value is NULL it means the instance does not belong to any GR group
  // so it can be considered valid
  if (gr_group_name == "NULL") return true;

  return (gr_group_name == md_group_name);
}

/*
 * Check for the value of super-read-only and any open sessions
 * to the instance and raise an exception if super_read_only is turned on.
 *
 * @param instance
 *
 * @returns true if super_read_only was disabled
 */
bool validate_super_read_only(const mysqlshdk::mysql::IInstance &instance) {
  if (auto super_read_only = instance.get_sysvar_bool("super_read_only", false);
      !super_read_only)
    return false;

  log_info("Disabling super_read_only on the instance '%s'",
           instance.descr().c_str());
  instance.set_sysvar("super_read_only", false);

  return true;
}

/*
 * Checks if an instance can be rejoined to a given Cluster.
 *
 * @param instance
 * @param metadata Metadata object which represents the session to the metadata
 * storage
 * @param cluster_id The Cluster id
 * @param out_uuid_mistmatch Boolean value that will be set to TRUE if the UUID
 * changed for the given instance
 *
 * @return Indication whether instance can be rejoined and reason if not.
 *
 * It is considered that the UUID changed for an instance if the instance is NOT
 * found using the current UUID but it is found using it's canonical address.
 */
Instance_rejoinability validate_instance_rejoinable(
    const mysqlshdk::mysql::IInstance &instance,
    const std::shared_ptr<MetadataStorage> &metadata, Cluster_id cluster_id,
    bool *out_uuid_mistmatch) {
  // Ensure that:
  // 1 - instance is part of the given cluster
  // 2 - instance is not ONLINE or RECOVERING
  Instance_metadata imd;
  bool uuid_in_md = false;
  try {
    imd = metadata->get_instance_by_uuid(instance.get_uuid());
    uuid_in_md = true;
  } catch (const shcore::Exception &e) {
    if (e.code() != SHERR_DBA_MEMBER_METADATA_MISSING) throw;
    try {
      imd = metadata->get_instance_by_address(instance.get_canonical_address());
    } catch (const shcore::Exception &exp) {
      if (exp.code() != SHERR_DBA_MEMBER_METADATA_MISSING) throw;
      return Instance_rejoinability::NOT_MEMBER;
    }
  }

  // If the instance was not found by UUID then it means the UUID changed
  if (out_uuid_mistmatch) *out_uuid_mistmatch = !uuid_in_md;

  if (imd.cluster_id != cluster_id) return Instance_rejoinability::NOT_MEMBER;

  if (imd.instance_type == Instance_type::READ_REPLICA) {
    return Instance_rejoinability::READ_REPLICA;
  }

  auto state = mysqlshdk::gr::get_member_state(instance);
  if (state == mysqlshdk::gr::Member_state::ONLINE)
    return Instance_rejoinability::ONLINE;
  if (state == mysqlshdk::gr::Member_state::RECOVERING)
    return Instance_rejoinability::RECOVERING;
  return Instance_rejoinability::REJOINABLE;
}

/**
 * Checks whether the target instance is standalone or not
 *
 * @param  instance    Instance to check
 * @param  target_type Variable containing the TargetType of the instance
 *
 * @return             True if the instance is standalone, False otherwise
 */
bool validate_instance_standalone(const Instance &instance,
                                  TargetType::Type *target_type) {
  const auto md_storage =
      std::make_shared<mysqlsh::dba::MetadataStorage>(instance);

  auto type = mysqlsh::dba::get_instance_type(*md_storage, instance);

  if (type == TargetType::Unknown) {
    assert(!"Unexpected state for instance");
    throw std::logic_error("Unexpected state in " + instance.descr());
  }

  if (target_type) {
    *target_type = type;
  }

  if (type == TargetType::Standalone ||
      type == TargetType::StandaloneWithMetadata ||
      type == TargetType::AsyncReplication) {
    return true;
  }

  return false;
}

/**
 * Checks if the target instance is a sandbox
 *
 * @param instance Object which represents the target instance
 * @param optional string to store the value of the cnfPath in case the instance
 * is a sandbox
 *
 * @return a boolean value which is true if the target instance is a sandbox or
 * false if is not.
 */
bool is_sandbox(const mysqlshdk::mysql::IInstance &instance,
                std::string *cnfPath) {
  int port = 0;
  std::string datadir;

  mysqlsh::dba::get_port_and_datadir(instance, &port, &datadir);
  std::string path_separator = datadir.substr(datadir.size() - 1);
  auto path_elements = shcore::split_string(datadir, path_separator);

  // Removes the empty element at the end
  if (!datadir.empty() && (datadir[datadir.size() - 1] == '/' ||
                           datadir[datadir.size() - 1] == '\\')) {
    datadir.pop_back();
  }

  // Sandbox deployment structure is: <root_path>/<port>/sandboxdata
  // So we validate such structure to determine it is a sandbox
  if (datadir.length() < strlen(kSandboxDatadir) ||
      datadir.compare(datadir.length() - strlen(kSandboxDatadir),
                      strlen(kSandboxDatadir), kSandboxDatadir) != 0) {
    // Not a sandbox, we can immediately return false
    return false;
  }

  // Check if the my.cnf file is present
  if (path_elements[path_elements.size() - 3] != std::to_string(port))
    return false;

  path_elements[path_elements.size() - 2] = "my.cnf";
  std::string tmpPath = shcore::str_join(path_elements, path_separator);

  // Remove the trailing path_separator
  if (tmpPath.back() == path_separator[0]) tmpPath.pop_back();

  if (!shcore::is_file(tmpPath)) return false;

  if (cnfPath) *cnfPath = tmpPath;

  return true;
}

// AdminAPI interactive handling specific methods

/*
 * Resolves the .cnf file path
 *
 * @param instance Instance object which represents the target instance
 *
 * @return the target instance resolved .cnf file path
 */
std::string prompt_cnf_path(const mysqlshdk::mysql::IInstance &instance) {
  // Path is not given, let's try to autodetect it.
  // Try to locate the .cnf file path based on the OS and the default my.cnf
  // path as configured by our official MySQL packages

  auto console = mysqlsh::current_console();
  console->print_info();
  console->print_info("Detecting the configuration file...");
  std::vector<std::string> config_paths, default_paths;

  {
    // use the performance schema table to try and find the existing
    // configuration files
    auto result = instance.query(
        "select DISTINCT VARIABLE_PATH from performance_schema.variables_info "
        "WHERE VARIABLE_PATH <> ''");
    auto row = result->fetch_one();
    while (row) {
      config_paths.emplace_back(row->get_string(0));
      row = result->fetch_one();
    }
  }

  // Iterate the config_paths found in the instance checking if the user wants
  // to modify any of them
  for (const auto &value : config_paths) {
    // Prompt the user to validate if shall use it or not
    console->print_info("Found configuration file being used by instance '" +
                        instance.get_connection_options().uri_endpoint() +
                        "' at location: " + value);
    if (console->confirm("Do you want to modify this file?") !=
        Prompt_answer::YES)
      continue;

    return value;
  }

  // if no config files were found, try to look in the default paths
  {
    shcore::OperatingSystem os = shcore::get_os_type();
    default_paths = mysqlshdk::config::get_default_config_paths(os);
  }

  // Iterate the default_paths to check if the files exist and if so,
  // set cnfPath
  for (const auto &value : default_paths) {
    if (!shcore::is_file(value)) continue;

    // Prompt the user to validate if shall use it or not
    console->print_info("Found configuration file at standard location: " +
                        value);
    if (console->confirm("Do you want to modify this file?") !=
        Prompt_answer::YES)
      continue;

    return value;
  }

  console->print_info("Default file not found at the standard locations.");

  std::string tmpPath;
  while (console->prompt("Please specify the path to the MySQL "
                         "configuration file: ",
                         &tmpPath) == shcore::Prompt_result::Ok) {
    if (tmpPath.empty()) break;
    if (shcore::is_file(tmpPath)) return tmpPath;

    console->print_info(
        "The given path to the MySQL configuration file is invalid.");
    console->print_info();
  }

  return {};  // user canceled or returned an empty string on the prompt
}

/*
 * Generates a prompt with several options
 *
 * @param options a vector of strings containing the optional selections
 * @param defopt the default option
 *
 * @return an integer representing the chosen option
 */
int prompt_menu(const std::vector<std::string> &options, int defopt) {
  int i = 0;
  auto console = mysqlsh::current_console();
  for (const auto &opt : options) {
    console->print_info(std::to_string(++i) + ") " + opt);
  }
  for (;;) {
    std::string result;
    if (defopt > 0) {
      console->print_info();
      if (console->prompt(
              "Please select an option [" + std::to_string(defopt) + "]: ",
              &result) != shcore::Prompt_result::Ok)
        return 0;
    } else {
      console->print_info();
      if (console->prompt("Please select an option: ", &result) !=
          shcore::Prompt_result::Ok)
        return 0;
    }
    // Note that menu options start at 1, not 0 since that's what users will
    // input
    if (result.empty() && defopt > 0) return defopt;
    std::stringstream ss(result);
    ss >> i;
    if (i <= 0 || i > static_cast<int>(options.size())) continue;
    break;
  }
  return i;
}

/*
 * Prints a table with configurable contents
 *
 * @param column_names the names of the table columns
 * @param column_labels the labels for the columns
 * @param documents a Value::Array with the table contents
 */
void dump_table(const std::vector<std::string> &column_names,
                const std::vector<std::string> &column_labels,
                shcore::Value::Array_type_ref documents) {
  size_t field_count = column_names.size();

  std::vector<size_t> max_lengths;
  max_lengths.reserve(field_count);

  // Updates the max_length array with the maximum length between column name,
  // min column length and column max length
  for (size_t field_index = 0; field_index < field_count; field_index++) {
    max_lengths.push_back(0);
    max_lengths[field_index] = std::max<size_t>(
        max_lengths[field_index], column_labels[field_index].size());
  }

  // Now updates the length with the real column data lengths
  if (documents) {
    for (auto map : *documents) {
      auto document = map.as_map();
      for (size_t field_index = 0; field_index < field_count; field_index++)
        max_lengths[field_index] = std::max<size_t>(
            max_lengths[field_index],
            document->get_string(column_names[field_index]).size());
    }
  }

  //-----------

  std::vector<std::string> formats(field_count, "%-");

  // Calculates the max column widths and constructs the separator line.
  std::string separator("+");
  for (size_t index = 0; index < field_count; index++) {
    // Creates the format string to print each field
    formats[index].append(std::to_string(max_lengths[index]));
    if (index == field_count - 1)
      formats[index].append("s |");
    else
      formats[index].append("s | ");

    separator.append(max_lengths[index] + 2, '-');
    separator.append(1, '+');
  }
  separator.append("\n");

  // Prints the initial separator line and the column headers
  auto console = mysqlsh::current_console();
  console->print(separator);
  console->print("| ");

  for (size_t index = 0; index < field_count; index++) {
    std::string data = shcore::str_format(formats[index].c_str(),
                                          column_labels[index].c_str());
    console->print(data.c_str());

    // Once the header is printed, updates the numeric fields formats
    // so they are right aligned
    // if (numerics[index])
    //  formats[index] = formats[index].replace(1, 1, "");
  }
  console->print_info();
  console->print(separator);

  if (documents) {
    // Now prints the records
    for (auto map : *documents) {
      auto document = map.as_map();

      console->print("| ");

      for (size_t field_index = 0; field_index < field_count; field_index++) {
        std::string raw_value = document->get_string(column_names[field_index]);
        std::string data =
            shcore::str_format(formats[field_index].c_str(), raw_value.c_str());

        console->print(data.c_str());
      }
      console->print_info();
    }
  }

  console->print_info(separator);
}

/*
 * Gets the configure instance action returned from MP
 *
 * @param opt_map map of the "config_errors" JSON dictionary retured by MP:
 * result->get_array("config_errors");
 *
 * @return an enum object of ConfigureInstanceAction with the action to be taken
 */
ConfigureInstanceAction get_configure_instance_action(
    const shcore::Value::Map_type &opt_map) {
  std::string action = opt_map.get_string("action");
  ConfigureInstanceAction ret_val;

  if (action == "server_update+config_update")
    ret_val = ConfigureInstanceAction::UPDATE_SERVER_AND_CONFIG_DYNAMIC;
  else if (action == "config_update+restart")
    ret_val = ConfigureInstanceAction::UPDATE_SERVER_AND_CONFIG_STATIC;
  else if (action == "config_update")
    ret_val = ConfigureInstanceAction::UPDATE_CONFIG;
  else if (action == "server_update")
    ret_val = ConfigureInstanceAction::UPDATE_SERVER_DYNAMIC;
  else if (action == "server_update+restart")
    ret_val = ConfigureInstanceAction::UPDATE_SERVER_STATIC;
  else if (action == "remove_opt+restart")
    ret_val = ConfigureInstanceAction::REMOVE_OPTION_RESTART;
  else if (action == "restart")
    ret_val = ConfigureInstanceAction::RESTART;
  else
    ret_val = ConfigureInstanceAction::UNDEFINED;

  return ret_val;
}

/*
 * Presents the required configuration changes and prompts the user for
 * confirmation
 *
 * @param result the return value of the MP operation
 * @param print_note a boolean value indicating if the column 'note' should be
 * presented or not
 */
void print_validation_results(const shcore::Value::Map_type_ref &result,
                              bool print_note) {
  if (!result->has_key("config_errors")) return;

  auto console = mysqlsh::current_console();
  console->print_note("Some configuration options need to be fixed:");

  auto config_errors = result->get_array("config_errors");

  if (print_note) {
    for (auto option : *config_errors) {
      auto opt_map = option.as_map();
      ConfigureInstanceAction action = get_configure_instance_action(*opt_map);
      std::string note;
      switch (action) {
        case ConfigureInstanceAction::UPDATE_SERVER_AND_CONFIG_DYNAMIC: {
          note = "Update the server variable and the config file";
          break;
        }
        case ConfigureInstanceAction::UPDATE_SERVER_AND_CONFIG_STATIC: {
          note = "Update the config file and restart the server";
          break;
        }
        case ConfigureInstanceAction::UPDATE_CONFIG: {
          note = "Update the config file";
          break;
        }
        case ConfigureInstanceAction::UPDATE_SERVER_DYNAMIC: {
          note = "Update the server variable";
          break;
        }
        case ConfigureInstanceAction::UPDATE_SERVER_STATIC: {
          note = "Update read-only variable and restart the server";
          break;
        }
        case ConfigureInstanceAction::REMOVE_OPTION_RESTART: {
          note = "Remove the option and restart the server";
          break;
        }
        case ConfigureInstanceAction::RESTART: {
          note = "Restart the server";
          break;
        }
        default: {
          note = "Undefined action";
          break;
        }
      }
      (*opt_map)["note"] = shcore::Value(std::move(note));
    }

    dump_table({"option", "current", "required", "note"},
               {"Variable", "Current Value", "Required Value", "Note"},
               config_errors);
  } else {
    dump_table({"option", "current", "required"},
               {"Variable", "Current Value", "Required Value"}, config_errors);
  }

  for (auto option : *config_errors) {
    auto opt_map = option.as_map();
    opt_map->erase("note");
  }
}

std::string get_report_host_address(
    const mysqlshdk::db::Connection_options &cnx_opts,
    const mysqlshdk::db::Connection_options &group_cnx_opts) {
  // Set login credentials to connect to instance if needed.
  // NOTE: It is assumed that the same login credentials can be used to
  //       connect to all cluster instances.
  auto target_cnx_opts = cnx_opts;
  if (!target_cnx_opts.has_user()) {
    target_cnx_opts.set_login_options_from(group_cnx_opts);
  }

  std::string instance_address =
      target_cnx_opts.as_uri(mysqlshdk::db::uri::formats::only_transport());

  // Connect to instance to try to get report_host value.
  std::string md_address;
  log_debug("Connecting to instance '%s' to determine report host.",
            instance_address.c_str());
  try {
    auto target_instance = mysqlsh::dba::Instance::connect_raw(target_cnx_opts);
    log_debug("Successfully connected to instance");

    // Get the instance report host value.
    md_address = target_instance->get_canonical_address();

    log_debug("Closed connection to the instance '%s'.",
              instance_address.c_str());
  } catch (const std::exception &err) {
    log_debug("Failed to connect to instance '%s': %s",
              instance_address.c_str(), err.what());
  }

  return (!md_address.empty()) ? md_address : instance_address;
}

std::unique_ptr<mysqlshdk::config::Config> create_server_config(
    mysqlshdk::mysql::IInstance *instance,
    const std::string &srv_cfg_handler_name, bool silent) {
  auto cfg = std::make_unique<mysqlshdk::config::Config>();

  // Get the capabilities to use set persist by the server.
  std::optional<bool> can_set_persist = instance->is_set_persist_supported();

  // Add server configuration handler depending on SET PERSIST support.
  cfg->add_handler(
      srv_cfg_handler_name,
      std::unique_ptr<mysqlshdk::config::IConfig_handler>(
          std::make_unique<mysqlshdk::config::Config_server_handler>(
              instance, can_set_persist.value_or(false)
                            ? mysqlshdk::mysql::Var_qualifier::PERSIST
                            : mysqlshdk::mysql::Var_qualifier::GLOBAL)));

  if (!silent) {
    if (!can_set_persist.has_value()) {
      auto console = mysqlsh::current_console();
      console->print_warning(shcore::str_format(
          "Instance '%s' cannot persist Group Replication configuration since "
          "MySQL version %s does not support the SET PERSIST command (MySQL "
          "version >= 8.0.11 required). Please use the "
          "dba.<<<configureInstance>>>() command to persist the changes.",
          instance->descr().c_str(),
          instance->get_version().get_base().c_str()));
    } else if (*can_set_persist == false) {
      auto console = mysqlsh::current_console();
      console->print_warning(shcore::str_format(
          "Instance '%s' will not load the persisted cluster configuration "
          "upon reboot since 'persisted-globals-load' is set to 'OFF'. Please "
          "set 'persisted-globals-load' to 'ON' on the configuration file.",
          instance->descr().c_str()));
    }
  }

  return cfg;
}

void add_config_file_handler(mysqlshdk::config::Config *cfg,
                             const std::string &handler_name,
                             const std::string &server_uuid,
                             const std::string &mycnf_path,
                             const std::string &output_mycnf_path) {
  // Add configuration handle to update option file (if provided).
  if (mycnf_path.empty() && output_mycnf_path.empty()) {
    throw std::logic_error("No option file path was provided.");
  }
  if (output_mycnf_path.empty()) {
    // Read and update mycnf.
    cfg->add_handler(handler_name,
                     std::unique_ptr<mysqlshdk::config::IConfig_handler>(
                         new mysqlshdk::config::Config_file_handler(
                             server_uuid, mycnf_path, mycnf_path)));
  } else if (mycnf_path.empty()) {
    // Update output_mycnf (creating it if needed).
    cfg->add_handler(handler_name,
                     std::unique_ptr<mysqlshdk::config::IConfig_handler>(
                         new mysqlshdk::config::Config_file_handler(
                             server_uuid, output_mycnf_path)));
  } else {
    // Read from mycnf but update output_mycnf (creating it if needed).
    cfg->add_handler(handler_name,
                     std::unique_ptr<mysqlshdk::config::IConfig_handler>(
                         new mysqlshdk::config::Config_file_handler(
                             server_uuid, mycnf_path, output_mycnf_path)));
  }
}

std::string resolve_gr_local_address(
    const std::optional<std::string> &local_address,
    const std::optional<std::string> &communication_stack,
    const std::string &raw_report_host, int port, bool check_if_busy,
    bool quiet) {
  assert(!raw_report_host.empty());  // First we need to get the report host.
  bool generated = false;
  bool comm_stack_mysql = shcore::str_caseeq(communication_stack.value_or(""),
                                             kCommunicationStackMySQL);

  // if report host is an IPv6 address, surround it with []
  // The [] are necessary for IPv6 because we later have to append a colon and
  // the port and we need to distinguish between colon in the Ip address and the
  // colon that separates the IP and the port.
  std::string report_host = raw_report_host;
  if (mysqlshdk::utils::Net::is_ipv6(raw_report_host)) {
    report_host = "[" + raw_report_host + "]";
  }

  std::string local_host;
  int local_port;

  if (!local_address.has_value() || local_address->empty()) {
    // If communicationStack is set to 'mysql' local_address must default to the
    // network address on which MySQL is listening to: report_host:port
    if (comm_stack_mysql) {
      local_host = report_host;
      local_port = port;
    } else {
      // No local address specified, use instance host and port * 10 + 1.
      local_host = report_host;
      local_port = port * 10 + 1;
      generated = true;
    }

    if (!quiet) {
      auto console = mysqlsh::current_console();

      console->print_note(
          "Group Replication will communicate with other members using '" +
          local_host + ":" + std::to_string(local_port) +
          "'. Use the localAddress option to override.");
      console->print_info();
    }
  } else if (local_address->front() == '[' && local_address->back() == ']') {
    // It is an IPV6 address (no port specified), since it is surrounded by [].
    // NOTE: Must handle this situation first to avoid splitting IPv6 addresses
    //      in the middle next.
    local_host = *local_address;
    local_port = port * 10 + 1;
  } else {
    // Parse the given address host:port (both parts are optional).
    // Note: Get the last ':' in case a IPv6 address is used, e.g. [::1]:123.
    size_t pos = local_address->find_last_of(":");
    if (pos != std::string::npos) {
      // Local address with ':' separating host and port.
      local_host = local_address->substr(0, pos);
      std::string str_local_port =
          local_address->substr(pos + 1, local_address->length());

      // No host part, use instance report host.
      if (local_host.empty()) {
        local_host = report_host;
      }

      // No port part, then use instance port * 10 +1.
      if (str_local_port.empty()) {
        local_port = port * 10 + 1;
        generated = true;
      } else {
        // Convert port string value to int
        try {
          local_port = std::stoi(str_local_port);
        } catch (const std::exception &) {
          // Error if the port cannot be converted to an integer (not valid).
          throw shcore::Exception::argument_error(
              "Invalid port '" + str_local_port +
              "' for localAddress option. The port must be an integer between "
              "1 and 65535.");
        }
      }
    } else {
      // No separator found ':'.
      // First, if the value only has digits assume it is a port.
      if (std::all_of(local_address->cbegin(), local_address->cend(),
                      ::isdigit)) {
        local_port = std::stoi(*local_address);
        local_host = report_host;
      } else {
        // Otherwise, assume only the host part was provided.
        local_host = *local_address;
        local_port = port * 10 + 1;
        generated = true;
      }
    }
  }

  // Check the port value, if out of range then issue an error.
  if (local_port <= 0 || local_port > k_max_port) {
    std::string msg;

    if (generated) {
      msg =
          "Automatically generated port for localAddress falls out of valid "
          "range.";
    } else {
      msg = "Invalid port '" + std::to_string(local_port) +
            "' for localAddress option.";
    }

    msg += " The port must be an integer between 1 and 65535.";

    if (generated) {
      msg +=
          " Please use the localAddress option to manually set a valid value.";
    }

    throw shcore::Exception::argument_error(msg);
  }

  // Verify if the port is already in use, skip if the communication protocol is
  // "MySQL"
  if (check_if_busy && !comm_stack_mysql) {
    bool port_busy = false;
    try {
      port_busy =
          mysqlshdk::utils::Net::is_port_listening(local_host, local_port);
    } catch (...) {
      // Ignore any error while checking if the port is busy, let GR try later
      // and possibly fail (e.g., if a wrong host is used).
    }
    if (port_busy) {
      throw shcore::Exception::runtime_error(
          "The port '" + std::to_string(local_port) +
          "' for localAddress option is already in use. Specify an "
          "available port to be used with localAddress option or free port '" +
          std::to_string(local_port) + "'.");
    }
  }

  // Return the final local address value to use for GR.
  return local_host + ":" + std::to_string(local_port);
}

std::vector<Instance_gtid_info> filter_primary_candidates(
    const mysqlshdk::mysql::IInstance &server,
    const std::vector<Instance_gtid_info> &gtid_info,
    const std::function<bool(const Instance_gtid_info &,
                             const Instance_gtid_info &)> &on_conflit) {
  if (gtid_info.empty()) return {};

  std::vector<Instance_gtid_info> candidates;

  const Instance_gtid_info *freshest_instance = &gtid_info[0];
  candidates.push_back(gtid_info[0]);

  for (const auto &inst : gtid_info) {
    if (freshest_instance == &inst) continue;  // ignore the first

    auto rel = mysqlshdk::mysql::compare_gtid_sets(
        server, freshest_instance->gtid_executed, inst.gtid_executed);

    switch (rel) {
      using mysqlshdk::mysql::Gtid_set_relation;

      // Conflicting GTID sets
      case Gtid_set_relation::DISJOINT:
      case Gtid_set_relation::INTERSECTS:
        if (!on_conflit)
          throw shcore::Exception(
              shcore::str_format(
                  "Conflicting transaction sets between '%s' and '%s'",
                  freshest_instance->server.c_str(), inst.server.c_str()),
              SHERR_DBA_DATA_ERRANT_TRANSACTIONS);

        if (!on_conflit(*freshest_instance, inst)) return candidates;
        break;

      case Gtid_set_relation::CONTAINED:
        // this has more transactions than the best candidate
        candidates.clear();
        candidates.push_back(inst);
        freshest_instance = &inst;
        break;

      case Gtid_set_relation::EQUAL:
        // this has the same tx set as the best candidate(s)
        candidates.push_back(inst);
        break;

      case Gtid_set_relation::CONTAINS:
        // this has fewer transactions than the best candidate
        break;
    }
  }

  return candidates;
}

void validate_replication_channel_startup_status(
    const mysqlshdk::mysql::Replication_channel &channel, bool *out_io_on,
    bool *out_applier_on) {
  using mysqlshdk::mysql::Replication_channel;

  if (out_io_on) *out_io_on = false;
  if (out_applier_on) *out_applier_on = false;

  // 1st check connection thread
  if (channel.receiver.state == Replication_channel::Receiver::ON) {
    // channel is ok, now go check other stuff
    if (out_io_on) *out_io_on = true;
  } else {
    // channel is stopped, not good
    if (channel.receiver.last_error.code != 0) {
      if (channel.receiver.last_error.code == ER_ACCESS_DENIED_ERROR) {
        current_console()->print_error(
            "Authentication error in replication channel '" +
            channel.channel_name +
            "': " + mysqlshdk::mysql::to_string(channel.receiver.last_error));

        throw shcore::Exception("Authentication error in replication channel",
                                SHERR_DBA_REPLICATION_AUTH_ERROR);
      } else {
        current_console()->print_error(
            "Receiver error in replication channel '" + channel.channel_name +
            "': " + mysqlshdk::mysql::to_string(channel.receiver.last_error));

        throw shcore::Exception("Error found in replication receiver thread",
                                SHERR_DBA_REPLICATION_CONNECT_ERROR);
      }
    }
  }

  // then check coordinator thread, if there's one
  if (channel.coordinator.state != Replication_channel::Coordinator::NONE) {
    if (channel.coordinator.state == Replication_channel::Coordinator::ON) {
      // ok, check next
    } else {
      if (channel.coordinator.last_error.code != 0) {
        current_console()->print_error(
            "Coordinator error in replication channel '" +
            channel.channel_name + "': " +
            mysqlshdk::mysql::to_string(channel.coordinator.last_error));

        throw shcore::Exception("Error found in replication coordinator thread",
                                SHERR_DBA_REPLICATION_COORDINATOR_ERROR);
      }
    }
  }

  // finally, check applier threads
  for (const auto &applier : channel.appliers) {
    if (applier.state == Replication_channel::Applier::ON) {
      // ok, check next
      if (out_applier_on) *out_applier_on = true;
    } else {
      if (applier.last_error.code != 0) {
        current_console()->print_error(
            "Applier error in replication channel '" + channel.channel_name +
            "': " + mysqlshdk::mysql::to_string(applier.last_error));

        throw shcore::Exception("Error found in replication applier thread",
                                SHERR_DBA_REPLICATION_APPLIER_ERROR);
      }
    }
  }
}

// TODO(alfredo): check GR recovery channel after instance join with this
void check_replication_startup(const mysqlshdk::mysql::IInstance &instance,
                               const std::string &channel_name) {
  using mysqlshdk::mysql::Replication_channel;

  Replication_channel channel;

  log_debug("%s: waiting for replication i/o thread for channel %s",
            instance.descr().c_str(), channel_name.c_str());

  // This checks whether the slave starts correctly
  try {
    channel = mysqlshdk::mysql::wait_replication_done_connecting(instance,
                                                                 channel_name);
  } catch (shcore::Error &e) {
    throw shcore::Exception::mysql_error_with_code(e.what(), e.code());
  }
  log_debug("%s", mysqlshdk::mysql::format_status(channel, true).c_str());

  bool io_on = false;
  bool sql_on = false;

  switch (channel.status()) {
    case Replication_channel::CONNECTING:
      throw shcore::Exception("Timeout waiting for replication to start",
                              SHERR_DBA_REPLICATION_START_TIMEOUT);

    case Replication_channel::ON:
      break;

    default:
      try {
        validate_replication_channel_startup_status(channel, &io_on, &sql_on);
      } catch (const shcore::Exception &e) {
        throw shcore::Exception(instance.descr() + ": " + e.what(), e.code());
      }

      if (!io_on || !sql_on) {
        throw shcore::Exception("Replication thread not in expected state",
                                SHERR_DBA_REPLICATION_START_ERROR);
      }
      break;
  }
}

bool wait_for_gtid_set_safe(const mysqlshdk::mysql::IInstance &target_instance,
                            const std::string &gtid_set,
                            const std::string &channel_name, int timeout,
                            bool cancelable) {
  bool stop = false;
  shcore::Interrupt_handler intr(
      [&stop]() {
        stop = true;
        return true;
      },
      !cancelable);

  // Get the Progress_reporting style option in use
  const auto update_progress = [](mysqlshdk::textui::Progress_vt100 *bar,
                                  uint64_t total, size_t missing) {
    bar->set_current(total - missing);
    bar->update();
  };

  // Get the total count of GTID_EXECUTED from the primary
  auto gtid_set_primary =
      mysqlshdk::mysql::Gtid_set::from_normalized_string(gtid_set);
  auto total_transactions_primary =
      static_cast<size_t>(gtid_set_primary.count());

  // calculate missing transactions
  const auto calc_missing_transactions = [&target_instance,
                                          &gtid_set_primary]() -> size_t {
    auto gtid_set_target =
        mysqlshdk::mysql::Gtid_set::from_gtid_executed(target_instance);

    return mysqlshdk::mysql::estimate_gtid_set_size(
        gtid_set_primary.subtract(gtid_set_target, target_instance).str());
  };

  using Progress_reporting = Shell_options::Storage::Progress_reporting;

  auto progress_reporting = current_shell_options()->get().progress_reporting;

  std::unique_ptr<mysqlshdk::textui::Progress_vt100> progress_bar;
  shcore::Scoped_callback end_progress_bar;

  if (progress_reporting == Progress_reporting::PROGRESSBAR) {
    // Init the progress bar
    progress_bar = std::make_unique<mysqlshdk::textui::Progress_vt100>(0);
    progress_bar->set_label("** Transactions replicated");
    progress_bar->set_total(total_transactions_primary);
    progress_bar->start();

    // Always terminate the progress bar when going out of the scope of the
    // function. That must happen regardless if the function ended successfully
    // or not, or because of an exception, to ensure the output is cleared out.
    end_progress_bar =
        shcore::Scoped_callback([&progress_bar]() { progress_bar->end(); });

    // Update the progress bar to show the current state of the transactions
    // missing
    update_progress(progress_bar.get(), total_transactions_primary,
                    calc_missing_transactions());
  }

  // The GTID wait will not abort if an error occurs, so calling it without a
  // timeout will just freeze forever. To prevent that, we call the wait with
  // smaller incremental timeouts and wait for errors during that.
  //
  // wait for at most 10s at a time
  int incremental_timeout = std::min(timeout, 10);
  if (incremental_timeout == 0) incremental_timeout = 2;

  bool sync_res;
  int time_elapsed = 0;
  do {
    // Every minute, get the executed gtid_set at the target instance to check
    // how many transactions are still missing to provide that info to the user
    if (time_elapsed != 0 && time_elapsed % 60 == 0) {
      switch (progress_reporting) {
        case Progress_reporting::PROGRESSBAR: {
          assert(progress_bar);
          update_progress(progress_bar.get(), total_transactions_primary,
                          calc_missing_transactions());
          break;
        }
        case Progress_reporting::SIMPLE: {
          // Simple progress reporting, just print info about the transactions
          // left
          mysqlsh::current_console()->print_info(shcore::str_format(
              "** %zu of %zu transactions left", calc_missing_transactions(),
              total_transactions_primary));
          break;
        }
        default:
          // Nothing to do
          break;
      }
    }

    sync_res = mysqlshdk::mysql::wait_for_gtid_set(target_instance, gtid_set,
                                                   incremental_timeout);
    if (!sync_res) {
      time_elapsed += incremental_timeout;

      // check for replication errors if the sync timed out
      // the check function will throw an exception if so.
      // both i/o and applier errors are checked
      check_replication_startup(target_instance, channel_name);

      // continue waiting if there were no errors
    } else {
      // wait succeeded, get out of here
      if (progress_reporting == Progress_reporting::PROGRESSBAR) {
        assert(progress_bar);
        update_progress(progress_bar.get(), total_transactions_primary, 0);
      }
      break;
    }
  } while ((timeout == 0 || time_elapsed < timeout) && !stop);

  if (stop) throw cancel_sync();

  return sync_res;
}

void wait_for_apply_retrieved_trx(
    const mysqlshdk::mysql::IInstance &target_instance,
    const std::string &channel_name, std::chrono::seconds timeout,
    bool silent) {
  log_info("Waiting %d seconds for received transactions to be applied at '%s'",
           static_cast<int>(timeout.count()), target_instance.descr().c_str());

  DBUG_EXECUTE_IF("dba_wait_for_apply_retrieved_trx_timeout", {
    throw shcore::Exception(
        shcore::str_format(
            "Timeout waiting for received transactions to be applied on "
            "instance '%s' (debug)",
            target_instance.descr().c_str()),
        SHERR_DBA_GTID_SYNC_TIMEOUT);
  });

  std::string gtid_set =
      mysqlshdk::mysql::get_received_gtid_set(target_instance, channel_name);

  // optimize (common?) case where the GTIDs have already been applied
  if (mysqlshdk::mysql::test_for_gtid_set(
          target_instance, mysqlshdk::mysql::Gtid_set::from_string(gtid_set)))
    return;

  if (!silent) {
    auto console = mysqlsh::current_console();
    console->print_info(shcore::str_format(
        "** Waiting for received transactions to be applied at '%s'...",
        target_instance.descr().c_str()));
  }

  try {
    if (!mysqlshdk::mysql::wait_for_gtid_set(target_instance, gtid_set,
                                             timeout.count())) {
      throw shcore::Exception(
          shcore::str_format(
              "Timeout waiting for received transactions to be applied on "
              "instance '%s'",
              target_instance.descr().c_str()),
          SHERR_DBA_GTID_SYNC_TIMEOUT);
    }
  } catch (const shcore::Error &e) {
    throw shcore::Exception::mysql_error_with_code(e.what(), e.code());
  }
}

void execute_script(const std::shared_ptr<Instance> &group_server,
                    const std::string &script, const std::string &context) {
  auto console = mysqlsh::current_console();
  bool first_error = true;

  mysqlshdk::mysql::execute_sql_script(
      *group_server, script,
      [&console, &first_error, &context](std::string_view err) {
        if (first_error) {
          console->print_error(context);
          first_error = false;
        }
        console->print_error(std::string{err});
      });
}

void handle_deprecated_option(const std::string &deprecated_name,
                              const std::string &new_name, bool already_set,
                              bool fall_back_to_new_option,
                              const std::string &additional_info) {
  assert(!deprecated_name.empty());

  std::string message;

  if (!new_name.empty()) {
    if (already_set) {
      // If the value is already set (the new name was already read) then errors
      // out
      throw shcore::Exception::argument_error(
          "Cannot use the " + deprecated_name + " and " + new_name +
          " options simultaneously. The " + deprecated_name +
          " option is deprecated, please use the " + new_name +
          " option instead.");
    } else {
      // Otherwise just prints a warning
      if (fall_back_to_new_option) {
        message = "The " + deprecated_name +
                  " option is deprecated in favor of " + new_name + ". " +
                  new_name + " will be set instead.";
      } else {
        message = "The " + deprecated_name +
                  " option is deprecated. Please use the " + new_name +
                  " option instead.";
      }
    }
  } else {
    message = "The " + deprecated_name +
              " option is deprecated and will be removed in a future release.";
  }

  if (!additional_info.empty()) {
    message += " " + additional_info;
  }

  auto console = current_console();
  console->print_warning(message);
  console->print_info();
}

TargetType::Type get_instance_type(
    const MetadataStorage &metadata,
    const mysqlshdk::mysql::IInstance &target_instance) {
  Cluster_type cluster_type = Cluster_type::NONE;
  Replica_type replica_type = Replica_type::NONE;
  bool has_metadata = false;
  bool gr_active;

  try {
    mysqlshdk::utils::Version md_version;
    has_metadata =
        metadata.check_metadata(&md_version, &cluster_type, &replica_type);

    gr_active = mysqlshdk::gr::is_active_member(target_instance);
  } catch (const shcore::Error &error) {
    auto e =
        shcore::Exception::mysql_error_with_code(error.what(), error.code());

    log_warning("Error querying GR member state: %s: %i %s",
                target_instance.descr().c_str(), error.code(), error.what());

    if (error.code() == ER_NO_SUCH_TABLE) {
      gr_active = false;
    } else if (error.code() == ER_TABLEACCESS_DENIED_ERROR) {
      throw std::runtime_error(shcore::str_format(
          "Unable to detect state for instance '%s'. Please check account "
          "privileges.",
          target_instance.get_canonical_address().c_str()));
    } else {
      throw shcore::Exception::mysql_error_with_code(error.what(),
                                                     error.code());
    }
  }

  if (has_metadata) {
    // Check if it is a Read-Replica
    if (replica_type == Replica_type::READ_REPLICA) {
      return TargetType::InnoDBCluster;
    }

    if (cluster_type == Cluster_type::GROUP_REPLICATION && gr_active)
      return TargetType::InnoDBCluster;

    if (cluster_type == Cluster_type::GROUP_REPLICATION && !gr_active) {
      // InnoDB cluster but with GR stopped
      if (metadata.check_cluster_set(&target_instance)) {
        return TargetType::InnoDBClusterSetOffline;
      }

      return TargetType::StandaloneInMetadata;
    }

    if (gr_active) {
      // GR running but instance is not in the metadata, could be:
      // - member was added to the cluster by hand
      // - UUID of member changed
      // - MD in the group belongs to a different cluster
      // - others
      if (cluster_type != Cluster_type::NONE) {
        log_warning(
            "Instance %s is running Group Replication, but does not belong to "
            "a InnoDB cluster",
            target_instance.descr().c_str());
      }

      return TargetType::GroupReplication;
    }

    if (cluster_type == Cluster_type::ASYNC_REPLICATION)
      return TargetType::AsyncReplicaSet;

    return TargetType::StandaloneWithMetadata;
  }

  if (gr_active) return TargetType::GroupReplication;

  try {
    auto channels = mysqlshdk::mysql::get_incoming_channels(target_instance);

    // filter out GR channels, since they don't indicate AR is configured
    channels.erase(
        std::remove_if(
            channels.begin(), channels.end(),
            [](const mysqlshdk::mysql::Replication_channel &ch) {
              return ch.channel_name == mysqlshdk::gr::k_gr_applier_channel ||
                     ch.channel_name == mysqlshdk::gr::k_gr_recovery_channel;
            }),
        channels.end());

    if (!channels.empty()) return TargetType::AsyncReplication;

    if (mysqlshdk::mysql::has_replicas(target_instance))
      return TargetType::AsyncReplication;

  } catch (const shcore::Error &error) {
    switch (error.code()) {
      case ER_TABLEACCESS_DENIED_ERROR:
      case ER_SPECIFIC_ACCESS_DENIED_ERROR:
        throw std::runtime_error(shcore::str_format(
            "Unable to detect state for instance '%s'. Please check account "
            "privileges.",
            target_instance.get_canonical_address().c_str()));
      default:
        throw shcore::Exception::mysql_error_with_code(error.what(),
                                                       error.code());
    }
  }

  return TargetType::Standalone;
}

Cluster_check_info get_cluster_check_info(const MetadataStorage &metadata,
                                          Instance *group_server,
                                          bool skip_version_check) {
  Cluster_check_info state;

  auto group_instance =
      group_server ? group_server : metadata.get_md_server().get();

  // Retrieves the instance configuration type from the perspective of the
  // active session
  try {
    state.source_type = get_instance_type(metadata, *group_instance);
  } catch (const shcore::Exception &e) {
    if (mysqlshdk::db::is_server_connection_error(e.code())) {
      throw shcore::Exception::mysql_error_with_code(
          group_instance->descr() + ": " + e.what(), e.code());
    } else {
      log_warning("Error detecting GR instance: %s", e.what());
      state.source_type = TargetType::Unknown;
    }
  }

  // If it is a GR instance, validates the instance state
  if (state.source_type == TargetType::GroupReplication ||
      state.source_type == TargetType::InnoDBCluster) {
    validate_gr_session(group_instance->get_session());

    // Retrieves the instance cluster statues from the perspective of the
    // active session
    state = get_replication_group_state(*group_instance, state.source_type);

    // On IDC we want to also determine whether the quorum is just Normal or if
    // All the instances are ONLINE
    if (state.source_type == TargetType::InnoDBCluster) {
      if (state.quorum == ReplicationQuorum::States::Normal) {
        try {
          if (metadata.check_all_members_online()) {
            state.quorum |= ReplicationQuorum::States::All_online;
          }
        } catch (const shcore::Error &e) {
          log_error(
              "Error while verifying all members in InnoDB Cluster are ONLINE: "
              "%s",
              e.what());
          throw;
        }
      }

      if (metadata.check_cluster_set(group_instance)) {
        state.source_type = TargetType::InnoDBClusterSet;
      }
    }
  } else if (state.source_type == TargetType::AsyncReplicaSet) {
    auto instance = metadata.get_instance_by_uuid(group_instance->get_uuid());
    if (instance.primary_master) {
      state.source_state = ManagedInstance::OnlineRW;
    } else {
      state.source_state = ManagedInstance::OnlineRO;
    }

    state.quorum = ReplicationQuorum::States::Normal;
  } else {
    state.quorum = ReplicationQuorum::States::Normal;
    state.source_state = ManagedInstance::Offline;
  }

  if (!skip_version_check) {
    state.source_version = group_instance->get_version();
  }

  return state;
}

mysqlshdk::db::Ssl_options prepare_replica_ssl_options(
    const mysqlshdk::mysql::IInstance &instance, Cluster_ssl_mode ssl_mode,
    Replication_auth_type auth_type) {
  mysqlshdk::db::Ssl_options ssl_options;

  if (ssl_mode == Cluster_ssl_mode::VERIFY_CA ||
      ssl_mode == Cluster_ssl_mode::VERIFY_IDENTITY ||
      auth_type != Replication_auth_type::PASSWORD) {
    ssl_options = read_ssl_client_options(
        instance, auth_type != Replication_auth_type::PASSWORD,
        ssl_mode != Cluster_ssl_mode::REQUIRED);
  }

  switch (ssl_mode) {
    case Cluster_ssl_mode::NONE:
    case Cluster_ssl_mode::AUTO:
      assert(0);  // these are supposed to be resolved before reaching here
      [[fallthrough]];
    case Cluster_ssl_mode::DISABLED:
      ssl_options.set_mode(mysqlshdk::db::Ssl_mode::Disabled);
      break;
    case Cluster_ssl_mode::REQUIRED:
      ssl_options.set_mode(mysqlshdk::db::Ssl_mode::Required);
      break;
    case Cluster_ssl_mode::VERIFY_CA:
      ssl_options.set_mode(mysqlshdk::db::Ssl_mode::VerifyCa);
      break;
    case Cluster_ssl_mode::VERIFY_IDENTITY:
      ssl_options.set_mode(mysqlshdk::db::Ssl_mode::VerifyIdentity);
      break;
  }

  return ssl_options;
}

void validate_replication_sources_option(const shcore::Value &value) {
  if (auto type = value.get_type(); type == shcore::Value_type::Array) {
    auto array = value.as_array();
    if (array->empty()) {
      throw shcore::Exception::argument_error(shcore::str_format(
          "The list for '%s' option cannot be empty.", kReplicationSources));
    }
  } else if (type == shcore::Value_type::String) {
    auto string = value.as_string();

    if (!shcore::str_caseeq(string, kReplicationSourcesAutoPrimary) &&
        !shcore::str_caseeq(string, kReplicationSourcesAutoSecondary)) {
      throw shcore::Exception::argument_error(shcore::str_format(
          "Option '%s' only accepts 'primary' or 'secondary' as a valid "
          "string value, otherwise a list of instances is expected.",
          kReplicationSources));
    }
  } else {
    throw shcore::Exception::argument_error(shcore::str_format(
        "The '%s' option must be a string or a list of strings.",
        kReplicationSources));
  }
}

namespace cluster_topology_executor_ops {
void validate_add_rejoin_options(Group_replication_options options,
                                 const std::string &communication_stack) {
  // ipAllowlist cannot be used by addInstance/rejoinInstance when the
  // communication stack in use by the Cluster is 'MySQL'
  if (communication_stack == kCommunicationStackMySQL &&
      options.ip_allowlist.has_value()) {
    throw shcore::Exception::argument_error(shcore::str_format(
        "Cannot use '%s' when the Cluster's communication stack is "
        "'%s'",
        kIpAllowlist, kCommunicationStackMySQL));
  }
}

bool is_member_auto_rejoining(
    const std::shared_ptr<mysqlsh::dba::Instance> &target_instance) {
  // Check if instance was doing auto-rejoin and let the user know that the
  // rejoin operation will override the auto-rejoin
  if (mysqlshdk::gr::is_running_gr_auto_rejoin(*target_instance) ||
      mysqlshdk::gr::is_group_replication_delayed_starting(*target_instance)) {
    auto console = current_console();
    console->print_note(
        "The instance '" +
        target_instance->get_connection_options().uri_endpoint() +
        "' is running auto-rejoin process, which will be cancelled.");
    console->print_info();

    return true;
  }

  return false;
}

void ensure_not_auto_rejoining(
    const std::shared_ptr<mysqlsh::dba::Instance> &target_instance) {
  current_console()->print_note("Cancelling active GR auto-initialization at " +
                                target_instance->descr());
  mysqlshdk::gr::stop_group_replication(*target_instance);
}

void check_comm_stack_support(
    const std::shared_ptr<mysqlsh::dba::Instance> &target_instance,
    Group_replication_options *gr_options,
    const std::string &communication_stack) {
  if (communication_stack == kCommunicationStackMySQL &&
      !supports_mysql_communication_stack(target_instance->get_version())) {
    auto console = mysqlsh::current_console();
    console->print_error(shcore::str_format(
        "Cannot join instance '%s' to Cluster: The Group Replication "
        "communication stack in use by the Cluster ('%s') is not supported in "
        "the instance",
        target_instance->descr().c_str(), kCommunicationStackMySQL));

    throw shcore::Exception(
        shcore::str_format(
            "Unsupported Group Replication communication stack '%s'",
            kCommunicationStackMySQL),
        SHERR_DBA_UNSUPPORTED_COMMUNICATION_PROTOCOL);
  }

  // Set the communication stack to be used only if the target instance supports
  // it
  if (supports_mysql_communication_stack(target_instance->get_version())) {
    gr_options->communication_stack = communication_stack;
  }
}

void ensure_instance_check_installed_schema_version(
    const std::shared_ptr<mysqlsh::dba::Instance> &target_instance,
    mysqlshdk::utils::Version lowest_cluster_version) {
  try {
    // Check instance version compatibility according to Group Replication.
    mysqlshdk::gr::check_instance_version_compatibility(*target_instance,
                                                        lowest_cluster_version);
  } catch (const std::runtime_error &) {
    auto console = mysqlsh::current_console();
    console->print_error(
        "Cannot join instance '" + target_instance->descr() +
        "' to cluster: instance version is incompatible with the cluster.");
    throw;
  }

  // Print a warning if the instance is only read compatible.
  if (mysqlshdk::gr::is_instance_only_read_compatible(*target_instance,
                                                      lowest_cluster_version)) {
    auto console = mysqlsh::current_console();
    console->print_warning("The instance '" + target_instance->descr() +
                           "' is only read compatible with the cluster, thus "
                           "it will join the cluster in R/O mode.");
  }
}

void validate_local_address_ip_compatibility(
    const std::shared_ptr<mysqlsh::dba::Instance> &target_instance,
    const std::string &local_address, const std::string &group_seeds,
    mysqlshdk::utils::Version lowest_cluster_version) {
  // local_address must have some value
  assert(!local_address.empty());

  // Validate that the group_replication_local_address is valid for the version
  // of the target instance.
  if (!mysqlshdk::gr::is_endpoint_supported_by_gr(
          local_address, target_instance->get_version())) {
    auto console = mysqlsh::current_console();
    console->print_error("Cannot join instance '" + target_instance->descr() +
                         "' to cluster: unsupported localAddress value.");
    throw shcore::Exception::argument_error(shcore::str_format(
        "Cannot use value '%s' for option localAddress because it has "
        "an IPv6 address which is only supported by Group Replication "
        "from MySQL version >= 8.0.14 and the target instance version is %s.",
        local_address.c_str(),
        target_instance->get_version().get_base().c_str()));
  }

  // Validate that the localAddress values of the cluster members are
  // compatible with the target instance we are adding
  {
    auto local_address_list = shcore::str_split(group_seeds, ",");
    std::vector<std::string> unsupported_addresses;
    for (const auto &raw_local_addr : local_address_list) {
      std::string local_addr = shcore::str_strip(raw_local_addr);
      if (!mysqlshdk::gr::is_endpoint_supported_by_gr(
              local_addr, target_instance->get_version())) {
        unsupported_addresses.push_back(local_addr);
      }
    }

    if (!unsupported_addresses.empty()) {
      std::string value_str =
          (unsupported_addresses.size() == 1) ? "value" : "values";

      auto console = mysqlsh::current_console();
      console->print_error(
          "Cannot join instance '" + target_instance->descr() +
          "' to cluster: unsupported localAddress value on the cluster.");
      throw shcore::Exception::runtime_error(shcore::str_format(
          "Instance does not support the following localAddress %s of the "
          "cluster: '%s'. IPv6 addresses/hostnames are only supported by Group "
          "Replication from MySQL version >= 8.0.14 and the target instance "
          "version is %s.",
          value_str.c_str(),
          shcore::str_join(unsupported_addresses.cbegin(),
                           unsupported_addresses.cend(), ", ")
              .c_str(),
          target_instance->get_version().get_base().c_str()));
    }
  }

  // validate that the value of the localAddress is supported by all
  // existing cluster members
  if (!mysqlshdk::gr::is_endpoint_supported_by_gr(local_address,
                                                  lowest_cluster_version)) {
    auto console = mysqlsh::current_console();
    console->print_error(
        "Cannot join instance '" + target_instance->descr() +
        "' to cluster: localAddress value not supported by the cluster.");
    throw shcore::Exception::argument_error(shcore::str_format(
        "Cannot use value '%s' for option localAddress because it has an IPv6 "
        "address which is only supported by Group Replication from MySQL "
        "version >= 8.0.14 but the cluster contains at least one member with "
        "version %s.",
        local_address.c_str(), lowest_cluster_version.get_base().c_str()));
  }
}

void validate_local_address_allowed_ip_compatibility(
    const std::string &local_address, bool create_cluster) {
  /*
   * These are the addresses defined automatically, which means that, if the
   * local address matches any of them, it's valid:
   *
   * IPv4 (as defined in RFC 1918)
   *  10/8 prefix       (10.0.0.0 - 10.255.255.255) - Class A
   *  172.16/12 prefix  (172.16.0.0 - 172.31.255.255) - Class B
   *  192.168/16 prefix (192.168.0.0 - 192.168.255.255) - Class C
   *
   * IPv6 (as defined in RFC 4193 and RFC 5156)
   *  fc00:/7 prefix    - unique-local addresses
   *  fe80::/10 prefix  - link-local unicast addresses
   *
   * 127.0.0.1 - localhost for IPv4
   * ::1       - localhost for IPv6
   */

  auto host = local_address;
  try {
    host = std::get<0>(mysqlshdk::utils::split_host_and_port(local_address));
  } catch (const std::invalid_argument &) {
    log_info("Unable to extract host: %s", local_address.c_str());
  }

  bool address_is_ipv6{false};
  auto address = host;
  try {
    address = mysqlshdk::utils::Net::resolve_hostname_ipv4(host);

  } catch (const mysqlshdk::utils::net_error &) {
    try {
      address = mysqlshdk::utils::Net::resolve_hostname_ipv6(host);
      address_is_ipv6 = true;
    } catch (const mysqlshdk::utils::net_error &) {
      log_info("Unable to resolve address: %s", host.c_str());
    }
  }

  std::string_view address_range;
  auto is_valid = std::invoke(
      [&address_range](const std::string &target_address, bool is_ipv6) {
        // IPv4 private networks
        if (mysqlshdk::utils::check_ipv4_is_in_range(target_address.c_str(),
                                                     "10.0.0.0", 8)
                .value_or(false)) {
          address_range =
              "in the IPv4 10.0.0.0 - 10.255.255.255 (Class A) range";
          return true;
        }
        if (mysqlshdk::utils::check_ipv4_is_in_range(target_address.c_str(),
                                                     "172.16.0.0", 12)
                .value_or(false)) {
          address_range =
              "in the IPv4 172.16.0.0 - 172.31.255.255 (Class B) range";
          return true;
        }
        if (mysqlshdk::utils::check_ipv4_is_in_range(target_address.c_str(),
                                                     "192.168.0.0", 16)
                .value_or(false)) {
          address_range =
              "in the IPv4 192.168.0.0 - 192.168.255.255 (Class C) range";
          return true;
        }

        // IPv6 private networks
        if (mysqlshdk::utils::check_ipv6_is_in_range(target_address.c_str(),
                                                     "fc00:", 7)
                .value_or(false)) {
          address_range = "in the IPv6 fc00:/7 (unique local) range";
          return true;
        }
        if (mysqlshdk::utils::check_ipv6_is_in_range(target_address.c_str(),
                                                     "fe80::", 10)
                .value_or(false)) {
          address_range = "in the IPv6 fe80::/10 (link-local unicast) range";
          return true;
        }

        // localhost
        if (mysqlshdk::utils::Net::is_loopback(target_address)) {
          address_range = is_ipv6 ? "an IPv6 localhost" : "an IPv4 localhost";
          return true;
        }

        return false;
      },
      address, address_is_ipv6);

  if (is_valid) {
    assert(!address_range.empty());
    current_console()->print_note(shcore::str_format(
        "The '%s' \"%s\" is %.*s, which is compatible with "
        "the Group Replication automatically generated list of IPs.\nSee "
        "https://dev.mysql.com/doc/refman/en/"
        "group-replication-ip-address-permissions.html for more details.",
        kLocalAddress, host.c_str(), static_cast<int>(address_range.length()),
        address_range.data()));

    if (create_cluster)
      current_console()->print_note(
          "When adding more instances to the Cluster, be aware that the subnet "
          "masks dictate whether the instance's address is automatically added "
          "to the allowlist or not. Please specify the 'ipAllowlist' "
          "accordingly if needed.");

    return;
  }

  current_console()->print_error(shcore::str_format(
      "The '%s' \"%s\" isn't compatible with the Group Replication "
      "automatically generated list of allowed IPs.\nIn this scenario, it's "
      "necessary to explicitly use the 'ipAllowlist' option to manually "
      "specify the list of allowed IPs.\nSee "
      "https://dev.mysql.com/doc/refman/en/"
      "group-replication-ip-address-permissions.html for more details.",
      kLocalAddress, host.c_str()));

  throw std::runtime_error(
      shcore::str_format("The '%s' isn't compatible with the Group Replication "
                         "automatically generated list of allowed IPs.",
                         kLocalAddress));
}

void validate_read_replica_version(
    mysqlshdk::utils::Version target_instance_version,
    mysqlshdk::utils::Version lowest_cluster_version) {
  if (target_instance_version < Precondition_checker::k_min_rr_version) {
    mysqlsh::current_console()->print_info(
        "The target instance is running MySQL version " +
        target_instance_version.get_full() + ", but " +
        Precondition_checker::k_min_rr_version.get_full() +
        " is the minimum required for InnoDB Cluster Read Replicas.");
    throw shcore::Exception("Unsupported MySQL version",
                            SHERR_DBA_BADARG_VERSION_NOT_SUPPORTED);
  }

  // Check if the Cluster's minimum version is >= 8.0.23
  if (lowest_cluster_version < Precondition_checker::k_min_rr_version) {
    mysqlsh::current_console()->print_info(
        "Detected a member in the target Cluster running MySQL server "
        "version '" +
        lowest_cluster_version.get_full() +
        "' which is older than the minimum required for InnoDB Cluster Read "
        "Replicas: '" +
        Precondition_checker::k_min_rr_version.get_full() + "'");

    throw shcore::Exception("Unsupported MySQL version",
                            SHERR_DBA_BADARG_VERSION_NOT_SUPPORTED);
  }
}

}  // namespace cluster_topology_executor_ops

}  // namespace dba
}  // namespace mysqlsh<|MERGE_RESOLUTION|>--- conflicted
+++ resolved
@@ -217,18 +217,6 @@
   // if no version was supplied, options can be used regardless of version
   if (!opt_avail.support) return true;
 
-<<<<<<< HEAD
-  if (version.get_major() >=
-          Precondition_checker::k_min_adminapi_server_version.get_major() &&
-      version.get_major() <=
-          Precondition_checker::k_max_adminapi_server_version.get_major()) {
-    return version >= opt_avail.support;
-  }
-
-  throw std::runtime_error(shcore::str_format(
-      "Unexpected version found for option support check: '%s'.",
-      version.get_full().c_str()));
-=======
   // Check if the version is supported by the AdminAPI
   if (version < Precondition_checker::k_min_adminapi_server_version) {
     throw std::runtime_error(shcore::str_format(
@@ -249,7 +237,6 @@
   }
 
   return version >= opt_avail.support;
->>>>>>> 52d2ad29
 }
 
 void validate_replication_filters(const mysqlshdk::mysql::IInstance &instance,
