--- conflicted
+++ resolved
@@ -2866,18 +2866,8 @@
  * An Instance object connected to the primary is returned. The session
  * is owned by the cluster object.
  */
-<<<<<<< HEAD
-mysqlsh::dba::Instance *Cluster_impl::acquire_primary() {
+mysqlsh::dba::Instance *Cluster_impl::acquire_primary(bool primary_required) {
   if (!m_cluster_server) return nullptr;
-=======
-mysqlsh::dba::Instance *Cluster_impl::acquire_primary(
-    bool primary_required, mysqlshdk::mysql::Lock_mode /*mode*/,
-    const std::string & /*skip_lock_uuid*/) {
-  auto console = current_console();
-  if (!m_cluster_server) {
-    return nullptr;
-  }
->>>>>>> d9ae99ab
 
   // clear cached clusterset related metadata
   m_cs_md.cluster_set_id.clear();
@@ -2906,14 +2896,9 @@
     if (primary_url.empty()) {
       // Might happen and it should be possible to check the Cluster's status in
       // such situation
-<<<<<<< HEAD
-      current_console()->print_info("No PRIMARY member found for cluster '" +
-                                    get_name() + "'");
-=======
       if (primary_required)
-        console->print_info("No PRIMARY member found for cluster '" +
-                            get_name() + "'");
->>>>>>> d9ae99ab
+        current_console()->print_info("No PRIMARY member found for cluster '" +
+                                      get_name() + "'");
     } else if (!mysqlshdk::utils::are_endpoints_equal(
                    primary_url,
                    m_cluster_server->get_connection_options().uri_endpoint())) {
@@ -2943,17 +2928,10 @@
       }
     }
   } catch (...) {
-<<<<<<< HEAD
-    if (!primary_url.empty()) {
+    if (!primary_url.empty() && primary_required) {
       current_console()->print_error(
           "A connection to the PRIMARY instance at " + primary_url +
           " could not be established to perform this action.");
-=======
-    if (!primary_url.empty() && primary_required) {
-      console->print_error("A connection to the PRIMARY instance at " +
-                           primary_url +
-                           " could not be established to perform this action.");
->>>>>>> d9ae99ab
     }
 
     throw;
