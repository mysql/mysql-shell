/*
 * Copyright (c) 2018, 2024, Oracle and/or its affiliates.
 *
 * This program is free software; you can redistribute it and/or modify
 * it under the terms of the GNU General Public License, version 2.0,
 * as published by the Free Software Foundation.
 *
 * This program is designed to work with certain software (including
 * but not limited to OpenSSL) that is licensed under separate terms,
 * as designated in a particular file or component or in included license
 * documentation.  The authors of MySQL hereby grant you an additional
 * permission to link the program and your derivative works with the
 * separately licensed software that they have either included with
 * the program or referenced in the documentation.
 *
 * This program is distributed in the hope that it will be useful,  but
 * WITHOUT ANY WARRANTY; without even the implied warranty of
 * MERCHANTABILITY or FITNESS FOR A PARTICULAR PURPOSE.  See
 * the GNU General Public License, version 2.0, for more details.
 *
 * You should have received a copy of the GNU General Public License
 * along with this program; if not, write to the Free Software Foundation, Inc.,
 * 51 Franklin St, Fifth Floor, Boston, MA 02110-1301 USA
 */

#include "modules/adminapi/cluster/dissolve.h"
<<<<<<< HEAD

#include <utility>

#include "modules/adminapi/common/async_topology.h"
=======
#include "modules/adminapi/common/async_topology.h"
#include "modules/adminapi/common/dba_errors.h"
>>>>>>> 2d2db134
#include "modules/adminapi/common/metadata_storage.h"
#include "modules/adminapi/common/preconditions.h"
#include "modules/adminapi/common/provision.h"
#include "mysqlshdk/include/shellcore/console.h"
<<<<<<< HEAD
#include "mysqlshdk/libs/mysql/async_replication.h"
#include "mysqlshdk/libs/mysql/group_replication.h"
#include "mysqlshdk/libs/utils/error.h"
#include "mysqlshdk/libs/utils/logger.h"
=======
#include "mysqlshdk/libs/mysql/group_replication.h"
>>>>>>> 2d2db134
#include "mysqlshdk/libs/utils/utils_net.h"
#include "mysqlshdk/libs/utils/utils_string.h"

namespace mysqlsh {
namespace dba {
namespace cluster {

Dissolve::Dissolve(const bool interactive, std::optional<bool> force,
                   Cluster_impl *cluster)
    : m_interactive(interactive), m_force(force), m_cluster(cluster) {
  assert(cluster);
}

Dissolve::~Dissolve() = default;

void Dissolve::prompt_to_confirm_dissolve() const {
  // Show cluster description if not empty, to help user verify if he is
  // dissolving the right cluster.
  auto console = mysqlsh::current_console();

  // Show cluster description.
  shcore::Value res = m_cluster->describe();
  console->print_info(
      "The cluster still has the following registered instances:");

  // Pretty print description only if wrap_json is not json/raw.
  bool use_pretty_print =
      (current_shell_options()->get().wrap_json.compare("json/raw") != 0);
  console->print_info(res.descr(use_pretty_print));

  console->print_warning(
      "You are about to dissolve the whole cluster and lose the high "
      "availability features provided by it. This operation cannot be "
      "reverted. All members will be removed from the cluster and "
      "replication will be stopped, internal recovery user accounts and "
      "the cluster metadata will be dropped. User data will be maintained "
      "intact in all instances.");
  console->print_info();

  if (console->confirm("Are you sure you want to dissolve the cluster?",
                       Prompt_answer::NO) == Prompt_answer::NO) {
    throw shcore::Exception::runtime_error("Operation canceled by user.");
  }
}

bool Dissolve::prompt_to_force_dissolve() const {
  auto console = mysqlsh::current_console();
  console->print_info();
  bool result = console->confirm(
                    "Do you want to continue anyway (only the instance "
                    "metadata will be removed)?",
                    Prompt_answer::NO) == Prompt_answer::YES;
  console->print_info();
  return result;
}

std::shared_ptr<Instance> Dissolve::ensure_instance_reachable(
    const std::string &instance_address, const Instance_type instance_type) {
  std::shared_ptr<Instance> ret_instance;
  try {
    ret_instance = m_cluster->get_session_to_cluster_instance(instance_address);

    m_available_instances.emplace_back(
        std::make_pair(ret_instance, instance_type));
  } catch (const std::exception &err) {
    // instance not reachable
    auto console = mysqlsh::current_console();
    // Handle use of 'force' option.
    if (!m_force.has_value() || !m_force.value()) {
      console->print_error(
          "Unable to connect to instance '" + instance_address +
          "'. Please verify connection credentials and make sure the "
          "instance is available.");

      // In interactive mode and 'force' option not used, ask user to
      // continue with the operation.
      bool continue_dissolve = false;
      if (m_interactive && !m_force.has_value()) {
        continue_dissolve = prompt_to_force_dissolve();
      }

      // If user wants to continue then add instance to list of skipped
      // instances, otherwise issue an error.
      if (continue_dissolve) {
        m_skipped_instances.push_back(instance_address);
      } else {
        throw shcore::Exception::runtime_error(err.what());
      }
    } else {
      m_skipped_instances.push_back(instance_address);
      console->print_note(
          "The instance '" + instance_address +
          "' is not reachable and it will only be removed from the metadata. "
          "Please take any necessary actions to make sure that the instance "
          "will not start/rejoin the cluster if brought back online.");
      console->print_info();
    }
  }

  return ret_instance;
}

void Dissolve::ensure_transactions_sync() {
  // Sync transactions with the cluster on all instance to ensure there are no
  // replication errors (until now).
  for (const auto &instance : m_available_instances) {
    try {
      auto console = mysqlsh::current_console();
      console->print_info("* Waiting for instance '" + instance.first->descr() +
                          "' to apply received transactions...");

      m_cluster->sync_transactions(
          *instance.first, instance.second,
          current_shell_options()->get().dba_gtid_wait_timeout, true);
    } catch (const std::exception &err) {
      std::string instance_address =
          (*instance.first)
              .get_connection_options()
              .as_uri(mysqlshdk::db::uri::formats::only_transport());

      // Handle use of 'force' option.
      if (!m_force.has_value() || !m_force.value()) {
        mysqlsh::current_console()->print_error(
            "The instance '" + instance_address +
            "' was unable to catch up with cluster transactions. There might "
            "be too many transactions to apply or some replication error. In "
            "the former case, you can retry the operation (using a higher "
            "timeout value by setting the global shell option "
            "'dba.gtidWaitTimeout'). In the later case, analyze and fix any "
            "replication error. You can also choose to skip this error using "
            "the 'force: true' option, but it might leave the instance in an "
            "inconsistent state and lead to errors if you want to reuse it.");

        // In interactive mode and 'force' option not used, ask user to
        // continue with the operation.
        bool continue_dissolve = false;
        if (m_interactive && !m_force.has_value()) {
          continue_dissolve = prompt_to_force_dissolve();
        }

        // If 'force' is false (even after user prompt) then issue an error.
        if (continue_dissolve) {
          m_sync_error_instances.push_back(instance_address);
        } else {
          throw;
        }
      } else {
        m_sync_error_instances.push_back(instance_address);
        // If 'force' is true then just log the error and continue (catching up
        // with cluster transaction might work when actually removing the
        // instance). Warning will be issued later if it does not work.
        log_error(
            "Instance '%s' was unable to catch up with cluster transactions "
            "during dissolve preparation: %s",
            instance_address.c_str(), err.what());
      }
    }
  }
}

void Dissolve::handle_unavailable_instances(const std::string &instance_address,
                                            const std::string &instance_state) {
  auto console = mysqlsh::current_console();

  if (!m_force.has_value() || !m_force.value()) {
    // Issue an error if 'force' option is not used or false.
    std::string message =
        "The instance '" + instance_address +
        "' cannot be removed because it is on a '" + instance_state +
        "' state. Please bring the instance back ONLINE and try to "
        "dissolve the cluster again. If the instance is permanently not "
        "reachable, ";
    if (m_interactive && !m_force.has_value()) {
      message +=
          "then you can choose to proceed with the operation and only "
          "remove the instance from the Cluster Metadata.";

    } else {
      message +=
          "then please use <Cluster>.dissolve() with the force option set to "
          "true to proceed with the operation and only remove the instance "
          "from the Cluster Metadata.";
    }
    console->print_error(message);

    // In interactive mode and 'force' option not used, ask user to
    // continue with the operation.
    bool continue_dissolve = false;
    if (m_interactive && !m_force.has_value()) {
      continue_dissolve = prompt_to_force_dissolve();
    }

    // If user wants to continue then add instance to list of skipped
    // instances, otherwise issue an error.
    if (continue_dissolve) {
      m_skipped_instances.push_back(instance_address);
    } else {
      std::string err_msg =
          "The instance '" + instance_address + "' is '" + instance_state + "'";
      throw shcore::Exception::runtime_error(err_msg);
    }
  } else {
    m_skipped_instances.push_back(instance_address);
    console->print_note(
        "The instance '" + instance_address + "' is '" + instance_state +
        "' and it will only be removed from the metadata. "
        "Please take any necessary actions to make sure that the instance "
        "will not start/rejoin the cluster if brought back online.");
    console->print_info();
  }
}

void Dissolve::prepare() {
  // Can't dissolve if in a clusterset
  if (m_cluster->is_cluster_set_member() && !m_cluster->is_invalidated()) {
    std::vector<Cluster_set_member_metadata> cs_members;

    if (m_cluster->get_metadata_storage()->get_cluster_set(
            m_cluster->get_clusterset_metadata().cluster_set_id, false, nullptr,
            &cs_members) &&
        cs_members.size() > 1) {
      throw shcore::Exception::runtime_error(
          "Cluster '" + m_cluster->get_name() +
          "' cannot be dissolved because it is part of a ClusterSet with other "
          "Clusters.");
    }
  }

  // Confirm execution of operation in interactive mode.
  if (m_interactive) {
    prompt_to_confirm_dissolve();
    mysqlsh::current_console()->print_info();
  }

  // Get cluster session to use the same authentication credentials for all
  // cluster instances.
  std::shared_ptr<Instance> cluster_instance = m_cluster->get_cluster_server();

  // Determine the primary (if it exists), in order to be the last to be
  // removed from the cluster. Only for single primary mode.
  // NOTE: This is need to avoid a new primary election in the group and GR
  //       BUG#24818604.

  bool single_primary = false;
  std::vector<mysqlshdk::gr::Member> members = mysqlshdk::gr::get_members(
      *cluster_instance, &single_primary, nullptr, nullptr);

  auto get_member_state = [&members](const std::string &uuid) {
    auto it = std::find_if(
        members.begin(), members.end(),
        [&](const mysqlshdk::gr::Member &m) { return m.uuid == uuid; });
    if (it != members.end())
      return std::make_pair(it->state,
                            it->role == mysqlshdk::gr::Member_role::PRIMARY);
    return std::make_pair(mysqlshdk::gr::Member_state::MISSING, false);
  };

  // Get all cluster instances, including state information.
  std::vector<Instance_metadata> instance_defs = m_cluster->get_all_instances();
  // Check if instances can be dissolved. More specifically, verify if their
  // state is valid, if they are reachable (i.e., able to connect to them).
  // Also determine if instance removal can be skipped, according to 'force'
  // option and user prompts.
  for (const auto &instance_def : instance_defs) {
    if (instance_def.instance_type != Instance_type::READ_REPLICA) {
      mysqlshdk::gr::Member_state state;
      bool is_primary;
      std::tie(state, is_primary) = get_member_state(instance_def.uuid);

      if (state == mysqlshdk::gr::Member_state::ONLINE ||
          state == mysqlshdk::gr::Member_state::RECOVERING) {
        // Verify if active instances are reachable.
        ensure_instance_reachable(instance_def.endpoint,
                                  instance_def.instance_type);
      } else {
        // Handle not active instances, determining if they can be skipped.
        handle_unavailable_instances(instance_def.endpoint,
                                     mysqlshdk::gr::to_string(state));
      }
    } else {
      // Check Read-Replicas to check if reachable
      try {
        auto rr_instance = ensure_instance_reachable(
            instance_def.endpoint, instance_def.instance_type);

        // Get the status
        if (rr_instance) {
          auto status = mysqlshdk::mysql::get_read_replica_status(*rr_instance);

          if (status != mysqlshdk::mysql::Read_replica_status::ONLINE) {
            // Handle unreachable read-replica to determine if can be skipped
            handle_unavailable_instances(instance_def.endpoint,
                                         to_string(status));
          }
        }
      } catch (const mysqlshdk::db::Error &) {
        log_info("Unable to connect to '%s'", instance_def.endpoint.c_str());

        // Handle unreachable read-replica to determine if can be skipped
        handle_unavailable_instances(
            instance_def.endpoint,
            to_string(mysqlshdk::mysql::Read_replica_status::UNREACHABLE));
      } catch (const shcore::Error &) {
        throw;
      }
    }
  }

  // Verify if there is any replication error that might make the operation
  // fails, i.e., all (available/reachable) instances are able to catchup with
  // cluster transactions.
  ensure_transactions_sync();

  // If user decided to skip all instance with errors then assume force=true.
  if (!m_force.has_value() &&
      (!m_skipped_instances.empty() || !m_sync_error_instances.empty())) {
    m_force = true;
  }

  // Check if Cluster supports GR member actions to reset them if so
  m_supports_member_actions = m_cluster->get_lowest_instance_version() >=
                              Precondition_checker::k_min_cs_version;
}

<<<<<<< HEAD
=======
void Dissolve::remove_instance(const std::string &instance_address,
                               const std::size_t instance_index) {
  try {
    // Stop Group Replication and reset (persist) GR variables.
    mysqlsh::dba::leave_cluster(*m_available_instances[instance_index],
                                m_supports_member_actions);

    // Reset the ClusterSet replication channel
    //
    // NOTE: It's not possible to dissolve a Cluster that belongs to a
    // ClusterSet, the Cluster needs to be removed from the ClusterSet (which
    // will ensure the replication channel is reset among other
    // reconfiguration). However, there is a remote possibility of a failed
    // create_replica_cluster() to leave a dangling Cluster that is fully
    // set up but not part of the ClusterSet yet. Users should be able
    // to dissolve() that Cluster, but if the replication channel is present
    // the command won't stop/reset it. That leftover will hit the precondition
    // checks for reusing the ex-members of that Cluster (have no replication
    // channels configured). For that reason, we should aim to clean as much as
    // possible, and considering that the remove_channel() function is a no-op
    // if the channel doesn't exist, we always call it.
    remove_channel(m_available_instances[instance_index].get(),
                   k_clusterset_async_channel_name, false);
  } catch (const std::exception &err) {
    auto console = mysqlsh::current_console();

    // Skip error if force=true otherwise issue an error.
    if (m_force.is_null() || *m_force == false) {
      console->print_error("Unable to remove instance '" + instance_address +
                           "' from the cluster.");
      throw shcore::Exception::runtime_error(err.what());
    } else {
      m_skipped_instances.push_back(instance_address);
      log_error("Instance '%s' failed to leave the cluster: %s",
                instance_address.c_str(), err.what());
      console->print_warning(
          "An error occurred when trying to remove instance '" +
          instance_address +
          "' from the cluster. The instance might have been left active "
          "and in an inconsistent state, requiring manual action to "
          "fully dissolve the cluster.");
      console->print_info();
    }
  }
}

>>>>>>> 2d2db134
shcore::Value Dissolve::execute() {
  std::shared_ptr<MetadataStorage> metadata = m_cluster->get_metadata_storage();
  auto console = mysqlsh::current_console();

  console->print_info("* Dissolving the Cluster...");

  // Disable super_read_only mode if it is enabled.

  if (auto sro = m_cluster->get_cluster_server()->get_sysvar_bool(
          "super_read_only", false);
      sro) {
    log_info(
        "Disabling super_read_only mode on instance '%s' to run dissolve().",
        m_cluster->get_cluster_server()->descr().c_str());
    m_cluster->get_cluster_server()->set_sysvar("super_read_only", false);
  }

  // Remove replication accounts used for recovery of GR and ClusterSet
  // replication accounts
  // Note: This operation MUST be performed before leave-cluster to ensure
  // that all changed are propagated to the online instances.
  m_cluster->wipe_all_replication_users();

  // Drop the metadata schema
  metadata::uninstall(m_cluster->get_cluster_server());

  // We must stop GR on the online instances only, otherwise we'll
  // get connection failures to the (MISSING) instances
  // BUG#26001653.
  for (const auto &instance : m_available_instances) {
    auto instance_type = instance.second;
    auto instance_ptr = instance.first;

    std::string instance_address = instance_ptr->descr();

    // JOB: Sync transactions with the cluster.
    try {
      // Catch-up with all cluster transaction to ensure cluster metadata is
      // removed on the instance.
      console->print_info("* Waiting for instance '" + instance_address +
                          "' to apply received transactions...");

      // We only need to apply received transactions, since any transactions
      // certified by the group will have been received
      m_cluster->sync_transactions(
          *instance_ptr, instance_type,
          current_shell_options()->get().dba_gtid_wait_timeout, true);

      // Remove instance from list of instance with sync error in case it
      // was previously added during initial verification, since it
      // succeeded now.
      m_sync_error_instances.erase(
          std::remove_if(
              m_sync_error_instances.begin(), m_sync_error_instances.end(),
              mysqlshdk::utils::Endpoint_predicate{instance_address}),
          m_sync_error_instances.end());
    } catch (const std::exception &err) {
      // Skip error if force=true otherwise issue an error.
      if (!m_force.has_value() || !m_force.value()) {
        console->print_error(
            "The instance '" + instance_address +
            "' was unable to catch up with cluster transactions. There might "
            "be too many transactions to apply or some replication error.");
        throw;
      }

      // Only add to list of instance with sync error if not already there.
      if (std::find(m_sync_error_instances.begin(),
                    m_sync_error_instances.end(),
                    instance_address) == m_sync_error_instances.end()) {
        m_sync_error_instances.push_back(instance_address);
      }

      log_error(
          "Instance '%s' was unable to catch up with cluster transactions: %s",
          instance_address.c_str(), err.what());
      console->print_warning(
          "An error occurred when trying to catch up with cluster transactions "
          "and instance '" +
          instance_address +
          "' might have been left in an inconsistent state that will lead to "
          "errors if it is reused.");
      console->print_info();
    }

    // JOB: Remove the instance from the cluster
    switch (instance_type) {
      case Instance_type::NONE:
      case Instance_type::GROUP_MEMBER: {
        try {
          // Stop Group Replication and reset (persist) GR variables.
          mysqlsh::dba::leave_cluster(*instance_ptr, m_supports_member_actions);
        } catch (const std::exception &err) {
          // Skip error if force=true otherwise issue an error.
          if (!m_force.has_value() || !m_force.value()) {
            console->print_error("Unable to remove instance '" +
                                 instance_address + "' from the cluster.");
            throw shcore::Exception::runtime_error(err.what());
          } else {
            m_skipped_instances.push_back(instance_address);
            log_error("Instance '%s' failed to leave the cluster: %s",
                      instance_address.c_str(), err.what());
            console->print_warning(
                "An error occurred when trying to remove instance '" +
                instance_address +
                "' from the cluster. The instance might have been left active "
                "and in an inconsistent state, requiring manual action to "
                "fully dissolve the cluster.");
            console->print_info();
          }
        }

        break;
      }
      case Instance_type::READ_REPLICA: {
        console->print_info("* Removing Read-Replica '" + instance_address +
                            "' from the cluster...");

        // Remove the async channel
        remove_channel(*instance_ptr, k_read_replica_async_channel_name, false);

        try {
          log_info("Disabling automatic failover management at %s",
                   instance_ptr->descr().c_str());

          reset_managed_connection_failover(*instance_ptr, false);
        } catch (...) {
          log_error("Error disabling automatic failover at %s: %s",
                    instance_address.c_str(),
                    format_active_exception().c_str());
          console->print_warning(
              "An error occurred when trying to disable automatic failover on "
              "Read-Replica at '" +
              instance_address + "'");
          console->print_info();
        }

        break;
      }
      case Instance_type::ASYNC_MEMBER:
        break;
    }
  }

  // Disconnect all internal sessions
  m_cluster->disconnect();

  // Print appropriate output message depending if some operation was skipped.
  console->print_info();
  if (!m_skipped_instances.empty()) {
    // Some instance were skipped and not properly removed from the cluster
    // despite being dissolved.
    std::string warning_msg =
        "The cluster was successfully dissolved, but the following instance";

    if (m_skipped_instances.size() > 1)
      warning_msg.append("s were ");
    else
      warning_msg.append(" was ");

    warning_msg.append("skipped: '" +
                       shcore::str_join(m_skipped_instances, "', '") +
                       "'. Please make sure ");
    if (m_skipped_instances.size() > 1)
      warning_msg.append("these instances are ");
    else
      warning_msg.append("this instance is ");

    warning_msg.append(
        "permanently unavailable or take any necessary manual action to ensure "
        "the cluster is fully dissolved.");
    console->print_warning(warning_msg);
  } else if (!m_sync_error_instances.empty()) {
    // Some instance failed to catch up with cluster transaction and cluster's
    // metadata might not have been removed.
    std::string warning_msg =
        "The cluster was successfully dissolved, but the following instance";

    if (m_sync_error_instances.size() > 1)
      warning_msg.append("s were ");
    else
      warning_msg.append(" was ");
    warning_msg.append(
        "unable to catch up with the cluster transactions: '" +
        shcore::str_join(m_sync_error_instances, "', '") +
        "'. Please make sure the cluster metadata was removed on ");
    if (m_sync_error_instances.size() > 1)
      warning_msg.append("these instances ");
    else
      warning_msg.append("this instance ");

    warning_msg.append("in order to be able to be reused.");
    console->print_warning(warning_msg);
  } else {
    // Full cluster successfully removed.
    console->print_info("The cluster was successfully dissolved.");
    console->print_info(
        "Replication was disabled but user data was left intact.");
    console->print_info();
  }

  return shcore::Value();
}

void Dissolve::rollback() {
  // Do nothing right now, but it might be used in the future when
  // transactional command execution feature will be available.
}

void Dissolve::finish() {
  // Close all sessions to available instances.
  for (const auto &instance : m_available_instances) {
    instance.first->close_session();
  }

  // Reset all auxiliary (temporary) data used for the operation execution.
  m_available_instances.clear();
  m_skipped_instances.clear();
  m_sync_error_instances.clear();
}

}  // namespace cluster
}  // namespace dba
}  // namespace mysqlsh<|MERGE_RESOLUTION|>--- conflicted
+++ resolved
@@ -24,27 +24,18 @@
  */
 
 #include "modules/adminapi/cluster/dissolve.h"
-<<<<<<< HEAD
 
 #include <utility>
 
 #include "modules/adminapi/common/async_topology.h"
-=======
-#include "modules/adminapi/common/async_topology.h"
-#include "modules/adminapi/common/dba_errors.h"
->>>>>>> 2d2db134
 #include "modules/adminapi/common/metadata_storage.h"
 #include "modules/adminapi/common/preconditions.h"
 #include "modules/adminapi/common/provision.h"
 #include "mysqlshdk/include/shellcore/console.h"
-<<<<<<< HEAD
 #include "mysqlshdk/libs/mysql/async_replication.h"
 #include "mysqlshdk/libs/mysql/group_replication.h"
 #include "mysqlshdk/libs/utils/error.h"
 #include "mysqlshdk/libs/utils/logger.h"
-=======
-#include "mysqlshdk/libs/mysql/group_replication.h"
->>>>>>> 2d2db134
 #include "mysqlshdk/libs/utils/utils_net.h"
 #include "mysqlshdk/libs/utils/utils_string.h"
 
@@ -369,55 +360,6 @@
                               Precondition_checker::k_min_cs_version;
 }
 
-<<<<<<< HEAD
-=======
-void Dissolve::remove_instance(const std::string &instance_address,
-                               const std::size_t instance_index) {
-  try {
-    // Stop Group Replication and reset (persist) GR variables.
-    mysqlsh::dba::leave_cluster(*m_available_instances[instance_index],
-                                m_supports_member_actions);
-
-    // Reset the ClusterSet replication channel
-    //
-    // NOTE: It's not possible to dissolve a Cluster that belongs to a
-    // ClusterSet, the Cluster needs to be removed from the ClusterSet (which
-    // will ensure the replication channel is reset among other
-    // reconfiguration). However, there is a remote possibility of a failed
-    // create_replica_cluster() to leave a dangling Cluster that is fully
-    // set up but not part of the ClusterSet yet. Users should be able
-    // to dissolve() that Cluster, but if the replication channel is present
-    // the command won't stop/reset it. That leftover will hit the precondition
-    // checks for reusing the ex-members of that Cluster (have no replication
-    // channels configured). For that reason, we should aim to clean as much as
-    // possible, and considering that the remove_channel() function is a no-op
-    // if the channel doesn't exist, we always call it.
-    remove_channel(m_available_instances[instance_index].get(),
-                   k_clusterset_async_channel_name, false);
-  } catch (const std::exception &err) {
-    auto console = mysqlsh::current_console();
-
-    // Skip error if force=true otherwise issue an error.
-    if (m_force.is_null() || *m_force == false) {
-      console->print_error("Unable to remove instance '" + instance_address +
-                           "' from the cluster.");
-      throw shcore::Exception::runtime_error(err.what());
-    } else {
-      m_skipped_instances.push_back(instance_address);
-      log_error("Instance '%s' failed to leave the cluster: %s",
-                instance_address.c_str(), err.what());
-      console->print_warning(
-          "An error occurred when trying to remove instance '" +
-          instance_address +
-          "' from the cluster. The instance might have been left active "
-          "and in an inconsistent state, requiring manual action to "
-          "fully dissolve the cluster.");
-      console->print_info();
-    }
-  }
-}
-
->>>>>>> 2d2db134
 shcore::Value Dissolve::execute() {
   std::shared_ptr<MetadataStorage> metadata = m_cluster->get_metadata_storage();
   auto console = mysqlsh::current_console();
@@ -510,6 +452,23 @@
         try {
           // Stop Group Replication and reset (persist) GR variables.
           mysqlsh::dba::leave_cluster(*instance_ptr, m_supports_member_actions);
+
+          // Reset the ClusterSet replication channel
+          //
+          // NOTE: It's not possible to dissolve a Cluster that belongs to a
+          // ClusterSet, the Cluster needs to be removed from the ClusterSet
+          // (which will ensure the replication channel is reset among other
+          // reconfiguration). However, there is a remote possibility of a
+          // failed create_replica_cluster() to leave a dangling Cluster that
+          // is fully set up but not part of the ClusterSet yet. Users should
+          // be able to dissolve() that Cluster, but if the replication channel
+          // is present the command won't stop/reset it. That leftover will hit
+          // the precondition checks for reusing the ex-members of that Cluster
+          // (have no replication channels configured). For that reason, we
+          // should aim to clean as much as possible, and considering that the
+          // remove_channel() function is a no-op if the channel doesn't exist,
+          // we always call it.
+          remove_channel(*instance_ptr, k_clusterset_async_channel_name, false);
         } catch (const std::exception &err) {
           // Skip error if force=true otherwise issue an error.
           if (!m_force.has_value() || !m_force.value()) {
