--- conflicted
+++ resolved
@@ -922,64 +922,7 @@
 void Rescan::ensure_recovery_accounts_match() {
   m_cluster->execute_in_members(
       [this](const std::shared_ptr<Instance> &instance,
-<<<<<<< HEAD
              const Cluster_impl::Instance_md_and_gr_member &info) {
-        if (info.second.state != mysqlshdk::gr::Member_state::RECOVERING &&
-            info.second.state != mysqlshdk::gr::Member_state::UNREACHABLE) {
-          // Get the instance's recovery account
-          std::string recovery_user;
-          std::vector<std::string> recovery_user_hosts;
-          std::tie(recovery_user, recovery_user_hosts, std::ignore) =
-              m_cluster->get_replication_user(*instance);
-
-          // Check if the account is using the old prefix
-          bool old_prefix = false;
-          if (shcore::str_beginswith(
-                  recovery_user,
-                  mysqlshdk::gr::k_group_recovery_old_user_prefix)) {
-            old_prefix = true;
-          }
-
-          // Generate the recovery account string for this instance
-          std::string recovery_user_generated =
-              Cluster_impl::make_replication_user_name(
-                  instance->get_server_id(),
-                  old_prefix ? mysqlshdk::gr::k_group_recovery_old_user_prefix
-                             : mysqlshdk::gr::k_group_recovery_user_prefix);
-
-          // If the recovery user being used is different than the generated
-          // one it means the instance was added using clone as the recovery
-          // method and waitRecovery set to zero so the AdminAPI couldn't
-          // handle the fact that clone copies everything including
-          // mysql.slave_master_info where the replication credentials for the
-          // recovery channel are stored
-          if (recovery_user != recovery_user_generated) {
-            // Ensure the user exists first
-            if (!m_cluster->get_primary_master()->user_exists(
-                    recovery_user_generated, recovery_user_hosts.front())) {
-              log_debug("Recovery account '%s' does not exist in the cluster",
-                        recovery_user_generated.c_str());
-              return true;
-            }
-
-            mysqlsh::current_console()->print_info(shcore::str_format(
-                "Fixing incorrect recovery account '%s' in instance '%s'",
-                recovery_user.c_str(), instance->descr().c_str()));
-
-            // Generate and set a new password and update the replication
-            // credentials
-            m_cluster->reset_recovery_password(
-                instance, recovery_user_generated, recovery_user_hosts);
-
-            // Update the recovery account to the right one
-            log_info("Updating recovery account in metadata");
-            m_cluster->get_metadata_storage()->update_instance_repl_account(
-                instance->get_uuid(), Cluster_type::GROUP_REPLICATION,
-                Replica_type::GROUP_MEMBER, recovery_user_generated,
-                recovery_user_hosts.front());
-          }
-=======
-             const Instance_md_and_gr_member &info) {
         switch (info.second.state) {
           case mysqlshdk::gr::Member_state::RECOVERING:
           case mysqlshdk::gr::Member_state::UNREACHABLE:
@@ -999,11 +942,10 @@
             recovery_user, mysqlshdk::gr::k_group_recovery_old_user_prefix);
 
         // Generate the recovery account string for this instance
-        std::string recovery_user_generated =
-            Cluster_impl::make_replication_user_name(
-                instance->get_server_id(),
-                old_prefix ? mysqlshdk::gr::k_group_recovery_old_user_prefix
-                           : mysqlshdk::gr::k_group_recovery_user_prefix);
+        auto recovery_user_generated = Cluster_impl::make_replication_user_name(
+            instance->get_server_id(),
+            old_prefix ? mysqlshdk::gr::k_group_recovery_old_user_prefix
+                       : mysqlshdk::gr::k_group_recovery_user_prefix);
 
         // If the recovery user being used is different than the generated one
         // it means the instance was added using clone as the recovery method
@@ -1014,7 +956,6 @@
         if (recovery_user == recovery_user_generated) return true;
 
         auto console = mysqlsh::current_console();
-
         console->print_info(shcore::str_format(
             "Fixing incorrect recovery account '%s' in instance '%s'",
             recovery_user.c_str(), instance->descr().c_str()));
@@ -1033,8 +974,8 @@
               m_cluster->query_cluster_instance_auth_cert_subject(*instance));
 
           m_cluster->get_metadata_storage()->update_instance_repl_account(
-              instance->get_uuid(), Cluster_type::GROUP_REPLICATION, new_user,
-              new_host);
+              instance->get_uuid(), Cluster_type::GROUP_REPLICATION,
+              Replica_type::GROUP_MEMBER, new_user, new_host);
 
           console->print_warning(shcore::str_format(
               "A new recovery user for instance '%s' was created, which leaves "
@@ -1050,8 +991,8 @@
 
           m_cluster->get_metadata_storage()->update_instance_repl_account(
               instance->get_uuid(), Cluster_type::GROUP_REPLICATION,
-              recovery_user_generated, recovery_user_hosts.front());
->>>>>>> 42802def
+              Replica_type::GROUP_MEMBER, recovery_user_generated,
+              recovery_user_hosts.front());
         }
 
         return true;
