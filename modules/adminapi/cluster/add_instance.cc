--- conflicted
+++ resolved
@@ -500,69 +500,74 @@
   // Check for various instance specific configuration issues
   check_and_resolve_instance_configuration();
 
-<<<<<<< HEAD
+  // localAddress
+  {
+    // reaching this point, localAddress must have been resolved / generated
+    assert(m_options.gr_options.local_address.has_value());
+
+    // Validate localAddress
+    validate_local_address_option(
+        *m_options.gr_options.local_address,
+        m_options.gr_options.communication_stack.value_or(""),
+        m_target_instance->get_canonical_port());
+
+    // validate that, when ipAllowlist (or ipWhitelist) isn't specified, that
+    // the local_address (generated or user-specified) is part of the range of
+    // addresses that are part of the automatic IP Whitelist Group Replication
+    // sets (see
+    // https://dev.mysql.com/doc/refman/8.0/en/group-replication-ip-address-permissions.html)
+    if (shcore::str_caseeq(m_comm_stack, kCommunicationStackXCom)) {
+      // check if the instance runs on Windows (in which case the node tries
+      // to connect to itself), otherwise, we only validate the localAddress
+      // if the ipAllowList was generated automatically
+      auto is_windows = shcore::str_casestr(
+          m_target_instance->get_version_compile_os().c_str(), "WIN");
+      if (is_windows ||
+          shcore::str_caseeq(
+              m_options.gr_options.ip_allowlist.value_or("AUTOMATIC"),
+              "AUTOMATIC")) {
+        assert(m_options.gr_options.local_address.has_value());
+        cluster_topology_executor_ops::
+            validate_local_address_allowed_ip_compatibility(
+                *m_options.gr_options.local_address, false, is_windows);
+      }
+    }
+  }
+
   // recovery auth checks
-
-  auto auth_type = m_cluster_impl->query_cluster_auth_type();
-
-  // check if member auth request mode is supported
-  validate_instance_member_auth_type(*m_target_instance, false,
-                                     m_options.gr_options.ssl_mode,
-                                     "memberSslMode", auth_type);
-
-  // check if certSubject was correctly supplied
-  validate_instance_member_auth_options("cluster", false, auth_type,
-                                        m_options.cert_subject);
-=======
-  // reaching this point, it must have been resolved / generated
-  assert(m_options.gr_options.local_address.has_value());
->>>>>>> 7cb801d7
-
-  // Validate localAddress
-  validate_local_address_option(
-      *m_options.gr_options.local_address,
-      m_options.gr_options.communication_stack.value_or(""),
-      m_target_instance->get_canonical_port());
-
-  // validate that, when ipAllowlist (or ipWhitelist) isn't specified, that the
-  // local_address (generated or user-specified) is part of the range of
-  // addresses that are part of the automatic IP Whitelist Group Replication
-  // sets (see
-  // https://dev.mysql.com/doc/refman/8.0/en/group-replication-ip-address-permissions.html)
-  if (shcore::str_caseeq(m_comm_stack, kCommunicationStackXCom)) {
-    // check if the instance runs on Windows (in which case the node tries
-    // to connect to itself), otherwise, we only validate the localAddress
-    // if the ipAllowList was generated automatically
-    auto is_windows = shcore::str_casestr(
-        m_target_instance->get_version_compile_os().c_str(), "WIN");
-    if (is_windows ||
-        shcore::str_caseeq(
-            m_options.gr_options.ip_allowlist.value_or("AUTOMATIC"),
-            "AUTOMATIC")) {
-      assert(m_options.gr_options.local_address.has_value());
-      cluster_topology_executor_ops::
-          validate_local_address_allowed_ip_compatibility(
-              *m_options.gr_options.local_address, false, is_windows);
-    }
-  }
-
-  // Check connectivity and SSL
-  if (current_shell_options()->get().dba_connectivity_checks) {
-    current_console()->print_info(
-        "* Checking connectivity and SSL configuration...");
-
-    std::string cert_issuer = m_cluster_impl->query_cluster_auth_cert_issuer();
-    mysqlshdk::mysql::Set_variable disable_sro(*m_target_instance,
-                                               "super_read_only", false, true);
-    test_peer_connection(
-        *m_target_instance, m_options.gr_options.local_address.value_or(""),
-        m_options.cert_subject, *m_primary_instance,
-        m_primary_instance->get_sysvar_string("group_replication_local_address")
-            .value_or(""),
-        m_cluster_impl->query_cluster_instance_auth_cert_subject(
-            m_primary_instance->get_uuid()),
-        m_options.gr_options.ssl_mode, auth_type, cert_issuer, m_comm_stack);
-  }
+  {
+    auto auth_type = m_cluster_impl->query_cluster_auth_type();
+
+    // check if member auth request mode is supported
+    validate_instance_member_auth_type(*m_target_instance, false,
+                                       m_options.gr_options.ssl_mode,
+                                       "memberSslMode", auth_type);
+
+    // check if certSubject was correctly supplied
+    validate_instance_member_auth_options("cluster", false, auth_type,
+                                          m_options.cert_subject);
+
+    // Check connectivity and SSL
+    if (current_shell_options()->get().dba_connectivity_checks) {
+      current_console()->print_info(
+          "* Checking connectivity and SSL configuration...");
+
+      std::string cert_issuer =
+          m_cluster_impl->query_cluster_auth_cert_issuer();
+      mysqlshdk::mysql::Set_variable disable_sro(
+          *m_target_instance, "super_read_only", false, true);
+      test_peer_connection(
+          *m_target_instance, m_options.gr_options.local_address.value_or(""),
+          m_options.cert_subject, *m_primary_instance,
+          m_primary_instance
+              ->get_sysvar_string("group_replication_local_address")
+              .value_or(""),
+          m_cluster_impl->query_cluster_instance_auth_cert_subject(
+              m_primary_instance->get_uuid()),
+          m_options.gr_options.ssl_mode, auth_type, cert_issuer, m_comm_stack);
+    }
+  }
+
   // Set the transaction size limit
   m_options.gr_options.transaction_size_limit =
       get_transaction_size_limit(*m_primary_instance);
