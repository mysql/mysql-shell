/*
 * Copyright (c) 2016, 2017, Oracle and/or its affiliates. All rights reserved.
 *
 * This program is free software; you can redistribute it and/or
 * modify it under the terms of the GNU General Public License as
 * published by the Free Software Foundation; version 2 of the
 * License.
 *
 * This program is distributed in the hope that it will be useful,
 * but WITHOUT ANY WARRANTY; without even the implied warranty of
 * MERCHANTABILITY or FITNESS FOR A PARTICULAR PURPOSE. See the
 * GNU General Public License for more details.
 *
 * You should have received a copy of the GNU General Public License
 * along with this program; if not, write to the Free Software
 * Foundation, Inc., 51 Franklin St, Fifth Floor, Boston, MA
 * 02110-1301  USA
 */

#include "modules/adminapi/mod_dba_sql.h"
<<<<<<< HEAD
=======
#include "utils/utils_sqlstring.h"
>>>>>>> 9f6fc15d
#include <algorithm>
#include <random>
#include <string>
#include <utility>
#include <vector>
#include <utils/utils_general.h>
#include "utils/utils_sqlstring.h"

namespace mysqlsh {
namespace dba {
GRInstanceType get_gr_instance_type(
    std::shared_ptr<mysqlshdk::db::ISession> connection) {
  GRInstanceType ret_val = GRInstanceType::Standalone;

  std::string query(
      "select count(*) "
      "from performance_schema.replication_group_members "
      "where MEMBER_ID = @@server_uuid AND MEMBER_STATE IS "
      "NOT NULL AND MEMBER_STATE <> 'OFFLINE';");

  try {
    auto result = connection->query(query);
    auto row = result->fetch_one();

    if (row) {
      if (row->get_int(0) != 0)
        ret_val = GRInstanceType::GroupReplication;
    }
  } catch (shcore::database_error &error) {
    if (error.code() != 1146)  // Tables doesn't exist
      throw shcore::Exception::mysql_error_with_code_and_state(
          error.error(), error.code(), error.sqlstate().c_str());
  }

  // The server is part of a Replication Group
  // Let's see if it is registered in the Metadata Store
  if (ret_val == GRInstanceType::GroupReplication) {
    query =
        "select count(*) from mysql_innodb_cluster_metadata.instances "
        "where mysql_server_uuid = @@server_uuid";
    try {
      auto result = connection->query(query);
      auto row = result->fetch_one();

      if (row) {
        if (row->get_int(0) != 0)
          ret_val = GRInstanceType::InnoDBCluster;
      }
    } catch (shcore::database_error &error) {
      // Ignore error table does not exist (error 1146) for 5.7 or database
      // does not exist (error 1049) for 8.0, when metadata is not available.
      if (error.code() != 1146 && error.code() != 1049)
        throw shcore::Exception::mysql_error_with_code_and_state(
            error.error(), error.code(), error.sqlstate().c_str());
    }
  }

  return ret_val;
}

void get_port_and_datadir(std::shared_ptr<mysqlshdk::db::ISession> connection,
                          int &port, std::string &datadir) {
  std::string query("select @@port, @@datadir;");

  // Any error will bubble up right away
  auto result = connection->query(query);
  auto row = result->fetch_one();

  port = row->get_int(0);
  datadir = row->get_string(1);
}

void get_gtid_state_variables(
    std::shared_ptr<mysqlshdk::db::ISession> connection, std::string &executed,
    std::string &purged) {
  // Retrieves the
  std::string query(
      "show global variables where Variable_name in ('gtid_purged', "
      "'gtid_executed')");

  // Any error will bubble up right away
  auto result = connection->query(query);

  auto row = result->fetch_one();

  if (row->get_string(0) == "gtid_executed") {
    executed = row->get_string(1);
    row = result->fetch_one();
    purged = row->get_string(1);
  } else {
    purged = row->get_string(1);
    row = result->fetch_one();
    executed = row->get_string(1);
  }
}

SlaveReplicationState get_slave_replication_state(
    std::shared_ptr<mysqlshdk::db::ISession> connection,
    const std::string &slave_executed) {
  SlaveReplicationState ret_val;

  if (slave_executed.empty()) {
    ret_val = SlaveReplicationState::New;
  } else {
    std::string query;
    query = shcore::sqlstring(
        "select gtid_subset(?, @@global.gtid_executed)", 0) << slave_executed;

    auto result = connection->query(query);
    auto row = result->fetch_one();

    int slave_is_subset = row->get_int(0);

    if (1 == slave_is_subset) {
      // If purged has more gtids than the executed on the slave
      // it means some data will not be recoverable
      query = shcore::sqlstring(
          "select gtid_subtract(@@global.gtid_purged, ?)", 0) << slave_executed;

      result = connection->query(query);
      row = result->fetch_one();

      std::string missed = row->get_string(0);

      if (missed.empty())
        ret_val = SlaveReplicationState::Recoverable;
      else
        ret_val = SlaveReplicationState::Irrecoverable;
    } else {
      // If slave executed gtids are not a subset of master's it means the
      // slave has own data not valid for the cluster where it is being checked
      ret_val = SlaveReplicationState::Diverged;
    }
  }

  return ret_val;
}

// This function will return the Group Replication State as seen from an
// instance within the group.
// For that reason, this function should be called ONLY when the instance has
// been validated to be NOT Standalone
ReplicationGroupState get_replication_group_state(
    std::shared_ptr<mysqlshdk::db::ISession> connection,
    GRInstanceType source_type) {
  ReplicationGroupState ret_val;

  // Sets the source instance type
  ret_val.source_type = source_type;

  // Gets the session uuid + the master uuid
  std::string uuid_query(
      "SELECT @@server_uuid, VARIABLE_VALUE FROM "
      "performance_schema.global_status WHERE VARIABLE_NAME = "
      "'group_replication_primary_member';");

  auto result = connection->query(uuid_query);
  auto row = result->fetch_one();
  ret_val.source = row->get_string(0);
  ret_val.master = row->get_string(1);

  // Gets the cluster instance status count
  std::string instance_state_query(
      "SELECT MEMBER_STATE FROM performance_schema.replication_group_members "
      "WHERE MEMBER_ID = '" + ret_val.source + "'");
  result = connection->query(instance_state_query);
  row = result->fetch_one();
  std::string state = row->get_string(0);

  if (state == "ONLINE") {
    // On multimaster the primary member status is empty
    if (ret_val.master.empty() || ret_val.source == ret_val.master)
      ret_val.source_state = ManagedInstance::State::OnlineRW;
    else
      ret_val.source_state = ManagedInstance::State::OnlineRO;
  } else if (state == "RECOVERING") {
    ret_val.source_state = ManagedInstance::State::Recovering;
  } else if (state == "OFFLINE") {
    ret_val.source_state = ManagedInstance::State::Offline;
  } else if (state == "UNREACHABLE") {
    ret_val.source_state = ManagedInstance::State::Unreachable;
  } else if (state == "ERROR") {
    ret_val.source_state = ManagedInstance::State::Error;
  }

  // Gets the cluster instance status count
  // The quorum is said to be true if #UNREACHABLE_NODES < (TOTAL_NODES/2)
  std::string state_count_query(
      "SELECT CAST(SUM(IF(member_state = 'UNREACHABLE', 1, 0)) AS SIGNED) AS "
      "UNREACHABLE,  COUNT(*) AS TOTAL FROM "
      "performance_schema.replication_group_members");

  result = connection->query(state_count_query);
  row = result->fetch_one();
  int unreachable_count = row->get_int(0);
  int instance_count = row->get_int(1);

  if (unreachable_count >= (static_cast<double>(instance_count) / 2))
    ret_val.quorum = ReplicationQuorum::State::Quorumless;
  else
    ret_val.quorum = ReplicationQuorum::State::Normal;

  return ret_val;
}

/**
 * Get the state of the instance identified by the specified address.
 *
 * @param connection Connection to the cluster instance that is going to be
 *                   used to obtain the status of the target instance.
 *                   It can be any (alive) instance in the cluster that is not
 *                   the target instance to check.
 * @param address string in the format <host>:<port> with the address that
 *                identifies the target cluster instance to obtain its state.
 * @return ManagedInstance::State corresponding to the current state of the
 *         instance identified by the given address from the point of view
 *         of the instance used for the connection argument.
 */
ManagedInstance::State get_instance_state(
    std::shared_ptr<mysqlshdk::db::ISession> connection,
    const std::string &address) {
  // Get the primary uuid
  std::string uuid_query(
      "SELECT variable_value "
      "FROM performance_schema.global_status "
      "WHERE variable_name = 'group_replication_primary_member'");
  auto result = connection->query(uuid_query);
  auto row = result->fetch_one();
  std::string primary_uuid = row->get_string(0);

  // Get the state information of the instance with the given address.
  shcore::sqlstring query = shcore::sqlstring(
      "SELECT mysql_server_uuid, instance_name, member_state "
          "FROM mysql_innodb_cluster_metadata.instances "
          "LEFT JOIN performance_schema.replication_group_members "
          "ON `mysql_server_uuid`=`member_id` "
          "WHERE addresses->\"$.mysqlClassic\" = ?",
      0);
  query << address;
  query.done();

  result = connection->query(query);
  row = result->fetch_one();
  if (!row) {
    throw shcore::Exception::runtime_error(
        "Unable to retreive status information for the instance '" +
        address + "'. The instance might no longer be part of the cluster.");
  }
  std::string instance_uuid = row->get_as_string(0);
  std::string state = row->get_as_string(2);

  if (state.compare("ONLINE") == 0) {
    // For multimaster the primary uuid is empty
    if (primary_uuid.empty() || primary_uuid.compare(instance_uuid) == 0)
      return ManagedInstance::State::OnlineRW;
    else
      return ManagedInstance::State::OnlineRO;
  } else if (state.compare("RECOVERING") == 0) {
    return ManagedInstance::State::Recovering;
  } else if (state.compare("OFFLINE") == 0) {
    return ManagedInstance::State::Offline;
  } else if (state.compare("UNREACHABLE") == 0) {
    return ManagedInstance::State::Unreachable;
  } else if (state.compare("ERROR") == 0) {
    return ManagedInstance::State::Error;
  } else if (state.compare("NULL") == 0) {
    return ManagedInstance::State::Missing;
  } else {
    throw shcore::Exception::runtime_error(
        "The instance '" + address + "' has an unexpected status: '" + state +
        "'.");
  }
}

std::string get_plugin_status(
    std::shared_ptr<mysqlshdk::db::ISession> connection,
    std::string plugin_name) {
  std::string query, status;
  query = shcore::sqlstring(
      "SELECT PLUGIN_STATUS FROM INFORMATION_SCHEMA.PLUGINS WHERE "
      "PLUGIN_NAME = ?", 0) << plugin_name;

  // Any error will bubble up right away
  auto result = connection->query(query);

  // Selects the PLUGIN_STATUS value
  auto row = result->fetch_one();

  if (row)
    status = row->get_string(0);
  else
    throw shcore::Exception::runtime_error("'" + plugin_name +
                                           "' could not be queried");

  return status;
}

// This function verifies if a server with the given UUID is part
// Of the replication group members using connection
bool is_server_on_replication_group(
    std::shared_ptr<mysqlshdk::db::ISession> connection,
    const std::string &uuid) {
  std::string query;
  query = shcore::sqlstring(
      "select count(*) from performance_schema.replication_group_members where "
      "member_id = ?", 0) << uuid;

  // Any error will bubble up right away
  auto result = connection->query(query);

  // Selects the PLUGIN_STATUS value
  auto row = result->fetch_one();

  int count;
  if (row)
    count = row->get_int(0);
  else
    throw shcore::Exception::runtime_error("Unable to verify Group Replication "
                                           "membership");

  return count == 1;
}


bool get_server_variable(std::shared_ptr<mysqlshdk::db::ISession> connection,
                         const std::string &name, std::string &value,
                         bool throw_on_error) {
  bool ret_val = true;
  std::string query = "SELECT @@" + name;

  try {
    auto result = connection->query(query);
    auto row = result->fetch_one();

    if (row)
      value = row->get_string(0);
    else
      ret_val = false;
  } catch (shcore::database_error& error) {
    if (throw_on_error) {
      throw shcore::Exception::mysql_error_with_code_and_state(
          error.error(), error.code(), error.sqlstate().c_str());
    } else {
      log_warning("Unable to read server variable '%s': %s", name.c_str(),
                  error.what());
      ret_val = false;
    }
  }

  return ret_val;
}

bool get_server_variable(std::shared_ptr<mysqlshdk::db::ISession> connection,
                         const std::string &name, int &value,
                         bool throw_on_error) {
  bool ret_val = true;
  std::string query = "SELECT @@" + name;

  try {
    auto result = connection->query(query);
    auto row = result->fetch_one();

    if (row)
      value = row->get_int(0);
    else
      ret_val = false;
  } catch (shcore::database_error& error) {
    if (throw_on_error) {
      throw shcore::Exception::mysql_error_with_code_and_state(
          error.error(), error.code(), error.sqlstate().c_str());
    } else {
      log_warning("Unable to read server variable '%s': %s", name.c_str(),
                  error.what());
      ret_val = false;
    }
  }

  return ret_val;
}

void set_global_variable(std::shared_ptr<mysqlshdk::db::ISession> connection,
                         const std::string &name,
                         const std::string &value) {
  std::string query, query_raw = "SET GLOBAL " + name + " = ?";
  query = shcore::sqlstring(query_raw.c_str(), 0) << value;

  connection->execute(query);
}

bool get_status_variable(std::shared_ptr<mysqlshdk::db::ISession> connection,
                         const std::string &name, std::string &value,
                         bool throw_on_error) {
  bool ret_val = false;
  std::string query = "SHOW STATUS LIKE '" + name + "'";

  try {
    auto result = connection->query(query);
    auto row = result->fetch_one();

    if (row) {
      value = row->get_string(1);
      ret_val = true;
    }
  } catch (shcore::database_error &error) {
    if (throw_on_error)
      throw shcore::Exception::mysql_error_with_code_and_state(
          error.error(), error.code(), error.sqlstate().c_str());
  }

  if (!ret_val && throw_on_error)
    throw shcore::Exception::runtime_error("'" + name +
                                           "' could not be queried");

  return ret_val;
}

bool is_gtid_subset(std::shared_ptr<mysqlshdk::db::ISession> connection,
                    const std::string &subset, const std::string &set) {
  int ret_val = 0;
  std::string query = shcore::sqlstring("SELECT GTID_SUBSET(?, ?)", 0)
                      << subset << set;

  try {
    auto result = connection->query(query);
    auto row = result->fetch_one();

    if (row)
      ret_val = row->get_int(0);
  } catch (shcore::database_error& error) {
    throw shcore::Exception::mysql_error_with_code_and_state(
        error.error(), error.code(), error.sqlstate().c_str());
  }

  return (ret_val == 1);
}

/*
 * Get the master status information of the server and return a Map with the
 * retrieved information:
 * - FILE
 * - POSITION
 * - BINLOG_DO_DB
 * - BINLOG_IGNORE_DB
 * - EXECUTED_GTID_SET
 */
// NOTE(rennox): This function should NOT return a schore::Value, either a tuple
// or a struct should be used
shcore::Value get_master_status(
    std::shared_ptr<mysqlshdk::db::ISession> connection) {
  shcore::Value::Map_type_ref status(new shcore::Value::Map_type);
  std::string query = "SHOW MASTER STATUS";
  auto result = connection->query(query);
  auto row = result->fetch_one();

  if (row) {
    (*status)["FILE"] = shcore::Value(row->get_string(0));
    (*status)["POSITION"] = shcore::Value(row->get_int(1));
    (*status)["BINLOG_DO_DB"] = shcore::Value(row->get_string(2));
    (*status)["BINLOG_IGNORE_DB"] = shcore::Value(row->get_string(3));
    (*status)["EXECUTED_GTID_SET"] = shcore::Value(row->get_string(4));
  }
  return shcore::Value(status);
}

/*
 * Retrieves the list of group replication
 * addresses of the peer instances of
 * instance_host
 */
std::vector<std::string> get_peer_seeds(
    std::shared_ptr<mysqlshdk::db::ISession> connection,
    const std::string &instance_host) {
  std::vector<std::string> ret_val;
  shcore::sqlstring query =
      shcore::sqlstring(
          "SELECT JSON_UNQUOTE(addresses->'$.grLocal') "\
          "FROM mysql_innodb_cluster_metadata.instances "\
          "WHERE addresses->'$.mysqlClassic' <> ? "\
          "AND replicaset_id IN (SELECT replicaset_id "\
          "FROM mysql_innodb_cluster_metadata.instances "\
          "WHERE addresses->'$.mysqlClassic' = ?)", 0);

  query << instance_host.c_str();
  query << instance_host.c_str();
  query.done();

  try {
<<<<<<< HEAD
    auto result = connection->query(query);
=======
    // Get current GR group seeds value
    auto result = connection->run_sql(
        "SELECT @@global.group_replication_group_seeds");
>>>>>>> 9f6fc15d
    auto row = result->fetch_one();
    std::string group_seeds_str = row->get_value(0).as_string();
    if (!group_seeds_str.empty())
      ret_val = shcore::split_string(group_seeds_str, ",");

    // Get the list of known seeds from the metadata.
    result = connection->run_sql(query);
    row = result->fetch_one();

<<<<<<< HEAD
    while(row) {
      ret_val.push_back(row->get_string(0));
=======
    while (row) {
      std::string seed = row->get_value(0).as_string();

      if (std::find(ret_val.begin(), ret_val.end(), seed) ==
          ret_val.end()) {
        // Only add seed from metadata if not already in the GR group seeds.
        ret_val.push_back(seed);
      }
>>>>>>> 9f6fc15d
      row = result->fetch_one();
    }
  } catch (shcore::database_error &error) {
    log_warning("Unable to retrieve group seeds for instance '%s': %s",
                instance_host.c_str(), error.what());
  }

  return ret_val;
}

/*
 * Generates a random password
 * with length equal to PASSWORD_LENGTH
 */
std::string generate_password(size_t password_length) {
  std::random_device rd;
  static const char *alpha_lower = "abcdefghijklmnopqrstuvwxyz";
  static const char *alpha_upper = "ABCDEFGHIJKLMNOPQRSTUVWXYZ";
  static const char *special_chars = "~@#%$^&*()-_=+]}[{|;:.>,</?";
  static const char *numeric = "1234567890";

  assert(PASSWORD_LENGTH >= 20);

  if (password_length < PASSWORD_LENGTH)
    password_length = PASSWORD_LENGTH;

  auto get_random = [&rd](size_t size, const char *source) {
    std::string data;

    std::uniform_int_distribution<int> dist_num(0, strlen(source) - 1);

    for (size_t i = 0; i < size; i++) {
      char random = source[dist_num(rd)];

      // Make sure there are no consecutive values
      if (i == 0) {
        data += random;
      } else {
        if (random != data[i-1])
          data += random;
        else
          i--;
      }
    }

    return data;
  };

  // Generate a password

  // Fill the password string with special chars
  std::string pwd = get_random(password_length, special_chars);

  // Replace 8 random non-consecutive chars by
  // 4 upperCase alphas and 4 lowerCase alphas
  std::string alphas = get_random(4, alpha_upper);
  alphas += get_random(4, alpha_lower);
  std::random_shuffle(alphas.begin(), alphas.end());

  std::uniform_int_distribution<int> rand_pos(0, pwd.length() - 1);
  size_t lower = 0;
  size_t step = password_length / 8;

  for (size_t index = 0; index < 8; index++) {
    std::uniform_int_distribution<int> rand_pos(lower,
        ((index + 1) * step) - 1);
    size_t position = rand_pos(rd);
    lower = position + 2;
    pwd[position] = alphas[index];
  }

  // Replace 3 random non-consecutive chars
  // by 3 numeric chars
  std::string numbers = get_random(3, numeric);
  lower = 0;

  step = password_length / 3;
  for (size_t index = 0; index < 3; index++) {
    std::uniform_int_distribution<int> rand_pos(lower,
        ((index + 1) * step) - 1);
    size_t position = rand_pos(rd);
    lower = position + 2;
    pwd[position] = numbers[index];
  }

  return pwd;
}

std::vector<std::pair<std::string, int>> get_open_sessions(
    std::shared_ptr<mysqlshdk::db::ISession> connection) {
  std::vector<std::pair<std::string, int>> ret;

  std::string query(
    "SELECT CONCAT(PROCESSLIST_USER, '@', PROCESSLIST_HOST) AS acct, "
    "COUNT(*) FROM performance_schema.threads WHERE type = 'foreground' "
    "GROUP BY acct;");

  // Any error will bubble up right away
  auto result = connection->query(query);
  auto row = result->fetch_one();

  while (row) {
    if (!row->is_null(0)) {
      ret.emplace_back(row->get_string(0),
                       row->get_int(1));
    }

    row = result->fetch_one();
  }

  return ret;
}
}  // namespace dba
}  // namespace mysqlsh<|MERGE_RESOLUTION|>--- conflicted
+++ resolved
@@ -18,10 +18,6 @@
  */
 
 #include "modules/adminapi/mod_dba_sql.h"
-<<<<<<< HEAD
-=======
-#include "utils/utils_sqlstring.h"
->>>>>>> 9f6fc15d
 #include <algorithm>
 #include <random>
 #include <string>
@@ -509,35 +505,25 @@
   query.done();
 
   try {
-<<<<<<< HEAD
-    auto result = connection->query(query);
-=======
     // Get current GR group seeds value
-    auto result = connection->run_sql(
+    auto result = connection->query(
         "SELECT @@global.group_replication_group_seeds");
->>>>>>> 9f6fc15d
     auto row = result->fetch_one();
-    std::string group_seeds_str = row->get_value(0).as_string();
+    std::string group_seeds_str = row->get_string(0);
     if (!group_seeds_str.empty())
       ret_val = shcore::split_string(group_seeds_str, ",");
 
     // Get the list of known seeds from the metadata.
-    result = connection->run_sql(query);
+    result = connection->query(query);
     row = result->fetch_one();
-
-<<<<<<< HEAD
-    while(row) {
-      ret_val.push_back(row->get_string(0));
-=======
     while (row) {
-      std::string seed = row->get_value(0).as_string();
+      std::string seed = row->get_string(0);
 
       if (std::find(ret_val.begin(), ret_val.end(), seed) ==
           ret_val.end()) {
         // Only add seed from metadata if not already in the GR group seeds.
         ret_val.push_back(seed);
       }
->>>>>>> 9f6fc15d
       row = result->fetch_one();
     }
   } catch (shcore::database_error &error) {
