/*
 * Copyright (c) 2014, 2017, Oracle and/or its affiliates. All rights reserved.
 *
 * This program is free software; you can redistribute it and/or
 * modify it under the terms of the GNU General Public License as
 * published by the Free Software Foundation; version 2 of the
 * License.
 *
 * This program is distributed in the hope that it will be useful,
 * but WITHOUT ANY WARRANTY; without even the implied warranty of
 * MERCHANTABILITY or FITNESS FOR A PARTICULAR PURPOSE. See the
 * GNU General Public License for more details.
 *
 * You should have received a copy of the GNU General Public License
 * along with this program; if not, write to the Free Software
 * Foundation, Inc., 51 Franklin St, Fifth Floor, Boston, MA
 * 02110-1301  USA
 */
#include "mysql_connection.h"
#include "shellcore/base_session.h"
#include "utils/utils_general.h"

#include "scripting/obj_date.h"

#include <sstream>

using namespace mysqlsh::mysql;

#include "scripting/object_factory.h"
#include "scripting/common.h"
#include <stdlib.h>

#define MAX_COLUMN_LENGTH 1024
#define MIN_COLUMN_LENGTH 4

Result::Result(std::shared_ptr<Connection> owner, my_ulonglong affected_rows_, unsigned int warning_count_, uint64_t last_insert_id, const char *info_)
  : _connection(owner), _affected_rows(affected_rows_), _last_insert_id(last_insert_id), _warning_count(warning_count_), _fetched_row_count(0), _execution_time(0), _has_resultset(false) {
  if (info_)
    _info.assign(info_);
}

int Result::fetch_metadata() {
  int num_fields = 0;

  _metadata.clear();

  // res could be NULL on queries not returning data
  std::shared_ptr<MYSQL_RES> res = _result.lock();

  if (res) {
    num_fields = mysql_num_fields(res.get());
    MYSQL_FIELD *fields = mysql_fetch_fields(res.get());

    for (int index = 0; index < num_fields; index++) {
      _metadata.push_back(Field(fields[index].catalog,
        fields[index].db,
        fields[index].table,
        fields[index].org_table,
        fields[index].name,
        fields[index].org_name,
        fields[index].length,
        fields[index].type,
        fields[index].flags,
        fields[index].decimals,
        fields[index].charsetnr));
    }
  }

  return num_fields;
}

Result::~Result() {}

std::unique_ptr<Row> Result::fetch_one() {
  std::unique_ptr<Row> ret_val = nullptr;

  if (has_resultset()) {
    // Loads the first row
    std::shared_ptr<MYSQL_RES> res = _result.lock();

    if (res) {
      MYSQL_ROW mysql_row = mysql_fetch_row(res.get());
      if (mysql_row) {
        unsigned long *lengths;
        lengths = mysql_fetch_lengths(res.get());

        ret_val = std::unique_ptr<Row>(new Row(mysql_row, lengths, &_metadata));

        // Each read row increases the count
        _fetched_row_count++;
      }
    }
  }

  return ret_val;
}

bool Result::next_data_set() {
  return _connection->next_data_set(this);
}

std::unique_ptr<Result> Result::query_warnings() {
  return _connection->run_sql("show warnings");
}

void Result::reset(std::shared_ptr<MYSQL_RES> res, unsigned long duration) {
  _has_resultset = false;
  if (res)
    _has_resultset = true;

  _result = res;
  _execution_time = duration;
}

Field::Field(const std::string& catalog_, const std::string& db_, const std::string& table_, const std::string& otable, const std::string& name_, const std::string& oname, int length_, int type_, int flags_, int decimals_, int charset_) :
_catalog(catalog_),
_db(db_),
_table(table_),
_org_table(otable),
_name(name_),
_org_name(oname),
_length(length_),
_type(type_),
_flags(flags_),
_decimals(decimals_),
_charset(charset_),
_max_length(0),
_name_length(name_.length()) {}

Row::Row(MYSQL_ROW row, unsigned long *lengths, std::vector<Field>* metadata) :
_row(row), _lengths(lengths), _metadata(metadata) {}

shcore::Value Row::get_value(int index) {
  if (_row[index] == NULL)
    return shcore::Value::Null();
  else {
    switch ((*_metadata)[index].type()) {
      case MYSQL_TYPE_NULL:
        return shcore::Value::Null();
      case MYSQL_TYPE_DECIMAL:
      case MYSQL_TYPE_DATE:
      case MYSQL_TYPE_NEWDATE:
      case MYSQL_TYPE_TIME:
#if MYSQL_MAJOR_VERSION > 5 || (MYSQL_MAJOR_VERSION == 5 && MYSQL_MINOR_VERSION >= 7)
      case MYSQL_TYPE_TIME2:
#endif
      case MYSQL_TYPE_STRING:
      case MYSQL_TYPE_VARCHAR:
      case MYSQL_TYPE_VAR_STRING:
      case MYSQL_TYPE_NEWDECIMAL:
      case MYSQL_TYPE_TINY_BLOB:
      case MYSQL_TYPE_MEDIUM_BLOB:
      case MYSQL_TYPE_LONG_BLOB:
      case MYSQL_TYPE_BLOB:
      case MYSQL_TYPE_GEOMETRY:
      case MYSQL_TYPE_JSON:

        return shcore::Value(std::string(_row[index], _lengths[index]));

      case MYSQL_TYPE_YEAR:
      case MYSQL_TYPE_TINY:
      case MYSQL_TYPE_SHORT:
      case MYSQL_TYPE_INT24:
      case MYSQL_TYPE_LONG:
      case MYSQL_TYPE_LONGLONG:
        return shcore::Value(static_cast<int64_t> (std::atoll(_row[index])));

      case MYSQL_TYPE_FLOAT:
      case MYSQL_TYPE_DOUBLE:
        return shcore::Value(std::stod(_row[index]));
        break;

      case MYSQL_TYPE_DATETIME:
      case MYSQL_TYPE_TIMESTAMP:
#if MYSQL_MAJOR_VERSION > 5 || (MYSQL_MAJOR_VERSION == 5 && MYSQL_MINOR_VERSION >= 7)
      case MYSQL_TYPE_DATETIME2:
      case MYSQL_TYPE_TIMESTAMP2:
#endif
        return shcore::Value(shcore::Date::unrepr(_row[index]));
        break;

      case MYSQL_TYPE_BIT:
      case MYSQL_TYPE_ENUM:
      case MYSQL_TYPE_SET:
        // TODO: Read these types properly
        break;
    }
  }

  return shcore::Value();
}

std::string Row::get_value_as_string(int index) {
  return _row[index] ? _row[index] : "NULL";
}

//----------------------------------------------
void Connection::throw_on_connection_fail() {
  std::string local_error(mysql_error(_mysql));
  auto local_errno = mysql_errno(_mysql);
  std::string local_sqlstate(mysql_sqlstate(_mysql));
  close();
  throw shcore::Exception::mysql_error_with_code_and_state(local_error, local_errno, local_sqlstate.c_str());
}

Connection::Connection(const std::string &uri_, const char *password)
  : _mysql(NULL) {
  std::string protocol;
  std::string user;
  std::string pass;
  std::string host;
  int port = 0;
  std::string sock;
  std::string db;
  std::string ssl_ca;
  std::string ssl_cert;
  std::string ssl_key;
  long flags = CLIENT_MULTI_RESULTS | CLIENT_CAN_HANDLE_EXPIRED_PASSWORDS;
  int pwd_found;

<<<<<<< HEAD
  _mysql = mysql_init(NULL);

  struct mysqlshdk::utils::Ssl_info ssl_info;
=======
  struct shcore::SslInfo ssl_info;
>>>>>>> c63a0a82
  shcore::parse_mysql_connstring(uri_, protocol, user, pass, host, port, sock, db, pwd_found, ssl_info);

  // No option should be silently ignored, on conflicts an error is raised
  if (port != 0 && !sock.empty())
    throw shcore::Exception::argument_error("Conflicting connection options: both port and socket were specified.");

  // Sets the default port only if no port was specified
  if (port == 0 && sock.empty())
    port = 3306;

  if (password)
    pass.assign(password);

  _uri = shcore::strip_password(uri_);

  _mysql = mysql_init(NULL);

  setup_ssl(ssl_info);
  if (port != 0) {
    unsigned int tcp = MYSQL_PROTOCOL_TCP;
    mysql_options(_mysql, MYSQL_OPT_PROTOCOL, &tcp);
  }

#ifdef _WIN32
  // Enable pipe connection if required
  if (port == 0 && (host == "." || (host.empty() && !sock.empty()))) {
    unsigned int pipe = MYSQL_PROTOCOL_PIPE;
    mysql_options(_mysql, MYSQL_OPT_PROTOCOL, &pipe);
  }
#endif

  if (!mysql_real_connect(_mysql, host.c_str(), user.c_str(), pass.c_str(), db.empty() ? NULL : db.c_str(), port, sock.empty() ? NULL : sock.c_str(), flags)) {
    throw_on_connection_fail();
  }
}

Connection::Connection(const std::string &host, int port, const std::string &socket, const std::string &user, const std::string &password, const std::string &schema,
  const struct mysqlshdk::utils::Ssl_info& ssl_info)
: _mysql(NULL) {
  long flags = CLIENT_MULTI_RESULTS | CLIENT_CAN_HANDLE_EXPIRED_PASSWORDS;

  // No option should be silently ignored, on conflicts an error is raised
  if (port != 0 && !socket.empty())
    throw shcore::Exception::argument_error("Conflicting connection options: both port and socket were specified.");

  std::stringstream str;
  str << user << "@" << host << ":" << port;
  _uri = str.str();

  _mysql = mysql_init(NULL);

  setup_ssl(ssl_info);

  if (port != 0) {
    unsigned int tcp = MYSQL_PROTOCOL_TCP;
    mysql_options(_mysql, MYSQL_OPT_PROTOCOL, &tcp);
  }
#ifdef _WIN32
  // Enable pipe connection if required
  if (port == 0 && (host == "." || (host.empty() && !socket.empty()))) {
    unsigned int pipe = MYSQL_PROTOCOL_PIPE;
    mysql_options(_mysql, MYSQL_OPT_PROTOCOL, &pipe);
  }
#endif

  if (!mysql_real_connect(_mysql, host.c_str(), user.c_str(), password.c_str(), schema.empty() ? NULL : schema.c_str(), port, socket.empty() ? NULL : socket.c_str(), flags)) {
    throw_on_connection_fail();
  }
}

bool Connection::setup_ssl(const mysqlshdk::utils::Ssl_info& ssl_info) {
  unsigned int value;

  if (ssl_info.skip) return true;

  if (!ssl_info.ca.is_null())
    mysql_options(_mysql, MYSQL_OPT_SSL_CA, (*ssl_info.ca).c_str());

  if (!ssl_info.capath.is_null())
    mysql_options(_mysql, MYSQL_OPT_SSL_CAPATH, (*ssl_info.capath).c_str());

  if (!ssl_info.crl.is_null())
    mysql_options(_mysql, MYSQL_OPT_SSL_CRL, (*ssl_info.crl).c_str());

  if (!ssl_info.crlpath.is_null())
    mysql_options(_mysql, MYSQL_OPT_SSL_CRLPATH, (*ssl_info.crlpath).c_str());

  if (!ssl_info.ciphers.is_null())
    mysql_options(_mysql, MYSQL_OPT_SSL_CIPHER, (*ssl_info.ciphers).c_str());

  if (!ssl_info.tls_version.is_null())
    mysql_options(_mysql, MYSQL_OPT_TLS_VERSION, (*ssl_info.tls_version).c_str());

  if (!ssl_info.cert.is_null())
    mysql_options(_mysql, MYSQL_OPT_SSL_CERT, (*ssl_info.cert).c_str());

  if (!ssl_info.key.is_null())
    mysql_options(_mysql, MYSQL_OPT_SSL_KEY, (*ssl_info.key).c_str());

  if (ssl_info.mode)
    value = ssl_info.mode;
  else
    value = static_cast<int>(mysqlshdk::utils::Ssl_mode::Preferred);

  mysql_options(_mysql, MYSQL_OPT_SSL_MODE, &value);

  return true;
}

void Connection::close() {
  // This should be logged, for now commenting to
  // avoid having unneeded output on the script mode
  // shcore::print("disconnect\n");
  if (_prev_result)
    _prev_result.reset();

  if (_mysql)
    mysql_close(_mysql);
  _mysql = NULL;
}

std::unique_ptr<Result> Connection::run_sql(const std::string &query) {
  if (_prev_result) {
    _prev_result.reset();

    while (mysql_next_result(_mysql) == 0) {
      MYSQL_RES *trailing_result = mysql_use_result(_mysql);
      mysql_free_result(trailing_result);
    }
  }

  _timer.start();

  if (mysql_real_query(_mysql, query.c_str(), query.length()) != 0) {
    throw shcore::Exception::mysql_error_with_code_and_state(mysql_error(_mysql), mysql_errno(_mysql), mysql_sqlstate(_mysql));
  }

  auto result = std::unique_ptr<Result>(new Result(shared_from_this(),
      mysql_affected_rows(_mysql), mysql_warning_count(_mysql), mysql_insert_id(_mysql), mysql_info(_mysql)));

  next_data_set(result.get(), true);

  return result;
}

template <class T>
static void free_result(T* result) {
  mysql_free_result(result);
  result = NULL;
}

bool Connection::next_data_set(Result *target, bool first_result) {
  bool ret_val = false;

  // Skips fetching a record on the first result
  int more_results = 0;

  if (!first_result) {
    _prev_result.reset();
    more_results = mysql_next_result(_mysql);
  }

  Result *real_target = dynamic_cast<Result *> (target);

  // If there are more results
  if (more_results == 0) {
    // Retrieves the next result
    MYSQL_RES* result = mysql_use_result(_mysql);

    if (result)
      _prev_result = std::shared_ptr<MYSQL_RES>(result, &free_result<MYSQL_RES>);

    // Only returns true when this method was called and there were
    // Additional results
    ret_val = true;
  }

  _timer.end();

  // We need to update the received result object with the information
  // for the next result set
  real_target->reset(_prev_result, _timer.raw_duration());

  if (_prev_result)
    real_target->fetch_metadata();

  return ret_val;
}

Connection::~Connection() {
  _prev_result.reset();
  close();
}<|MERGE_RESOLUTION|>--- conflicted
+++ resolved
@@ -218,13 +218,7 @@
   long flags = CLIENT_MULTI_RESULTS | CLIENT_CAN_HANDLE_EXPIRED_PASSWORDS;
   int pwd_found;
 
-<<<<<<< HEAD
-  _mysql = mysql_init(NULL);
-
   struct mysqlshdk::utils::Ssl_info ssl_info;
-=======
-  struct shcore::SslInfo ssl_info;
->>>>>>> c63a0a82
   shcore::parse_mysql_connstring(uri_, protocol, user, pass, host, port, sock, db, pwd_found, ssl_info);
 
   // No option should be silently ignored, on conflicts an error is raised
