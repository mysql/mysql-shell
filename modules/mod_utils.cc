/*
 * Copyright (c) 2017, 2024, Oracle and/or its affiliates.
 *
 * This program is free software; you can redistribute it and/or modify
 * it under the terms of the GNU General Public License, version 2.0,
 * as published by the Free Software Foundation.
 *
 * This program is designed to work with certain software (including
 * but not limited to OpenSSL) that is licensed under separate terms,
 * as designated in a particular file or component or in included license
 * documentation.  The authors of MySQL hereby grant you an additional
 * permission to link the program and your derivative works with the
 * separately licensed software that they have either included with
 * the program or referenced in the documentation.
 *
 * This program is distributed in the hope that it will be useful,  but
 * WITHOUT ANY WARRANTY; without even the implied warranty of
 * MERCHANTABILITY or FITNESS FOR A PARTICULAR PURPOSE.  See
 * the GNU General Public License, version 2.0, for more details.
 *
 * You should have received a copy of the GNU General Public License
 * along with this program; if not, write to the Free Software Foundation, Inc.,
 * 51 Franklin St, Fifth Floor, Boston, MA 02110-1301 USA
 */

#include "modules/mod_utils.h"

#include <string>
#include <utility>

#include "mysqlshdk/include/scripting/obj_date.h"
#include "mysqlshdk/include/scripting/type_info/custom.h"
#include "mysqlshdk/include/scripting/types.h"
#include "mysqlshdk/include/shellcore/base_shell.h"
#include "mysqlshdk/include/shellcore/console.h"
#include "mysqlshdk/include/shellcore/interrupt_handler.h"
#include "mysqlshdk/include/shellcore/shell_options.h"
#include "mysqlshdk/libs/db/mysql/session.h"
#include "mysqlshdk/libs/db/mysqlx/session.h"
#include "mysqlshdk/libs/utils/fault_injection.h"
#include "mysqlshdk/libs/utils/utils_general.h"
#include "mysqlshdk/libs/utils/utils_path.h"
#include "mysqlshdk/libs/utils/utils_string.h"
#include "mysqlshdk/shellcore/credential_manager.h"

namespace mysqlsh {

namespace {

/**
 * Retrieves the connection data from a String
 *
 * @param String containing the connection data
 *
 * @return a Connection_options object with the connection data
 */
Connection_options get_connection_options(const std::string &instance_def) {
  if (instance_def.empty()) throw std::invalid_argument("Invalid URI: empty.");

  auto ret_val = Connection_options(instance_def);
  for (const auto &warning : ret_val.get_warnings())
    mysqlsh::current_console()->print_warning(warning);
  ret_val.clear_warnings();

  return ret_val;
}

void check_timeout_option(const char *timeout_option,
                          const shcore::Argument_map &connection_map,
                          const shcore::Value::Map_type::value_type &option,
                          Connection_options &ret_val) {
  if (connection_map.at(option.first).get_type() != shcore::Integer) {
    mysqlshdk::db::Connection_options::throw_invalid_timeout(
        timeout_option, connection_map.at(option.first).descr());
  } else {
    ret_val.set(option.first, connection_map.at(option.first).descr());
  }
}

/**
 * Retrieves the connection data from a Dictionary
 *
 * @param dictionary containing the connection data
 *
 * @return a Connection_options object with the connection data
 */
Connection_options get_connection_options(
    const shcore::Dictionary_t &instance_def) {
  if (instance_def == nullptr || instance_def->size() == 0) {
    throw std::invalid_argument(
        "Invalid connection options, no options provided.");
  }

  shcore::Argument_map connection_map(*instance_def);

  std::set<std::string> mandatory;
  // host defaults to localhost, so it's not mandatory
  // if (!connection_map.has_key(mysqlshdk::db::kSocket)) {
  //   mandatory.insert(mysqlshdk::db::kHost);
  // }

  Connection_options ret_val;
  const auto case_sensitive =
      ret_val.get_mode() ==
      mysqlshdk::utils::nullable_options::Comparison_mode::CASE_SENSITIVE;

  connection_map.ensure_keys(mandatory, mysqlshdk::db::connection_attributes(),
                             "connection options", case_sensitive);

  // First we load uri if possible, so we can override it later with explicit
  // options.
  for (auto &option : *instance_def) {
    if (ret_val.compare(option.first, mysqlshdk::db::kUri) == 0) {
      ret_val = Connection_options(connection_map.string_at(option.first));
      break;
    }
  }

  for (auto &option : *instance_def) {
    // SSH URI options are all lower-case
    if (mysqlshdk::db::ssh_uri_connection_attributes.find(
            case_sensitive ? option.first : shcore::str_lower(option.first)) !=
        mysqlshdk::db::ssh_uri_connection_attributes.end()) {
      continue;  // those will be handled in different place
    } else if (ret_val.compare(option.first, mysqlshdk::db::kUri) == 0) {
      continue;  // those were already handled
    } else if (ret_val.compare(option.first, mysqlshdk::db::kHost) == 0) {
      const auto &host = connection_map.string_at(option.first);

      if (host.empty()) {
        throw std::invalid_argument("Host value cannot be an empty string.");
      }

      ret_val.set(option.first, host);
    } else if (ret_val.compare(option.first, mysqlshdk::db::kPort) == 0) {
      ret_val.set_port(connection_map.int_at(option.first));
    } else if (ret_val.compare(option.first, mysqlshdk::db::kSocket) == 0) {
      const auto &sock = connection_map.string_at(option.first);
#ifdef _WIN32
      ret_val.set_pipe(sock);
#else   // !_WIN32
      ret_val.set_socket(sock);
#endif  // !_WIN32
    } else if (ret_val.compare(option.first,
                               mysqlshdk::db::kCompressionLevel) == 0) {
      ret_val.set_compression_level(connection_map.int_at(option.first));
    } else if (ret_val.compare(option.first, mysqlshdk::db::kConnectTimeout) ==
               0) {
      check_timeout_option(mysqlshdk::db::kConnectTimeout, connection_map,
                           option, ret_val);
    } else if (ret_val.compare(option.first, mysqlshdk::db::kNetReadTimeout) ==
               0) {
      check_timeout_option(mysqlshdk::db::kNetReadTimeout, connection_map,
                           option, ret_val);
    } else if (ret_val.compare(option.first, mysqlshdk::db::kNetWriteTimeout) ==
               0) {
      check_timeout_option(mysqlshdk::db::kNetWriteTimeout, connection_map,
                           option, ret_val);
    } else if (ret_val.compare(option.first,
                               mysqlshdk::db::kConnectionAttributes) == 0) {
      if (option.second.get_type() == shcore::Map) {
        // Supports connection-attributes: {key:val, key:val, ...}
        auto map = option.second.as_map();
        for (const auto &entry : *map) {
          ret_val.set_connection_attribute(entry.first, entry.second.descr());
        }
      } else if (option.second.get_type() == shcore::Array) {
        // Supports connection-attributes: ["key=val", "key=val", ...]
        auto array = option.second.as_array();
        std::vector<std::string> values;
        for (const auto &entry : *array) {
          values.push_back(entry.descr());
        }
        ret_val.set_connection_attributes(values);
      } else {
        // Supports connection-attributes=false|true|1|0
        ret_val.set(mysqlshdk::db::kConnectionAttributes,
                    option.second.descr());
      }
    } else {
      ret_val.set(option.first, connection_map.string_at(option.first));
    }
  }

  // The ssh has to be set as the last step cause we need the host and port to
  // be set, otherwise we can't use the tunneling.
  auto ssh_data = get_ssh_options(instance_def);
  // don't use has_data here as there's no remote_host yet in the
  // ssh_connection_options, those will be set inside of the set_ssh_options.
  if (ssh_data.has_host()) ret_val.set_ssh_options(ssh_data);

  for (const auto &warning : ret_val.get_warnings())
    mysqlsh::current_console()->print_warning(warning);
  ret_val.clear_warnings();

  return ret_val;
}

}  // namespace

Connection_options get_connection_options(const shcore::Value &v) {
  auto type = v.get_type();

  if (shcore::String == type) return get_connection_options(v.get_string());

  if (shcore::Map == type) return get_connection_options(v.as_map());

  throw shcore::Exception::type_error(
      "Invalid connection options, expected either a URI or a Connection "
      "Options Dictionary");
}

mysqlshdk::ssh::Ssh_connection_options get_ssh_options(
    const shcore::Dictionary_t &instance_def) {
  if (instance_def == nullptr || instance_def->size() == 0) {
    throw std::invalid_argument("Invalid SSH options, no options provided.");
  }

  shcore::Argument_map connection_map(*instance_def);
  mysqlshdk::ssh::Ssh_connection_options ssh_config;

  for (auto &option : *instance_def) {
    if (ssh_config.compare(option.first, mysqlshdk::db::kSsh) == 0) {
      ssh_config = mysqlshdk::ssh::Ssh_connection_options(
          connection_map.string_at(option.first));
    } else if (ssh_config.compare(option.first,
                                  mysqlshdk::db::kSshConfigFile) == 0) {
      ssh_config.set_config_file(connection_map.string_at(option.first));
    } else if (ssh_config.compare(option.first,
                                  mysqlshdk::db::kSshIdentityFile) == 0) {
      ssh_config.set_key_file(connection_map.string_at(option.first));
    } else if (ssh_config.compare(option.first,
                                  mysqlshdk::db::kSshIdentityFilePassword) ==
               0) {
      ssh_config.set_key_file_password(connection_map.string_at(option.first));
    } else if (ssh_config.compare(option.first, mysqlshdk::db::kSshPassword) ==
               0) {
      ssh_config.set_password(connection_map.string_at(option.first));
    }
  }

  return ssh_config;
}

void set_password_from_string(Connection_options *options,
                              const char *password) {
  if (options && password) {
    options->set_password(password);
  }
}

shcore::Value::Map_type_ref get_connection_map(
    const mysqlshdk::db::Connection_options &connection_options) {
  shcore::Value::Map_type_ref map(new shcore::Value::Map_type());

  if (connection_options.has_scheme())
    (*map)[mysqlshdk::db::kScheme] =
        shcore::Value(connection_options.get_scheme());

  if (connection_options.has_user())
    (*map)[mysqlshdk::db::kUser] = shcore::Value(connection_options.get_user());

  if (connection_options.has_password())
    (*map)[mysqlshdk::db::kPassword] =
        shcore::Value(connection_options.get_password());

  if (connection_options.has_host())
    (*map)[mysqlshdk::db::kHost] = shcore::Value(connection_options.get_host());

  if (connection_options.has_port())
    (*map)[mysqlshdk::db::kPort] = shcore::Value(connection_options.get_port());

  if (connection_options.has_schema())
    (*map)[mysqlshdk::db::kSchema] =
        shcore::Value(connection_options.get_schema());

  if (connection_options.has_socket())
    (*map)[mysqlshdk::db::kSocket] =
        shcore::Value(connection_options.get_socket());

  // Yes: on socket, is not a typo
  if (connection_options.has_pipe())
    (*map)[mysqlshdk::db::kSocket] =
        shcore::Value(connection_options.get_pipe());

  auto ssl = connection_options.get_ssl_options();
  if (ssl.has_data()) {
    if (ssl.has_ca())
      (*map)[mysqlshdk::db::kSslCa] = shcore::Value(ssl.get_ca());

    if (ssl.has_capath())
      (*map)[mysqlshdk::db::kSslCaPath] = shcore::Value(ssl.get_capath());

    if (ssl.has_cert())
      (*map)[mysqlshdk::db::kSslCert] = shcore::Value(ssl.get_cert());

    if (ssl.has_cipher())
      (*map)[mysqlshdk::db::kSslCipher] = shcore::Value(ssl.get_cipher());

    if (ssl.has_crl())
      (*map)[mysqlshdk::db::kSslCrl] = shcore::Value(ssl.get_crl());

    if (ssl.has_crlpath())
      (*map)[mysqlshdk::db::kSslCrlPath] = shcore::Value(ssl.get_crlpath());

    if (ssl.has_key())
      (*map)[mysqlshdk::db::kSslKey] = shcore::Value(ssl.get_key());

    if (ssl.has_mode())
      (*map)[mysqlshdk::db::kSslMode] =
          shcore::Value(ssl.get_value(mysqlshdk::db::kSslMode));

    if (ssl.has_tls_version())
      (*map)[mysqlshdk::db::kSslTlsVersion] =
          shcore::Value(ssl.get_tls_version());

    if (ssl.has_tls_ciphersuites())
      (*map)[mysqlshdk::db::kSslTlsCiphersuites] =
          shcore::Value(ssl.get_tls_ciphersuites());
  }

  for (auto &option : connection_options.get_extra_options()) {
    if (!option.second.has_value())
      (*map)[option.first] = shcore::Value();
    else {
      (*map)[option.first] = shcore::Value(*option.second);
    }
  }

  if (connection_options.has_connect_timeout()) {
    (*map)[mysqlshdk::db::kConnectTimeout] =
        shcore::Value(connection_options.get_connect_timeout());
  }
  if (connection_options.has_net_read_timeout()) {
    (*map)[mysqlshdk::db::kNetReadTimeout] =
        shcore::Value(connection_options.get_net_read_timeout());
  }
  if (connection_options.has_net_write_timeout()) {
    (*map)[mysqlshdk::db::kNetWriteTimeout] =
        shcore::Value(connection_options.get_net_write_timeout());
  }
  if (connection_options.has_compression_level()) {
    (*map)[mysqlshdk::db::kCompressionLevel] =
        shcore::Value(connection_options.get_compression_level());
  }

  if (connection_options.is_connection_attributes_enabled()) {
    auto conn_atts = connection_options.get_connection_attributes();

    if (conn_atts.size()) {
      auto attributes = shcore::make_dict();
      for (auto &option : conn_atts) {
        (*attributes)[option.first] = shcore::Value(*option.second);
      }
      (*map)[mysqlshdk::db::kConnectionAttributes] = shcore::Value(attributes);
    }
  } else {
    (*map)[mysqlshdk::db::kConnectionAttributes] = shcore::Value::False();
  }

  return map;
}

namespace {

std::shared_ptr<mysqlshdk::db::mysqlx::Session> create_x_session() {
  auto xsession = mysqlshdk::db::mysqlx::Session::create();

  if (current_shell_options()->get().trace_protocol)
    xsession->enable_protocol_trace(true);

  return xsession;
}

std::shared_ptr<mysqlshdk::db::ISession> create_and_connect(
    const Connection_options &connection_options) {
  std::shared_ptr<mysqlshdk::db::ISession> session;
  std::string connection_error;

  Connection_options copy = connection_options;

  SessionType type = copy.get_session_type();

  // Automatic protocol detection is ON
  // Attempts X Protocol first, then Classic
  if (type == mysqlsh::SessionType::Auto) {
    session = create_x_session();

    try {
      copy.set_scheme("mysqlx");
      session->connect(copy);
      return session;
    } catch (const mysqlshdk::db::Error &e) {
      // Unknown message received from server indicates an attempt to create
      // And X Protocol session through the MySQL protocol
      int code = e.code();
      if (code == CR_MALFORMED_PACKET ||  // Unknown message received from
                                          // server 10
          code == CR_CONNECTION_ERROR ||  // No connection could be made because
                                          // the target machine actively refused
                                          // it connecting to host:port
          code == CR_SERVER_GONE_ERROR ||  // MySQL server has gone away
                                           // (randomly sent by libmysqlx)
          (CR_X_UNSUPPORTED_OPTION_VALUE == code &&       // auth-method was not
           strstr(e.what(), "authentication method"))) {  // valid for X proto
        type = mysqlsh::SessionType::Classic;
        copy.clear_scheme();
        copy.set_scheme("mysql");

        // Since this is an unexpected error, we store the message to be
        // logged in case the classic session connection fails too
        if (code == CR_SERVER_GONE_ERROR ||
            CR_X_UNSUPPORTED_OPTION_VALUE == code) {
          connection_error.append("X protocol error: ").append(e.what());
        }
      } else {
        throw;
      }
    }
  }

  switch (type) {
    case mysqlsh::SessionType::X:
      session = create_x_session();
      break;
    case mysqlsh::SessionType::Classic:
      session = mysqlshdk::db::mysql::Session::create();
      break;
    default:
      throw shcore::Exception::argument_error(
          "Invalid session type specified for MySQL connection.");
      break;
  }

  try {
    session->connect(copy);
  } catch (const mysqlshdk::db::Error &e) {
    if (connection_error.empty()) {
      throw;
    } else {
      // If an error was cached for the X protocol connection
      // it is included on a new exception
      connection_error.append("\nClassic protocol error: ");
      connection_error.append(e.format());
      throw shcore::Exception::argument_error(connection_error);
    }
  }

  return session;
}

std::shared_ptr<mysqlshdk::db::ISession> create_session(
    const Connection_options &connection_options) {
  // allow SIGINT to interrupt the connect()
  bool cancelled = false;
  shcore::Interrupt_handler intr([&cancelled]() {
    cancelled = true;
    return true;
  });

  log_info("Connecting to MySQL at: %s", connection_options.as_uri().c_str());

  auto session = create_and_connect(connection_options);

  if (cancelled) throw shcore::cancelled("Cancelled");

  return session;
}

void password_prompt(Connection_options *options) {
  const std::string uri =
      options->as_uri(mysqlshdk::db::uri::formats::user_transport());
  for (int factor = 0; factor < mysqlshdk::db::k_max_auth_factors; factor++) {
    if (!options->should_prompt_password(factor)) continue;
    const std::string prompt = "Please provide the password" +
                               (factor == 0 ? "" : std::to_string(factor + 1)) +
                               " for '" + uri + "': ";
    std::string answer;
    const auto result = current_console()->prompt_password(prompt, &answer);

    if (result == shcore::Prompt_result::Ok) {
      options->set_mfa_password(factor, answer);
    } else {
      throw shcore::cancelled("Cancelled");
    }
  }
}

}  // namespace

/**
 * Password Retrieval Logic
 *
 * When attempting to create a connection the connection data will be taken from
 * the following sources in order of precedence:
 *
 * 1) Options File
 * 2) Login Path
 * 3) Command line options
 * 4) Stored Password
 * 5) Interactive Password Prompt
 *
 * Connection Option Resolution
 * ============================
 * Fron 1 to 3 the last connection option found overrides earlier occurrences.
 *
 * In 3, the right-most option overrides any previous definition.
 *
 * 4 and 5 are specific to passwords and are used only if the password is not
 * defined by any of the previous means.
 *
 *
 * Disabling Elements
 * ==================
 * Usage of options file is disabled through --no-defaults
 * Usage of Login Path is disabled through --no-login-paths
 * Usage of Stored Passwords is disabled through -p
 */

std::shared_ptr<mysqlshdk::db::ISession> establish_session(
    const Connection_options &options, bool prompt_for_password,
    bool prompt_in_loop, bool enable_stored_passwords) {
  FI_SUPPRESS(mysql);
  FI_SUPPRESS(mysqlx);

  try {
    Connection_options copy = options;

    copy.set_default_data();

    auto &ssh = copy.get_ssh_options_handle();
    if (ssh.has_data()) {
      mysqlshdk::ssh::current_ssh_manager()->create_tunnel(&ssh);
    }

<<<<<<< HEAD
    // TODO(alfredo) - password storage for MFA needs to be figured out
    if (!copy.has_password() && copy.has_user()) {
=======
    if (!copy.has_password() && copy.has_user() && enable_stored_passwords) {
>>>>>>> 6c0702c0
      if (shcore::Credential_manager::get().get_password(&copy)) {
        try {
          return create_session(copy);
        } catch (const mysqlshdk::db::Error &e) {
          if (e.code() != ER_ACCESS_DENIED_ERROR) {
            throw;
          } else {
            // we don't which password was wrong, so assume all of them were
            for (int f = 0; f < mysqlshdk::db::k_max_auth_factors; f++)
              copy.clear_mfa_password(f);

            shcore::Credential_manager::get().remove_password(copy);
            log_info(
                "Connection to \"%s\" could not be established using the "
                "stored password: %s. Invalid password has been erased.",
                copy.as_uri(mysqlshdk::db::uri::formats::user_transport())
                    .c_str(),
                e.format().c_str());
          }
        }
      }
    }

    if (prompt_for_password) {
      do {
        bool prompted_for_password = false;
        bool should_prompt = false;
        for (int f = 0; f < mysqlshdk::db::k_max_auth_factors; f++) {
          if (copy.should_prompt_password(f)) {
            should_prompt = true;
            break;
          }
        }

        // TODO(alfredo) - kerberos/oci should disable password prompt in
        // shell_options
        if (should_prompt && copy.has_user() &&
            !copy.is_auth_method(mysqlshdk::db::kAuthMethodKerberos) &&
            !copy.is_auth_method(mysqlshdk::db::kAuthMethodOci)) {
          password_prompt(&copy);
          prompted_for_password = true;
        }

        try {
          auto session = create_session(copy);

          if (prompted_for_password &&
              (!mysqlsh::current_shell_options()->get().passwords_from_stdin ||
               mysqlsh::current_shell_options()->get().gui_mode)) {
            // save password using the same connection options as the ones used
            // to fetch the password from the secret storage
            shcore::Credential_manager::get().save_password(copy);
          }

          return session;
        } catch (const mysqlshdk::db::Error &e) {
          if (!prompt_in_loop || e.code() != ER_ACCESS_DENIED_ERROR) {
            throw;
          } else {
            copy.clear_password();
            current_console()->print_error(e.format());
          }
        }
      } while (prompt_in_loop);
    }

    return create_session(copy);
  } catch (const mysqlshdk::db::Error &e) {
    throw shcore::Exception::mysql_error_with_code_and_state(e.what(), e.code(),
                                                             e.sqlstate());
  }
}

std::shared_ptr<mysqlshdk::db::ISession> establish_mysql_session(
    const Connection_options &options, bool prompt_for_password,
    bool prompt_in_loop) {
  Connection_options copy = options;

  if (copy.has_scheme()) {
    copy.clear_scheme();
  }

  copy.set_scheme("mysql");

  return establish_session(copy, prompt_for_password, prompt_in_loop);
}

Connection_options get_classic_connection_options(
    const std::shared_ptr<mysqlshdk::db::ISession> &session) {
  // copy the connection options
  auto co = session->get_connection_options();
  // switch from X protocol to classic
  if (SessionType::Classic != co.get_session_type()) {
    co.set_scheme("mysql");

    if (co.has_port()) {
      const auto result = session->query("SELECT @@GLOBAL.port");
      const auto row = result->fetch_one();

      if (!row) {
        throw std::logic_error(
            "Unable to determine classic MySQL port from the given shell "
            "connection");
      }

      co.set_port(row->get_int(0));

      // if we're here, we clear up local port, so establish session will find
      // the correct ssh tunnel or make a new one
      co.get_ssh_options_handle().clear_local_port();
    } else {
      // if we're here then socket was used
      const auto result =
          session->query("SELECT @@GLOBAL.socket, @@GLOBAL.datadir");
      const auto row = result->fetch_one();

      if (!row) {
        throw std::logic_error(
            "Unable to determine classic MySQL socket from the given shell "
            "connection");
      }

      const auto socket = row->get_string(0);

      co.set_socket(shcore::path::is_absolute(socket)
                        ? socket
                        : shcore::path::join_path(row->get_string(1), socket));
    }
  }

  return co;
}

std::vector<shcore::Value> get_row_values(const mysqlshdk::db::IRow &row) {
  using mysqlshdk::db::Type;
  using shcore::Date;
  using shcore::Value;
  std::vector<Value> value_array;

  for (uint32_t i = 0, c = row.num_fields(); i < c; i++) {
    Value v;

    if (row.is_null(i)) {
      v = Value::Null();
    } else {
      switch (row.get_type(i)) {
        case Type::Null:
          v = Value::Null();
          break;

        case Type::String:
          v = Value(row.get_string(i));
          break;

        case Type::Integer:
          v = Value(row.get_int(i));
          break;

        case Type::UInteger:
          v = Value(row.get_uint(i));
          break;

        case Type::Float:
          v = Value(row.get_float(i));
          break;

        case Type::Double:
          v = Value(row.get_double(i));
          break;

        case Type::Decimal:
          v = Value(row.get_as_string(i));
          break;

        case Type::Date:
        case Type::DateTime:
          v = Value::wrap(
              std::make_shared<Date>(Date::unrepr(row.get_string(i))));
          break;

        case Type::Time:
          v = Value::wrap(
              std::make_shared<Date>(Date::unrepr(row.get_string(i))));
          break;

        case Type::Bit:
          v = Value(std::get<0>(row.get_bit(i)));
          break;

        case Type::Bytes:
          v = Value(row.get_string(i), true);
          break;
        case Type::Geometry:
        case Type::Json:
        case Type::Enum:
        case Type::Set:
          v = Value(row.get_string(i));
          break;
      }
    }

    value_array.emplace_back(std::move(v));
  }

  return value_array;
}

}  // namespace mysqlsh

// We need to hide these from doxygen to avoid warnings
#if !defined DOXYGEN_JS && !defined DOXYGEN_PY
namespace shcore {
namespace detail {

mysqlshdk::db::Connection_options Type_info<
    mysqlshdk::db::Connection_options>::to_native(const shcore::Value &in) {
  return mysqlsh::get_connection_options(in);
}

mysqlshdk::db::Connection_options
Type_info<mysqlshdk::db::Connection_options>::default_value() {
  return mysqlshdk::db::Connection_options();
}

}  // namespace detail
}  // namespace shcore
#endif<|MERGE_RESOLUTION|>--- conflicted
+++ resolved
@@ -519,7 +519,7 @@
 
 std::shared_ptr<mysqlshdk::db::ISession> establish_session(
     const Connection_options &options, bool prompt_for_password,
-    bool prompt_in_loop, bool enable_stored_passwords) {
+    bool prompt_in_loop, bool /*enable_stored_passwords*/) {
   FI_SUPPRESS(mysql);
   FI_SUPPRESS(mysqlx);
 
@@ -533,12 +533,8 @@
       mysqlshdk::ssh::current_ssh_manager()->create_tunnel(&ssh);
     }
 
-<<<<<<< HEAD
     // TODO(alfredo) - password storage for MFA needs to be figured out
-    if (!copy.has_password() && copy.has_user()) {
-=======
-    if (!copy.has_password() && copy.has_user() && enable_stored_passwords) {
->>>>>>> 6c0702c0
+    if (copy.has_user() && !copy.should_prompt_password(0, true)) {
       if (shcore::Credential_manager::get().get_password(&copy)) {
         try {
           return create_session(copy);
