--- conflicted
+++ resolved
@@ -891,7 +891,6 @@
     (*status)["STATUS_ERROR"] = shcore::Value(e.format());
   }
 
-<<<<<<< HEAD
   return status;
 }
 
@@ -927,11 +926,6 @@
 bool ClassicSession::is_open() const {
   return _conn ? true : false;
 }
-=======
-  return shcore::Value(status);
-}
-
->>>>>>> b760aa33
 
 std::string ClassicSession::query_one_string(const std::string &query) {
   shcore::Value val_result = execute_sql(query, shcore::Argument_list());
@@ -944,4 +938,4 @@
     }
   }
   return "";
-}+}
