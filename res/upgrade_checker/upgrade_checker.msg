# Copyright (c) 2018, 2024, Oracle and/or its affiliates.
#
# This program is free software; you can redistribute it and/or modify
# it under the terms of the GNU General Public License, version 2.0,
# as published by the Free Software Foundation.
#
# This program is designed to work with certain software (including
# but not limited to OpenSSL) that is licensed under separate terms,
# as designated in a particular file or component or in included license
# documentation.  The authors of MySQL hereby grant you an additional
# permission to link the program and your derivative works with the
# separately licensed software that they have either included with
# the program or referenced in the documentation.
#
# This program is distributed in the hope that it will be useful,  but
# WITHOUT ANY WARRANTY; without even the implied warranty of
# MERCHANTABILITY or FITNESS FOR A PARTICULAR PURPOSE.  See
# the GNU General Public License, version 2.0, for more details.
#
# You should have received a copy of the GNU General Public License
# along with this program; if not, write to the Free Software Foundation, Inc.,
# 51 Franklin St, Fifth Floor, Boston, MA 02110-1301 USA

# This file defines translations one by one (comments can be added for readability starting with
# '#' character). Format for single translation is as follows:
#
# -------------------------------------------------------------------
# * Translation id: one or more lines (if id contains new line characters)
#
# # Zero or more lines: text - originally given in source code with formatting suggestions
#
# One or more lines - translation. Line breaks will be ignored and can be put in translations for
# readability - if line break is intended deliberately, line must end with '\n' character sequence.
#
# Empty line to terminate single translation
# -------------------------------------------------------------------

* oldTemporal.title
Usage of old temporal type

* oldTemporal.description
Error: Following table columns use a deprecated and no longer supported temporal disk storage
format. They must be converted to the new format before upgrading. It can by done by rebuilding
the table using 'ALTER TABLE <table_name> FORCE' command

* oldTemporal.docLink
https://dev.mysql.com/blog-archive/mysql-8-0-removing-support-for-old-temporal-datatypes/

* routineSyntax.title
MySQL syntax check for routine-like objects

* routineSyntax.description
The following objects did not pass a syntax check with the latest MySQL grammar. A common reason
is that they reference names that conflict with new reserved keywords. You must update these
routine definitions and `quote` any such references before upgrading.

* routineSyntax.docLink
https://dev.mysql.com/doc/refman/en/keywords.html

* reservedKeywords.title
Usage of db objects with names conflicting with new reserved keywords

* reservedKeywords.description
Warning: The following objects have names that conflict with new reserved keywords. Ensure
queries sent by your applications use `quotes` when referring to them or they will result in
errors.

* reservedKeywords.docLink
https://dev.mysql.com/doc/refman/en/keywords.html

* utf8mb3.title
Usage of utf8mb3 charset

* utf8mb3.description
Warning: The following objects use the utf8mb3 character set. It is recommended to convert them
to use utf8mb4 instead, for improved Unicode support.

* utf8mb3.docLink
https://dev.mysql.com/doc/refman/8.0/en/charset-unicode-utf8mb3.html

* mysqlSchema.title
Table names in the mysql schema conflicting with new tables in the latest MySQL.

* mysqlSchema.description
Error: The following tables in mysql schema have names that will conflict with the ones
introduced in the latest version. They must be renamed or removed before upgrading (use RENAME
TABLE command). This may also entail changes to applications that use the affected tables.

* mysqlSchema.docLink
https://dev.mysql.com/doc/refman/8.0/en/upgrade-before-you-begin.html

* nonNativePartitioning.title
Partitioned tables using engines with non native partitioning

* nonNativePartitioning.description
Error: In the latest MySQL storage engine is responsible for providing its own partitioning
handler, and the MySQL server no longer provides generic partitioning support. InnoDB and NDB are
the only storage engines that provide a native partitioning handler that is supported in the
latest MySQL. A partitioned table using any other storage engine must be altered—either to
convert it to InnoDB or NDB, or to remove its partitioning—before upgrading the server, else it
cannot be used afterwards.

* nonNativePartitioning.docLink
https://dev.mysql.com/doc/refman/8.0/en/upgrading-from-previous-series.html#upgrade-configuration-changes

* foreignKeyLength.title
Foreign key constraint names longer than 64 characters

* foreignKeyLength.description
Error: The following tables must be altered to have constraint names shorter than 64 characters
(use ALTER TABLE).

* foreignKeyLength.docLink
https://dev.mysql.com/doc/refman/8.0/en/upgrade-before-you-begin.html

* maxdbSqlModeFlags.title
Usage of obsolete MAXDB sql_mode flag

* maxdbSqlModeFlags.description
Warning: The following DB objects have the obsolete MAXDB option persisted for sql_mode, which
will be cleared during the upgrade. It can potentially change the datatype DATETIME into
TIMESTAMP if it is used inside object's definition, and this in turn can change the behavior in
case of dates earlier than 1970 or later than 2037. If this is a concern, please redefine these
objects so that they do not rely on the MAXDB flag before running the upgrade.

* maxdbSqlModeFlags.docLink
https://dev.mysql.com/doc/refman/8.0/en/mysql-nutshell.html#mysql-nutshell-removals

* obsoleteSqlModeFlags.title
Usage of obsolete sql_mode flags

* obsoleteSqlModeFlags.description
Notice: The following DB objects have obsolete options persisted for sql_mode, which will be
cleared during the upgrade.

* obsoleteSqlModeFlags.docLink
https://dev.mysql.com/doc/refman/8.0/en/mysql-nutshell.html#mysql-nutshell-removals

* enumSetElementLength.title
ENUM/SET column definitions containing elements longer than 255 characters

* enumSetElementLength.description
Error: The following columns are defined as either ENUM or SET and contain at least one element
longer that 255 characters. They need to be altered so that all elements fit into the 255
characters limit.

* enumSetElementLength.docLink
https://dev.mysql.com/doc/refman/8.0/en/string-type-overview.html

* partitionedTablesInSharedTablespaces.title
Usage of partitioned tables in shared tablespaces

* partitionedTablesInSharedTablespaces.description
Error: The following tables have partitions in shared tablespaces. They need to be moved to
file-per-table tablespace before upgrading. You can do this by running query like 'ALTER TABLE
table_name REORGANIZE PARTITION X INTO (PARTITION X VALUES LESS THAN (30)
TABLESPACE=innodb_file_per_table);'

* partitionedTablesInSharedTablespaces.docLink
https://dev.mysql.com/doc/refman/8.0/en/mysql-nutshell.html#mysql-nutshell-removals

* circularDirectory.title
Circular directory references in tablespace data file paths

* circularDirectory.description
Error: Following tablespaces contain circular directory references (e.g. the reference '/../') in
data file paths which as of MySQL 8.0.17 are not permitted by the CREATE TABLESPACE ... ADD
DATAFILE clause. An exception to the restriction exists on Linux, where a circular directory
reference is permitted if the preceding directory is a symbolic link. To avoid upgrade issues,
remove any circular directory references from tablespace data file paths before upgrading.

* circularDirectory.docLink
https://dev.mysql.com/doc/refman/8.0/en/upgrading-from-previous-series.html#upgrade-innodb-changes

* removedFunctions.title
Usage of removed functions

* removedFunctions.description
Error: Following DB objects make use of functions that have been removed int the latest MySQL
version. Please make sure to update them to use supported alternatives before upgrade.

* removedFunctions.docLink
https://dev.mysql.com/doc/refman/8.0/en/mysql-nutshell.html#mysql-nutshell-removals

* groupbyAscSyntax.title
Usage of removed GROUP BY ASC/DESC syntax

* groupbyAscSyntax.description
Error: The following DB objects use removed GROUP BY ASC/DESC syntax. They need to be altered so
that ASC/DESC keyword is removed from GROUP BY clause and placed in appropriate ORDER BY clause.

* groupbyAscSyntax.docLink
https://dev.mysql.com/doc/relnotes/mysql/8.0/en/news-8-0-13.html#mysqld-8-0-13-sql-syntax

* zeroDates.title
Zero Date, Datetime, and Timestamp values

* zeroDates.description
Warning: By default zero date/datetime/timestamp values are no longer allowed in MySQL, as of
5.7.8 NO_ZERO_IN_DATE and NO_ZERO_DATE are included in SQL_MODE by default. These modes should be
used with strict mode as they will be merged with strict mode in a future release. If you do not
include these modes in your SQL_MODE setting, you are able to insert date/datetime/timestamp
values that contain zeros. It is strongly advised to replace zero values with valid ones, as they
may not work correctly in the future.

* zeroDates.docLink
https://lefred.be/content/mysql-8-0-and-wrong-dates/

* schemaInconsistency.title
Schema inconsistencies resulting from file removal or corruption

* schemaInconsistency.description
Error: Following tables show signs that either table datadir directory or frm file was
removed/corrupted. Please check server logs, examine datadir to detect the issue and fix it
before upgrade

* ftsInTablename.title
Table names containing 'FTS'

* ftsInTablename.description
Error: Upgrading from 5.7 to the latest MySQL version does not support tables with name
containing 'FTS' character string. The workaround is to rename the table for the upgrade - e.g.
it is enough to change any letter of the 'FTS' part to a lower case. It can be renamed back again
after the upgrade.

* engineMixup.title
Tables recognized by InnoDB that belong to a different engine

* engineMixup.description
Error: Following tables are recognized by InnoDB engine while the SQL layer believes they belong to
a different engine. Such situation may happen when one removes InnoDB table files manually from the
disk and creates e.g. a MyISAM table with the same name.\n
\n
A possible way to solve this situation is to e.g. in case of MyISAM table:\n
\n
1. Rename the MyISAM table to a temporary name (RENAME TABLE).\n
2. Create some dummy InnoDB table (its definition does not need to match), then copy (copy, not
move) and rename the dummy .frm and .ibd files to the orphan name using OS file commands.\n
3. The orphan table can be then dropped (DROP TABLE), as well as the dummy table.\n
4. Finally the MyISAM table can be renamed back to its original name.

* oldGeometryTypes.title
Spatial data columns created in MySQL 5.6

* oldGeometryTypes.description
Error: The following columns are spatial data columns created in MySQL Server version 5.6. MySQL
8.0 servers before 8.0.24 do not support upgrading these tables and will reject them. In order for
the upgrade to succeed we encourage you to upgrade directly to MySQL Server version 8.0.24 or
newer. Otherwise, you must rebuild these tables using ALTER TABLE FORCE before upgrading.

* checkTableCommand.title
Issues reported by 'check table x for upgrade' command

* checkTableCommand.description
Issues reported by 'check table x for upgrade' command

* defaultAuthenticationPlugin.title
New default authentication plugin considerations

* defaultAuthenticationPlugin.description
Warning: The new default authentication plugin 'caching_sha2_password' offers more secure password
hashing than previously used 'mysql_native_password' (and consequent improved client connection
authentication). However, it also has compatibility implications that may affect existing MySQL
installations.  If your MySQL installation must serve pre-8.0 clients and you encounter
compatibility issues after upgrading, the simplest way to address those issues is to reconfigure
the server to revert to the previous default authentication plugin (mysql_native_password). For
example, use these lines in the server option file:\n
\n
[mysqld]\n
default_authentication_plugin=mysql_native_password\n
\n
However, the setting should be viewed as temporary, not as a long term or permanent solution,
because it causes new accounts created with the setting in effect to forego the improved
authentication security.\n
If you are using replication please take time to understand how the authentication plugin changes
may impact you.

* defaultAuthenticationPlugin.docLink
https://dev.mysql.com/doc/refman/8.0/en/upgrading-from-previous-series.html#upgrade-caching-sha2-password-compatibility-issues\n
https://dev.mysql.com/doc/refman/8.0/en/upgrading-from-previous-series.html#upgrade-caching-sha2-password-replication

* defaultAuthenticationPluginMds.title
New default authentication plugin considerations

* defaultAuthenticationPluginMds.description
Warning: The new default authentication plugin 'caching_sha2_password' offers more secure password
hashing than previously used 'mysql_native_password' (and consequent improved client connection
authentication). However, it also has compatibility implications that may affect existing MySQL
installations.  If your MySQL installation must serve pre-8.0 clients, you may encounter
compatibility issues after upgrading unless newly created accounts are created to use
'mysql_native_password'.

* defaultAuthenticationPluginMds.docLink
https://dev.mysql.com/doc/refman/8.0/en/upgrading-from-previous-series.html#upgrade-caching-sha2-password-compatibility-issues\n
https://dev.mysql.com/doc/refman/8.0/en/upgrading-from-previous-series.html#upgrade-caching-sha2-password-replication

* changedFunctionsInGeneratedColumns.title
Indexes on functions with changed semantics

* changedFunctionsInGeneratedColumns.description
Warning: The following tables have indexes on generated columns that use functions that have had
changes in their semantics. Replication problems and index corruption may arise unless the
underlying issue is resolved before upgrade. See documentation for more information.

* changedFunctionsInGeneratedColumns.docLink
https://dev.mysql.com/doc/refman/8.0/en/upgrading-from-previous-series.html#upgrade-sql-changes

* columnsWhichCannotHaveDefaults.title
Columns which cannot have default values

* columnsWhichCannotHaveDefaults.description
Error: The following columns are defined as either BLOB, TEXT, GEOMETRY or JSON and have a default
value set. These data types cannot have default values in MySQL versions prior to 8.0.13, while
starting with 8.0.13, the default value must be specified as an expression. In order to fix this
issue, please use the ALTER TABLE ... ALTER COLUMN ... DROP DEFAULT statement.

* columnsWhichCannotHaveDefaults.docLink
https://dev.mysql.com/doc/refman/8.0/en/data-type-defaults.html#data-type-defaults-explicit

* invalid57Names.title
Check for invalid table names and schema names used in 5.7

* invalid57Names.description
The following tables and/or schemas have invalid names.

* invalid57Names.solution
In order to fix them use the mysqlcheck
utility as follows:\n
\n
  $ mysqlcheck --check-upgrade --all-databases\n
  $ mysqlcheck --fix-db-names --fix-table-names --all-databases\n
\n
OR via mysql client, for eg:\n
\n
  ALTER DATABASE `#mysql50#lost+found` UPGRADE DATA DIRECTORY NAME;

* invalid57Names.docLink
https://dev.mysql.com/doc/refman/5.7/en/identifier-mapping.html
https://dev.mysql.com/doc/refman/5.7/en/alter-database.html
https://dev.mysql.com/doc/refman/8.0/en/mysql-nutshell.html#mysql-nutshell-removals

* orphanedObjects.title
Check for orphaned routines and events in 5.7

* orphanedObjects.description
Error: The following objects have been orphaned. Schemas that they are referencing no longer
exists.\n
They have to be cleaned up or the upgrade will fail.

* orphanedObjects.routine
this routine is associated to a schema that no longer exists.

* orphanedObjects.event
this event is associated to a schema that no longer exists.

* dollarSignName.title
Check for deprecated usage of single dollar signs in object names

* dollarSignName.description
Warning: The following objects have names with deprecated usage of dollar sign ($) at the
begining of the identifier. To correct this warning, ensure, that names starting with dollar
sign, also end with it, similary to quotes ($example$). 

* indexTooLarge.title
Check for indexes that are too large to work on higher versions of MySQL Server than 5.7

* indexTooLarge.description
Error: The following indexes ware made too large for their format in an older version of MySQL
(older than 5.7.34). Normally those indexes within tables with compact or redundant row formats
shouldn't be larger than 767 bytes. To fix this problem those indexes should be dropped before
upgrading or those tables will be inaccessible.

* emptyDotTableSyntax.title
Check for deprecated '.<table>' syntax used in routines.

* emptyDotTableSyntax.description
Error: The following routines contain identifiers in deprecated identifier syntax (".<table>"),
and should be corrected before upgrade:

* invalidEngineForeignKey.title
Check for columns that have foreign keys pointing to tables from a different database engine.

* invalidEngineForeignKey.description
Error: The following columns have foreign keys pointing to tables from different database engines
than originating table. This is invalid and probably a mistake done when FOREIGN_KEY_CHECKS was
turned OFF:

* deprecatedDefaultAuth.title
Check for deprecated or invalid default authentication methods in system variables.

* deprecatedDefaultAuth.description
The following variables have problems with their set authentication method:

* deprecatedRouterAuthMethod.title
Check for deprecated or invalid authentication methods in use by MySQL Router internal accounts.

* deprecatedRouterAuthMethod.description
Warning: The following accounts are MySQL Router accounts that use a deprecated authentication
method.\n
Those accounts are automatically created at bootstrap time when the Router is not instructed to
use an existing account. Please upgrade MySQL Router to the latest version to ensure deprecated
authentication methods are no longer used.\n
Since version 8.0.19 it's also possible to instruct MySQL Router to use a dedicated account. That
account can be created using the AdminAPI.

* deprecatedRouterAuthMethod.docLink
https://dev.mysql.com/doc/mysql-shell/en/configuring-router-user.html\n
https://dev.mysql.com/doc/mysql-router/en/mysqlrouter.html#option_mysqlrouter_account

* deprecatedTemporalDelimiter.title
Check for deprecated temporal delimiters in table partitions.

* deprecatedTemporalDelimiter.description
Error: The following columns are referenced in partitioning function using custom temporal
delimiters.\n
Custom temporal delimiters were deprecated since 8.0.29. Partitions using them will make
partitioned tables unaccessible after upgrade.\n
These partitions need to be updated to standard temporal delimiters before the upgrade.

* deprecatedTemporalDelimiter.docLink
https://dev.mysql.com/doc/relnotes/mysql/8.0/en/news-8-0-29.html#mysqld-8-0-29-deprecation-removal
https://dev.mysql.com/doc/refman/8.2/en/datetime.html

* innodbRowFormat.title
InnoDB tables with non-default row format

* innodbRowFormat.description
The following tables use a non-default InnoDB row format


* authMethodUsage.title
Check for deprecated or invalid user authentication methods.

* authMethodUsage.description
Some users are using authentication methods that may be deprecated or removed,
please review the details below.

* authMethodUsage.description.Notice
The following users are using the '%feature_id%' authentication method which
will be deprecated as of MySQL %deprecated%.\n
Consider switching the users to a different authentication method.

* authMethodUsage.description.Warning
The following users are using the '%feature_id%' authentication method which
is deprecated as of MySQL %deprecated% and will be removed in a future release.\n
Consider switching the users to a different authentication method

* authMethodUsage.description.Error
The following users are using the '%feature_id%' authentication method which
is removed as of MySQL %removed%.\n
The users must be deleted or re-created with a different authentication method.

* authMethodUsage.description.Notice.Replacement
The following users are using the '%feature_id%' authentication method which
will be deprecated as of MySQL %deprecated%.\n
Consider switching the users to a different authentication method (i.e. %replacement%).

* authMethodUsage.description.Warning.Replacement
The following users are using the '%feature_id%' authentication method which
is deprecated as of MySQL %deprecated% and will be removed in a future release.\n
Consider switching the users to a different authentication method (i.e. %replacement%).

* authMethodUsage.description.Error.Replacement
The following users are using the '%feature_id%' authentication method which
is removed as of MySQL %removed%.\n
The users must be deleted or re-created with a different authentication method (i.e. %replacement%).

* authMethodUsage.docLink.authentication_fido
https://dev.mysql.com/doc/refman/8.3/en/webauthn-pluggable-authentication.html

* authMethodUsage.docLink.sha256_password
https://dev.mysql.com/doc/refman/8.0/en/caching-sha2-pluggable-authentication.html

* authMethodUsage.docLink.mysql_native_password
https://dev.mysql.com/doc/refman/8.0/en/caching-sha2-pluggable-authentication.html

* pluginUsage.title
Check for deprecated or removed plugin usage.

* pluginUsage.description
The following plugins are ACTIVE and they have been deprecated or removed.

* pluginUsage.description.Notice
The '%item_id%' plugin will be deprecated as of MySQL %deprecated%.\n
Consider to stop using it.

* pluginUsage.description.Warning
The '%item_id%' plugin is deprecated as of MySQL %deprecated% and will be removed in a future release.\n
Consider to stop using it.

* pluginUsage.description.Error
The '%item_id%' plugin is removed as of MySQL %removed%.\n
It must not be used anymore.

* pluginUsage.description.Notice.Replacement
The '%item_id%' plugin will be deprecated as of MySQL %deprecated%.\n
Consider using %replacement% instead.

* pluginUsage.description.Warning.Replacement
The '%item_id%' plugin is deprecated as of MySQL %deprecated% and will be removed in a future release.\n
Consider using %replacement% instead.

* pluginUsage.description.Error.Replacement
The '%item_id%' plugin is removed as of MySQL %removed%.\n
It must not be used anymore, please use %replacement% instead.

* pluginUsage.docLink.authentication_fido
https://dev.mysql.com/doc/refman/8.3/en/webauthn-pluggable-authentication.html

* pluginUsage.docLink.keyring_file
https://dev.mysql.com/doc/refman/8.0/en/keyring-file-component.html

* pluginUsage.docLink.keyring_encrypted_file
https://dev.mysql.com/doc/refman/8.0/en/keyring-encrypted-file-component.html

* pluginUsage.docLink.keyring_oci
https://dev.mysql.com/doc/mysql-security-excerpt/8.3/en/keyring-oci-plugin.html

<<<<<<< HEAD
=======
* sysvarAllowedValues.title
Check for allowed values in System Variables.

* sysvarAllowedValues.description
The following system variables are using values that are not allowed.

* sysvarAllowedValues.issue
The system variable '%variable%' is set to '%value%', allowed values include: %allowed%

>>>>>>> 17918024
* invalidPrivileges.title
Checks for user privileges that will be removed

* invalidPrivileges.description
Verifies for users containing grants to be removed as part of the upgrade process.

* invalidPrivileges.description.dynamicGroup
The following users have the %group% privilege which will be removed as part of the upgrade process:

* invalidPrivileges.issue
The user %account% has the following privileges that will be removed as part of the upgrade process: %privileges%

* invalidPrivileges.solution
If the privileges are not being used, no action is required, otherwise, ensure they stop being used before the upgrade as they will be lost.

* columnDefinition.title
Checks for errors in column definitions

* columnDefinition.description
Identifies column definitions that may not be supported in future versions of MySQL

* columnDefinition.floatAutoIncrement
The column is of type FLOAT and has the AUTO_INCREMENT flag set, this is no longer supported.

* columnDefinition.doubleAutoIncrement
The column is of type DOUBLE and has the AUTO_INCREMENT flag set, this is no longer supported.

* partitionsWithPrefixKeys.title
Checks for partitions by key using columns with prefix key indexes

* partitionsWithPrefixKeys.description
Indexes on column prefixes are not supported for key partitioning, they are ignored by the
partition function and so they are not allowed in 8.4.0.
This check identifies tables with partitions defined this way, they should be fixed
before upgrading to 8.4.0.

* partitionsWithPrefixKeys.issue
%level%: the `%schema%`.`%table%` table uses partition by KEY using the following columns with prefix index: %details%.

* partitionsWithPrefixKeys.docLink
https://dev.mysql.com/doc/refman/8.0/en/partitioning-limitations.html

* sysVars.title
System variable check for deprecation, removal, changes in defaults values or invalid values.

* sysVars.description
Following system variables that were detected as being used ware changed, deprecated or removed. Please update 
your system accordingly before the upgrade.

* sysVars.description.removed
The following system variables that were detected as being used will be removed. Please update 
your system to not rely on them before the upgrade.

* sysVars.description.removedLogging
System variables related to logging using OS facilities (the Event Log on Windows, and
syslog on Unix and Unix-like systems) have been removed. Where appropriate, the removed system
variables were replaced with new system variables managed by the log_sink_syseventlog error log
component. Installations that used the old system variable names must update their configuration
to use the new variable names.

* sysVars.description.allowedValues
The following system variables that were detected as being used are using values that are 
invalid in the target version.

* sysVars.description.forbiddenValues
The following system variables that were detected as being used are using values that are 
invalid in the target version.

* sysVars.description.newDefaults
The following system variables that are not defined in your configuration file will have 
new default values. Please review if you rely on their current values and if so, explicitly 
define them before performing upgrade.

* sysVars.description.deprecated
The following system variables that were detected as being used are deprecated. 
Consider updating your system to not rely on them before the upgrade.

* sysVars.issue.deprecated
variable deprecated at version %deprecated_version% is set to %value% (%source%).

* sysVars.issue.removed
variable removed at version %removed_version% is set to %value% (%source%).

* sysVars.issue.removedLogging
log variable removed at version %removed_version% is set to %value% (%source%).

* sysVars.issue.newDefaults
default value changed from %initial_default% to %updated_default%.

* sysVars.issue.allowedValues
variable is set to '%value%', allowed values include: %allowed%

* sysVars.issue.forbiddenValues
variable is set to '%value%', forbidden values include: %forbidden%

* sysVars.replacement
consider using '%replacement%' instead

* sysVars.docLink.removed
https://dev.mysql.com/doc/refman/8.0/en/added-deprecated-removed.html#optvars-removed
https://dev.mysql.com/doc/refman/8.4/en/added-deprecated-removed.html#optvars-removed

* sysVars.docLink.removedLogging
https://dev.mysql.com/doc/relnotes/mysql/8.0/en/news-8-0-13.html#mysqld-8-0-13-logging<|MERGE_RESOLUTION|>--- conflicted
+++ resolved
@@ -516,18 +516,6 @@
 * pluginUsage.docLink.keyring_oci
 https://dev.mysql.com/doc/mysql-security-excerpt/8.3/en/keyring-oci-plugin.html
 
-<<<<<<< HEAD
-=======
-* sysvarAllowedValues.title
-Check for allowed values in System Variables.
-
-* sysvarAllowedValues.description
-The following system variables are using values that are not allowed.
-
-* sysvarAllowedValues.issue
-The system variable '%variable%' is set to '%value%', allowed values include: %allowed%
-
->>>>>>> 17918024
 * invalidPrivileges.title
 Checks for user privileges that will be removed
 
