--- conflicted
+++ resolved
@@ -232,46 +232,6 @@
   full_output.clear();
 }
 
-<<<<<<< HEAD
-void Shell_base_test::SetUp() {
-  const char *uri = getenv("MYSQL_URI");
-  if (uri) {
-    // Creates connection data and recreates URI, this will fix URI if no password is defined
-    // So the UT don't prompt for password ever
-    shcore::Value::Map_type_ref data = shcore::get_connection_data(uri);
-
-    _host = data->get_string("host");
-    _user = data->get_string("dbUser");
-
-    const char *pwd = getenv("MYSQL_PWD");
-    if (pwd) {
-      _pwd.assign(pwd);
-      (*data)["dbPassword"] = shcore::Value(_pwd);
-    }
-
-    _uri = shcore::build_connection_string(data, true);
-    _mysql_uri = _uri;
-
-    const char *xport = getenv("MYSQLX_PORT");
-    if (xport) {
-      _port_number = atoi(xport);
-      _port.assign(xport);
-      (*data)["port"] = shcore::Value(_pwd);
-      _uri += ":" + _port;
-    }
-    _uri_nopasswd = shcore::strip_password(_uri);
-
-    const char *port = getenv("MYSQL_PORT");
-    if (port) {
-      _mysql_port_number = atoi(port);
-      _mysql_port.assign(port);
-      _mysql_uri += ":" + _mysql_port;
-    }
-
-    _mysql_uri_nopasswd = shcore::strip_password(_mysql_uri);
-  }
-}
-=======
 
 std::string Shell_core_test_wrapper::context_identifier() {
   std::string ret_val;
@@ -282,57 +242,6 @@
     ret_val.append(test_info->test_case_name());
     ret_val.append(".");
     ret_val.append(test_info->name());
-  }
-
-  if (!_custom_context.empty())
-    ret_val.append(": " + _custom_context);
-
-  return ret_val;
-}
-
-void Shell_core_test_wrapper::SetUp() {
-  tests::Shell_base_test::SetUp();
-
-  output_handler.debug_print_header(context_identifier());
-
-  // Initializes the options member
-  reset_options();
-
-  // Allows derived classes configuring specific options
-  debug = false;
-  set_options();
-  output_handler.debug = debug;
-
-  const char *uri = getenv("MYSQL_URI");
-  if (uri) {
-    const char *sandbox_port1 = getenv("MYSQL_SANDBOX_PORT1");
-    if (sandbox_port1) {
-      _mysql_sandbox_port1.assign(sandbox_port1);
-    } else {
-      std::string sandbox_port1 = std::to_string(atoi(_mysql_port.c_str()) + 10);
-      _mysql_sandbox_port1.assign(sandbox_port1);
-    }
->>>>>>> f29ae1b8
-
-std::string Shell_core_test_wrapper::context_identifier() {
-  std::string ret_val;
-
-<<<<<<< HEAD
-  auto test_info = info();
-
-  if (test_info) {
-    ret_val.append(test_info->test_case_name());
-    ret_val.append(".");
-    ret_val.append(test_info->name());
-=======
-    const char *sandbox_port3 = getenv("MYSQL_SANDBOX_PORT3");
-    if (sandbox_port3) {
-      _mysql_sandbox_port3.assign(sandbox_port3);
-    } else {
-      std::string sandbox_port3 = std::to_string(atoi(_mysql_port.c_str()) + 30);
-      _mysql_sandbox_port3.assign(sandbox_port3);
-    }
->>>>>>> f29ae1b8
   }
 
   if (!_custom_context.empty())
