/* Copyright (c) 2014, 2017, Oracle and/or its affiliates. All rights reserved.

 This program is free software; you can redistribute it and/or modify
 it under the terms of the GNU General Public License as published by
 the Free Software Foundation; version 2 of the License.

 This program is distributed in the hope that it will be useful,
 but WITHOUT ANY WARRANTY; without even the implied warranty of
 MERCHANTABILITY or FITNESS FOR A PARTICULAR PURPOSE.  See the
 GNU General Public License for more details.

 You should have received a copy of the GNU General Public License
 along with this program; if not, write to the Free Software
 Foundation, Inc., 51 Franklin St, Fifth Floor, Boston, MA  02110-1301  USA */

#include <cstdio>
#include <cstdlib>
#include <fstream>
#include <string>
#include <stdarg.h>
#include <string>

#include "gtest_clean.h"
#include "mysqlsh/shell_cmdline_options.h"
#include "utils/utils_general.h"

namespace shcore {
#define IS_CONNECTION_DATA true
#define IS_NULLABLE true
#define AS__STRING(x) std::to_string(x)

std::string session_type_name(mysqlsh::SessionType type){
  std::string ret_val;

  switch(type){
    case mysqlsh::SessionType::Auto:
      ret_val = "Auto";
      break;
    case mysqlsh::SessionType::Classic:
      ret_val = "Classic";
      break;
    case mysqlsh::SessionType::Node:
      ret_val = "Node";
      break;
    case mysqlsh::SessionType::X:
      ret_val = "X";
      break;
  }

  return ret_val;
}

std::string shell_mode_name(IShell_core::Mode mode){
  std::string ret_val;

  switch(mode){
    case IShell_core::Mode::JavaScript:
      ret_val = "JavaScript";
      break;
    case IShell_core::Mode::Python:
      ret_val = "Python";
      break;
    case IShell_core::Mode::SQL:
      ret_val = "SQL";
      break;
    case IShell_core::Mode::None:
      ret_val = "None";
      break;
  }

  return ret_val;
}


class Shell_cmdline_options : public ::testing::Test {
public:
  Shell_cmdline_options() {}

  std::string get_string(mysqlsh::Shell_options* options, const std::string &option) {
    if (option == "host")
      return options->host;
    else if (option == "user")
      return options->user;
    else if (option == "password")
      return options->password ? std::string(options->password) : "";
    else if (option == "port")
      return AS__STRING(options->port);
    else if (option == "schema")
      return options->schema;
    else if (option == "sock")
      return options->sock;
    else if (option == "ssl-ca")
      return options->ssl_info.ca;
    else if (option == "ssl-cert")
      return options->ssl_info.cert;
    else if (option == "ssl-key")
      return options->ssl_info.key;
    else if (option == "ssl-capath")
      return options->ssl_info.capath;
    else if (option == "ssl-crl")
      return options->ssl_info.crl;
    else if (option == "ssl-crlpath")
      return options->ssl_info.crlpath;
    else if (option == "ssl-cipher")
      return options->ssl_info.ciphers;
    else if (option == "tls-version")
      return options->ssl_info.tls_version;
    else if (option == "uri")
      return options->uri;
    else if (option == "output_format")
      return options->output_format;
    else if (option == "session_type")
      return session_type_name(options->session_type);
    else if (option == "force")
      return AS__STRING(options->force);
    else if (option == "interactive")
      return AS__STRING(options->interactive);
    else if (option == "full_interactive")
      return AS__STRING(options->full_interactive);
    else if (option == "passwords_from_stdin")
      return AS__STRING(options->passwords_from_stdin);
    else if (option == "prompt_password")
      return AS__STRING(options->prompt_password);
    else if (option == "recreate_database")
      return AS__STRING(options->recreate_database);
    else if (option == "trace_protocol")
      return AS__STRING(options->trace_protocol);
    else if (option == "log_level")
      return AS__STRING(options->log_level);
    else if (option == "initial-mode")
      return shell_mode_name(options->initial_mode);
    else if (option == "session-type")
      return session_type_name(options->session_type);
    else if (option == "wizards")
      return AS__STRING(options->wizards);
    else if (option == "execute_statement")
      return options->execute_statement;


    return "";
  }

  void test_option_equal_value(const std::string &option, const std::string & value, bool connection_data, const std::string& target_option = "", const char *target_value = NULL) {
    // Redirect cerr.
    std::streambuf* backup = std::cerr.rdbuf();
    std::ostringstream cerr;
    std::cerr.rdbuf(cerr.rdbuf());

    // Tests --option=value
    std::string arg;
    arg.append("--").append(option).append("=").append(value);
    SCOPED_TRACE("TESTING: " + arg);
    const char *argv[] = {"ut", arg.c_str(), NULL};
    Shell_command_line_options cmd_options(2, argv);
    mysqlsh::Shell_options options = cmd_options.get_options();
    EXPECT_EQ(0, options.exit_code);
    EXPECT_EQ(connection_data, options.has_connection_data());

    std::string tgt_val;
    if (target_value)
      tgt_val.assign(target_value);
    else
      tgt_val = value;

    std::string tgt_option = target_option.empty() ? option : target_option;
    EXPECT_STREQ(tgt_val.c_str(), get_string(&options, tgt_option).c_str());

    EXPECT_STREQ("", cerr.str().c_str());

    // Restore old cerr.
    std::cerr.rdbuf(backup);
  }

  void test_option_space_value(const std::string &option, const std::string & value, bool connection_data, const std::string &target_option = "", const char *target_value = NULL) {
    // Redirect cerr.
    std::streambuf* backup = std::cerr.rdbuf();
    std::ostringstream cerr;
    std::cerr.rdbuf(cerr.rdbuf());

    // Tests --option [value]
    std::string arg;
    arg.append("--").append(option);
    SCOPED_TRACE("TESTING: " + arg + " " + value);
    const char *argv[] = {"ut", arg.c_str(), value.c_str(), NULL};
    Shell_command_line_options cmd_options(3, argv);
    mysqlsh::Shell_options options = cmd_options.get_options();
    EXPECT_EQ(0, options.exit_code);
    EXPECT_EQ(connection_data, options.has_connection_data());

    std::string tgt_val;
    if (target_value)
      tgt_val.assign(target_value);
    else
      tgt_val = value;

    std::string tgt_option = target_option.empty() ? option : target_option;
    EXPECT_STREQ(tgt_val.c_str(), get_string(&options, tgt_option).c_str());

    EXPECT_STREQ("", cerr.str().c_str());

    // Restore old cerr.
    std::cerr.rdbuf(backup);
  }

  void test_short_option_value(const std::string &option, const std::string &soption, const std::string &value, bool connection_data, const std::string& target_option = "", const char *target_value = NULL) {
    // Redirect cerr.
    std::streambuf* backup = std::cerr.rdbuf();
    std::ostringstream cerr;
    std::cerr.rdbuf(cerr.rdbuf());

    // Tests --ovalue
    std::string arg;
    arg.append("-").append(soption).append(value);
    SCOPED_TRACE("TESTING: " + arg);
    const char *argv[] = {"ut", arg.c_str(), NULL};
    Shell_command_line_options cmd_options(2, argv);
    mysqlsh::Shell_options options = cmd_options.get_options();
    EXPECT_EQ(0, options.exit_code);
    EXPECT_EQ(connection_data, options.has_connection_data());

    std::string tgt_val;
    if (target_value)
      tgt_val.assign(target_value);
    else
      tgt_val = value;

    std::string tgt_option = target_option.empty() ? option : target_option;
    EXPECT_STREQ(tgt_val.c_str(), get_string(&options, tgt_option).c_str());

    EXPECT_STREQ("", cerr.str().c_str());

    // Restore old cerr.
    std::cerr.rdbuf(backup);
  }

  void test_short_option_space_value(const std::string &option, const std::string& soption, const std::string &value, bool connection_data, const std::string& target_option = "", const char* target_value = NULL) {
    // Redirect cerr.
    std::streambuf* backup = std::cerr.rdbuf();
    std::ostringstream cerr;
    std::cerr.rdbuf(cerr.rdbuf());

    // Tests --option [value]
    std::string arg;
    arg.append("-").append(soption);
    SCOPED_TRACE("TESTING: " + arg + " " + value);
    const char *argv[] = {"ut", arg.c_str(), value.c_str(), NULL};
    Shell_command_line_options cmd_options(3, argv);
    mysqlsh::Shell_options options = cmd_options.get_options();
    EXPECT_EQ(0, options.exit_code);
    EXPECT_EQ(connection_data, options.has_connection_data());

    std::string tgt_val;
    if (target_value)
      tgt_val.assign(target_value);
    else
      tgt_val = value;

    std::string tgt_option = target_option.empty() ? option : target_option;
    EXPECT_STREQ(tgt_val.c_str(), get_string(&options, tgt_option).c_str());

    EXPECT_STREQ("", cerr.str().c_str());

    // Restore old cerr.
    std::cerr.rdbuf(backup);
  }

  void test_option_space_no_value(const std::string &option, bool valid, const std::string& defval, const std::string target_option = "", const char *target_value = NULL) {
    // Redirect cerr.
    std::streambuf* backup = std::cerr.rdbuf();
    std::ostringstream cerr;
    std::cerr.rdbuf(cerr.rdbuf());

    // Tests --option [value]
    std::string arg;
    arg.append("--").append(option);
    SCOPED_TRACE("TESTING: " + arg);
    const char *argv[] = {"ut", arg.c_str(), NULL};
    Shell_command_line_options cmd_options(2, argv);
    mysqlsh::Shell_options options = cmd_options.get_options();

    if (valid) {
      EXPECT_EQ(0, options.exit_code);

      std::string tgt_val;
      if (target_value)
        tgt_val.assign(target_value);
      else
        tgt_val = defval;

      std::string tgt_option = target_option.empty() ? option : target_option;
      EXPECT_STREQ(tgt_val.c_str(), get_string(&options, tgt_option).c_str());

      EXPECT_STREQ("", cerr.str().c_str());
    } else {
      EXPECT_EQ(1, options.exit_code);
      std::string message = "ut: option ";
      message.append("--").append(option).append(" requires an argument\n");
      EXPECT_STREQ(message.c_str(), cerr.str().c_str());
    }

    // Restore old cerr.
    std::cerr.rdbuf(backup);
  }

  void test_option_equal_no_value(const std::string &option, bool valid) {
    // Redirect cerr.
    std::streambuf* backup = std::cerr.rdbuf();
    std::ostringstream cerr;
    std::cerr.rdbuf(cerr.rdbuf());

    // Tests --option=
    std::string arg;
    arg.append("--").append(option).append("=");
    SCOPED_TRACE("TESTING: " + arg);
    const char *argv[] = {("ut"), (arg.c_str()), NULL};
    Shell_command_line_options options(2, argv);

    if (valid) {
      EXPECT_EQ(0, options.exit_code);
      EXPECT_STREQ("", cerr.str().c_str());
    } else {
      EXPECT_EQ(1, options.exit_code);
      std::string message = "ut: option ";
      message.append("--").append(option).append("= requires an argument\n");
      EXPECT_STREQ(message.c_str(), cerr.str().c_str());
    }

    // Restore old cerr.
    std::cerr.rdbuf(backup);
  }

  void test_deprecated_ssl(const std::string& scope,
                              std::vector<char *> &args,
                              const std::string& error,
                              int expected_exit_code,
                              shcore::SslMode mode) {
    // Redirect cerr.
    std::streambuf* backup = std::cerr.rdbuf();
    std::ostringstream cerr;
    std::cerr.rdbuf(cerr.rdbuf());

    SCOPED_TRACE("TESTING: " + scope);
    Shell_command_line_options options(args.size()-1, &args[0]);

    EXPECT_STREQ(error.c_str(), cerr.str().c_str());

    EXPECT_EQ(expected_exit_code, options.exit_code);
    if (!expected_exit_code)
      EXPECT_EQ(static_cast<int>(mode), options.get_options().ssl_info.mode);

    // Restore old cerr.
    std::cerr.rdbuf(backup);
  }

  void test_option_with_value(const std::string &option, const std::string &soption, const std::string &value, const std::string &defval, bool is_connection_data, bool nullable, const std::string& target_option = "", const char *target_value = NULL) {
    // --option=<value>
    test_option_equal_value(option, value, is_connection_data, target_option, target_value);

    // --option value
    test_option_space_value(option, value, is_connection_data, target_option, target_value);

    // --option
    test_option_space_no_value(option, !defval.empty() || nullable, defval, target_option);

    if (!soption.empty()) {
      // -o<value>
      test_short_option_value(option, soption, value, is_connection_data, target_option, target_value);

      // -o <value>
      test_short_option_space_value(option, soption, value, is_connection_data, target_option, target_value);
    }

    // --option=
    test_option_equal_no_value(option, !defval.empty() || nullable);
  }

  void test_option_with_no_value(const std::string &option, const std::string &target_option, const std::string &target_value) {
    // Redirect cerr.
    std::streambuf* backup = std::cerr.rdbuf();
    std::ostringstream cerr;
    std::cerr.rdbuf(cerr.rdbuf());

    // Tests --option or -o

    SCOPED_TRACE("TESTING: " + option);
    const char *argv[] = {("ut"), (option.c_str()), NULL};
    Shell_command_line_options cmd_options(2, argv);
    mysqlsh::Shell_options options = cmd_options.get_options();

    EXPECT_EQ(0, options.exit_code);
    EXPECT_STREQ(target_value.c_str(), get_string(&options, target_option).c_str());
    EXPECT_STREQ("", cerr.str().c_str());

    // Restore old cerr.
    std::cerr.rdbuf(backup);
  }

  void test_session_type_conflicts(const std::string& firstArg, const std::string& secondArg, const std::string& firstST, const std::string& secondST, int ret_code) {
    std::streambuf* backup = std::cerr.rdbuf();
    std::ostringstream cerr;
    std::cerr.rdbuf(cerr.rdbuf());

    {
      SCOPED_TRACE("TESTING: " + firstArg + " " + secondArg);
      const char *argv[] = {("ut"), (firstArg.c_str()), (secondArg.c_str()), NULL};
      Shell_command_line_options options(3, argv);

      EXPECT_EQ(ret_code, options.exit_code);

      std::string error = options.exit_code ? "Session type already configured to " + firstST + ", unable to change to " + secondST + " with option " + secondArg + "\n" : "";
      EXPECT_STREQ(error.c_str(), cerr.str().c_str());
    }

    // Restore old cerr.
    std::cerr.rdbuf(backup);
  }

  void test_conflicting_options(std::string context, size_t argc, const char *argv[], std::string error) {
    std::streambuf* backup = std::cerr.rdbuf();
    std::ostringstream cerr;
    std::cerr.rdbuf(cerr.rdbuf());

    SCOPED_TRACE("TESTING: " + context);

    Shell_command_line_options options(argc, argv);

    EXPECT_EQ(1, options.exit_code);

    EXPECT_STREQ(error.c_str(), cerr.str().c_str());

    // Restore old cerr.
    std::cerr.rdbuf(backup);
  }
};

TEST_F(Shell_cmdline_options, default_values) {
  int argc = 0;
  const char **argv = NULL;

  Shell_command_line_options cmd_options(argc, argv);
  mysqlsh::Shell_options options = cmd_options.get_options();

  EXPECT_TRUE(options.exit_code == 0);
  EXPECT_FALSE(options.force);
  EXPECT_FALSE(options.full_interactive);
  EXPECT_FALSE(options.has_connection_data());
  EXPECT_TRUE(options.host.empty());

#ifdef HAVE_V8
  EXPECT_EQ(options.initial_mode, IShell_core::Mode::JavaScript);
#else
#ifdef HAVE_PYTHON
  EXPECT_EQ(options.initial_mode, IShell_core::Mode::Python);
#else
  EXPECT_EQ(options.initial_mode, IShell_core::Mode::SQL);
#endif
#endif

  EXPECT_FALSE(options.interactive);
  EXPECT_EQ(options.log_level, ngcommon::Logger::LOG_INFO);
  EXPECT_TRUE(options.output_format.empty());
  EXPECT_EQ(NULL, options.password);
  EXPECT_FALSE(options.passwords_from_stdin);
  EXPECT_EQ(options.port, 0);
  EXPECT_FALSE(options.prompt_password);
  EXPECT_TRUE(options.protocol.empty());
  EXPECT_FALSE(options.recreate_database);
  EXPECT_TRUE(options.run_file.empty());
  EXPECT_TRUE(options.schema.empty());
  EXPECT_EQ(options.session_type, mysqlsh::SessionType::Auto);
  EXPECT_TRUE(options.sock.empty());
<<<<<<< HEAD
  EXPECT_EQ(options.ssl_info.skip, true);
  EXPECT_TRUE(options.ssl_info.ca.is_null());
  EXPECT_TRUE(options.ssl_info.cert.is_null());
  EXPECT_TRUE(options.ssl_info.key.is_null());
  EXPECT_TRUE(options.ssl_info.capath.is_null());
  EXPECT_TRUE(options.ssl_info.crl.is_null());
  EXPECT_TRUE(options.ssl_info.crlpath.is_null());
  EXPECT_TRUE(options.ssl_info.ciphers.is_null());
  EXPECT_TRUE(options.ssl_info.tls_version.is_null());
=======
  EXPECT_TRUE(options.ssl_info.ca.empty());
  EXPECT_TRUE(options.ssl_info.cert.empty());
  EXPECT_TRUE(options.ssl_info.key.empty());
  EXPECT_TRUE(options.ssl_info.capath.empty());
  EXPECT_TRUE(options.ssl_info.crl.empty());
  EXPECT_TRUE(options.ssl_info.crlpath.empty());
  EXPECT_TRUE(options.ssl_info.ciphers.empty());
  EXPECT_TRUE(options.ssl_info.tls_version.empty());
>>>>>>> cbd70f57
  EXPECT_FALSE(options.trace_protocol);
  EXPECT_TRUE(options.uri.empty());
  EXPECT_TRUE(options.user.empty());
  EXPECT_TRUE(options.execute_statement.empty());
  EXPECT_TRUE(options.wizards);
  EXPECT_TRUE(options.default_session_type);
}

TEST_F(Shell_cmdline_options, app) {
  test_option_with_value("host", "h", "localhost", "", IS_CONNECTION_DATA, !IS_NULLABLE);
  test_option_with_value("port", "P", "3306", "", IS_CONNECTION_DATA, !IS_NULLABLE);
  test_option_with_value("schema", "D", "sakila", "", IS_CONNECTION_DATA, !IS_NULLABLE);
  test_option_with_value("database", "", "sakila", "", IS_CONNECTION_DATA, !IS_NULLABLE, "schema");
  test_option_with_value("user", "u", "root", "", IS_CONNECTION_DATA, !IS_NULLABLE);
  test_option_with_value("dbuser", "u", "root", "", IS_CONNECTION_DATA, !IS_NULLABLE, "user");
  test_option_with_value("socket", "S", "/some/socket/path", "", IS_CONNECTION_DATA, !IS_NULLABLE, "sock");

  test_option_with_no_value("-p", "prompt_password", "1");

  test_option_equal_value("dbpassword", "mypwd", IS_CONNECTION_DATA, "password");
  test_option_space_value("dbpassword", "mypwd", IS_CONNECTION_DATA, "password", "");
  test_option_space_value("dbpassword", "mypwd", IS_CONNECTION_DATA, "prompt_password", "1");
  test_short_option_value("dbpassword", "p", "mypwd", IS_CONNECTION_DATA, "password");
  test_short_option_space_value("dbpassword", "p", "mypwd", IS_CONNECTION_DATA, "password", "");
  test_short_option_space_value("dbpassword", "p", "mypwd", IS_CONNECTION_DATA, "prompt_password", "1");
  test_option_equal_no_value("dbpassword", true);
  test_option_with_no_value("--dbpassword", "prompt_password", "1");

  test_option_with_value("ssl-ca", "", "some_value", "", IS_CONNECTION_DATA, false);
  test_option_with_value("ssl-cert", "", "some_value", "", IS_CONNECTION_DATA, !IS_NULLABLE);
  test_option_with_value("ssl-key", "", "some_value", "", IS_CONNECTION_DATA, !IS_NULLABLE);

  test_option_with_value("execute", "e", "show databases;", "", !IS_CONNECTION_DATA, !IS_NULLABLE, "execute_statement");

  test_option_with_no_value("--classic", "session-type",
                            session_type_name(mysqlsh::SessionType::Classic));
  test_option_with_no_value("--node", "session-type",
                            session_type_name(mysqlsh::SessionType::Node));

  test_option_with_no_value("--sql", "session-type",
                            session_type_name(mysqlsh::SessionType::Auto));
  test_option_with_no_value("--sql", "initial-mode",
                            shell_mode_name(IShell_core::Mode::SQL));

  test_option_with_no_value("--sqlc", "session-type",
                            session_type_name(mysqlsh::SessionType::Classic));
  test_option_with_no_value("--sqlc", "initial-mode",
                            shell_mode_name(IShell_core::Mode::SQL));

  test_option_with_no_value("--sqln", "session-type",
                            session_type_name(mysqlsh::SessionType::Node));
  test_option_with_no_value("--sqln", "initial-mode",
                            shell_mode_name(IShell_core::Mode::SQL));

  test_option_with_no_value("--javascript", "initial-mode",
                            shell_mode_name(IShell_core::Mode::JavaScript));
  test_option_with_no_value("--js", "initial-mode",
                            shell_mode_name(IShell_core::Mode::JavaScript));

  test_option_with_no_value("--python", "initial-mode",
                            shell_mode_name(IShell_core::Mode::Python));
  test_option_with_no_value("--py", "initial-mode",
                            shell_mode_name(IShell_core::Mode::Python));

  test_option_with_no_value("--recreate-schema", "recreate_database", "1");

  test_option_with_value("json", "", "pretty", "json", !IS_CONNECTION_DATA, IS_NULLABLE, "output_format", "json");
  test_option_with_value("json", "", "raw", "json", !IS_CONNECTION_DATA, IS_NULLABLE, "output_format", "json/raw");
  test_option_with_no_value("--json", "output_format", "json");
  test_option_with_no_value("--table", "output_format", "table");
  test_option_with_no_value("--vertical", "output_format", "vertical");
  test_option_with_no_value("-E", "output_format", "vertical");
  test_option_with_no_value("--trace-proto", "trace_protocol", "1");
  test_option_with_no_value("--force", "force", "1");
  test_option_with_no_value("--interactive", "interactive", "1");
  test_option_with_no_value("-i", "interactive", "1");
  test_option_with_no_value("--no-wizard", "wizards", "0");
  test_option_with_no_value("--nw", "wizards", "0");

  test_option_with_value("interactive", "", "full", "1", !IS_CONNECTION_DATA, IS_NULLABLE, "interactive", "1");
  //test_option_with_value("interactive", "", "full", "1", !IS_CONNECTION_DATA, IS_NULLABLE, "full_interactive", "1");

  test_option_with_no_value("--passwords-from-stdin", "passwords_from_stdin", "1");
}

TEST_F(Shell_cmdline_options, test_session_type_conflicts) {
  test_session_type_conflicts("--sqlc", "--sqlc", "Classic", "Classic", 0);
  test_session_type_conflicts("--sqlc", "--classic", "Classic", "Classic", 0);
  test_session_type_conflicts("--sqlc", "--node", "Classic", "Node", 1);
  test_session_type_conflicts("--sqlc", "--sqln", "Classic", "Node", 1);

  test_session_type_conflicts("--sqln", "--sqln", "Node", "Node", 0);
  test_session_type_conflicts("--sqln", "--node", "Node", "Node", 0);
  test_session_type_conflicts("--sqln", "--classic", "Node", "Classic", 1);
  test_session_type_conflicts("--sqln", "--sqlc", "Node", "Classic", 1);

  test_session_type_conflicts("--node", "--node", "Node", "Node", 0);
  test_session_type_conflicts("--node", "--sqln", "Node", "Node", 0);
  test_session_type_conflicts("--node", "--classic", "Node", "Classic", 1);
  test_session_type_conflicts("--node", "--sqlc", "Node", "Classic", 1);

  test_session_type_conflicts("--classic", "--classic", "Classic", "Classic", 0);
  test_session_type_conflicts("--classic", "--sqlc", "Classic", "Classic", 0);
  test_session_type_conflicts("--classic", "--node", "Classic", "Node", 1);
  test_session_type_conflicts("--classic", "--sqln", "Classic", "Node", 1);
}

TEST_F(Shell_cmdline_options, test_positional_argument) {
  // Redirect cerr.
  std::streambuf* backup = std::cerr.rdbuf();
  std::ostringstream cerr;
  std::cerr.rdbuf(cerr.rdbuf());
  std::string firstArg, secondArg;

  // Using a correct uri should yield no error
  SCOPED_TRACE("TESTING: uri as positional argument.");
  firstArg = "root@localhost:3301";

  const char *argv[] {("ut"),
                (firstArg.c_str()), NULL};
  Shell_command_line_options cmd_options(2, argv);
  mysqlsh::Shell_options options = cmd_options.get_options();


  EXPECT_EQ(0, options.exit_code);
  EXPECT_STREQ(options.uri.c_str(), "root@localhost:3301");
  EXPECT_STREQ("", cerr.str().c_str());


  // Using a correct uri plus the --uri option
  SCOPED_TRACE("TESTING: uri as positional argument followed by --uri option");
  firstArg = "root@localhost:3301";
  secondArg = "--uri=user2:pass@localhost";

  const char *argv2[] {("ut"),
                 (firstArg.c_str()),
                 (secondArg.c_str()), NULL};
  cmd_options = Shell_command_line_options(3, argv2);
  options = cmd_options.get_options();

  EXPECT_EQ(0, options.exit_code);
  EXPECT_STREQ(options.uri.c_str(), "user2:pass@localhost");
  EXPECT_STREQ("", cerr.str().c_str());

  SCOPED_TRACE("TESTING: --uri option followed by uri as positional argument");
  firstArg = "--uri=user2@localhost";
  secondArg = "root:pass@localhost:3301";

  const char *argv3[] {("ut"),
                 (firstArg.c_str()),
                 (secondArg.c_str()), NULL};

  cmd_options = Shell_command_line_options(3, argv3);
  options = cmd_options.get_options();

  EXPECT_EQ(0, options.exit_code);
  EXPECT_STREQ(options.uri.c_str(), "root:pass@localhost:3301");
  EXPECT_STREQ("", cerr.str().c_str());

  //Using an invalid uri as positional argument
  SCOPED_TRACE("TESTING: invalid uri as positional argument");
  firstArg = "not:valid_uri";

  const char *argv4[] {("ut"),
                 (firstArg.c_str()), NULL};

  cmd_options = Shell_command_line_options(2, argv4);
  options = cmd_options.get_options();
  EXPECT_EQ(1, options.exit_code);
  EXPECT_STREQ(options.uri.c_str(), "");
  EXPECT_STREQ("Invalid uri parameter.\n", cerr.str().c_str());
  // Restore old cerr.
  std::cerr.rdbuf(backup);
}

TEST_F(Shell_cmdline_options, test_help_details) {
  const std::vector<std::string> exp_details = {
    "  --help                   Display this help and exit.",
  "  -f, --file=file          Process file.",
  "  -e, --execute=<cmd>      Execute command and quit.",
  "  --uri                    Connect to Uniform Resource Identifier.",
  "                           Format: [user[:pass]@]host[:port][/db]",
  "  -h, --host=name          Connect to host.",
  "  -P, --port=#             Port number to use for connection.",
  "  -S, --socket=sock        Socket name to use in UNIX, pipe name to use in",
  "                           Windows (only classic sessions).",
  "  -u, --dbuser=name        User for the connection to the server.",
  "  --user=name              An alias for dbuser.",
  "  --dbpassword=name        Password to use when connecting to server",
  "  -p, --password=name      An alias for dbpassword.",
  "  -p                       Request password prompt to set the password",
  "  -D, --schema=name        Schema to use.",
  "  --recreate-schema        Drop and recreate the specified schema.",
  "                           Schema will be deleted if it exists!",
  "  --database=name          An alias for --schema.",
  "  --node                   Uses connection data to create a Node Session.",
  "  --classic                Uses connection data to create a Classic Session.",
  "  --sql                    Start in SQL mode.",
  "  --sqlc                   Start in SQL mode using a classic session.",
  "  --sqln                   Start in SQL mode using a node session.",
  "  --js, --javascript       Start in JavaScript mode.",
  "  --py, --python           Start in Python mode.",
  "  --json[=format]          Produce output in JSON format, allowed values:",
  "                           raw, pretty. If no format is specified",
  "                           pretty format is produced.",
  "  --table                  Produce output in table format (default for",
  "                           interactive mode). This option can be used to",
  "                           force that format when running in batch mode.",
  "  -E, --vertical           Print the output of a query (rows) vertically.",
  "  -i, --interactive[=full] To use in batch mode, it forces emulation of",
  "                           interactive mode processing. Each line on the ",
  "                           batch is processed as if it were in ",
  "                           interactive mode.",
  "  --force                  To use in SQL batch mode, forces processing to",
  "                           continue if an error is found.",
  "  --log-level=value        The log level.",
  ngcommon::Logger::get_level_range_info(),
  "  -V, --version            Prints the version of MySQL Shell.",
  "  --ssl                    Deprecated, use --ssl-mode instead",
  "  --ssl-key=name           X509 key in PEM format.",
  "  --ssl-cert=name          X509 cert in PEM format.",
  "  --ssl-ca=name            CA file in PEM format.",
  "  --ssl-capath=dir         CA directory.",
  "  --ssl-cipher=name        SSL Cipher to use.",
  "  --ssl-crl=name           Certificate revocation list.",
  "  --ssl-crlpath=dir        Certificate revocation list path.",
  "  --ssl-mode=mode          SSL mode to use, allowed values: DISABLED,",
  "                           PREFERRED, REQUIRED, VERIFY_CA, VERIFY_IDENTITY.",
  "  --tls-version=version    TLS version to use, permitted values are :",
  "                           TLSv1, TLSv1.1.",
  "  --passwords-from-stdin   Read passwords from stdin instead of the tty.",
  "  --auth-method=method     Authentication method to use.",
  "  --show-warnings          Automatically display SQL warnings on SQL mode",
  "                           if available.",
  "  --dba enableXProtocol    Enable the X Protocol in the server connected to.",
  "                           Must be used with --classic.",
  "  --nw, --no-wizard        Disables wizard mode."
  };
  std::vector<std::string> details = Shell_command_line_options::get_details();
  int i = 0;
  for (std::string exp_sentence : exp_details)
  {
    EXPECT_STREQ(exp_sentence.c_str(), details[i].c_str());
    ++i;
  }
}

TEST_F(Shell_cmdline_options, conflicts_session_type) {
  {
    auto error = "Conflicting options: provided URI is not compatible with "
                  "Classic session configured with --classic.\n";

    const char *argv0[] = {
        "ut",
        "--classic",
        "--uri=mysqlx://root@localhost",
        NULL
      };

    test_conflicting_options("--classic --uri", 3, argv0, error);
  }

  {
    auto error = "Conflicting options: provided URI is not compatible with "
                  "Classic session configured with --sqlc.\n";

    const char *argv0[] = {
        "ut",
        "--sqlc",
        "--uri=mysqlx://root@localhost",
        NULL
      };

    test_conflicting_options("--classic --uri", 3, argv0, error);
  }

  {
    auto error = "Conflicting options: provided URI is not compatible with "
                  "Node session configured with --node.\n";

    const char *argv1[] = {
        "ut",
        "--node",
        "--uri=mysql://root@localhost",
        NULL
      };

    test_conflicting_options("--classic --uri", 3, argv1, error);
  }

  {
    auto error = "Conflicting options: provided URI is not compatible with "
                  "Node session configured with --sqln.\n";

    const char *argv1[] = {
        "ut",
        "--sqln",
        "--uri=mysql://root@localhost",
        NULL
      };

    test_conflicting_options("--classic --uri", 3, argv1, error);
  }

}

TEST_F(Shell_cmdline_options, conflicts_user) {
  auto error = "Conflicting options: provided user name differs from the "
                "user in the URI.\n";

  const char *argv0[] = {
      "ut",
      "--user=guest",
      "--uri=mysqlx://root@localhost",
      NULL
    };

  test_conflicting_options("--user --uri", 3, argv0, error);
}

TEST_F(Shell_cmdline_options, conflicts_password) {
  auto error = "Conflicting options: provided password differs from the "
                "password in the URI.\n";

  char pwd[] = {"--password=example"};
  char uri[] = {"--uri=mysqlx://root:password@localhost"};
  const char *argv0[] = {
      "ut",
      pwd,
      uri,
      NULL
    };

  test_conflicting_options("--password --uri", 3, argv0, error);
}

TEST_F(Shell_cmdline_options, conflicts_host) {
  auto error = "Conflicting options: provided host differs from the "
                "host in the URI.\n";

  char uri[] = "--uri=mysqlx://root:password@localhost";
  const char *argv0[] = {
      "ut",
      "--host=127.0.0.1",
      uri,
      NULL
    };

  test_conflicting_options("--host --uri", 3, argv0, error);
}

TEST_F(Shell_cmdline_options, conflicts_host_socket) {
  auto error =  "Conflicting options: socket can not be used if host is "
                "not 'localhost'.\n";

  const char *argv0[] = {
      "ut",
      "--uri=root@127.0.0.1",
      "--socket=/some/socket/path",
      NULL
    };
  test_conflicting_options("--uri --socket", 3, argv0, error);

  const char *argv1[] = {
      "ut",
      "--host=127.0.0.1",
      "--socket=/some/socket/path",
      NULL
    };
  test_conflicting_options("--host --socket", 3, argv1, error);

}

TEST_F(Shell_cmdline_options, conflicts_port) {
  auto error = "Conflicting options: provided port differs from the "
                "port in the URI.\n";

  char uri[] = {"--uri=mysqlx://root:password@localhost:3307"};
  const char *argv0[] = {
      "ut",
      "--port=3306",
      uri,
      NULL
    };

  test_conflicting_options("--port --uri", 3, argv0, error);
}

TEST_F(Shell_cmdline_options, conflicts_socket) {
  auto error = "Conflicting options: provided socket differs from the "
                "socket in the URI.\n";

  const char *argv0[] = {
      "ut",
      "--socket=/path/to/socket",
      "--uri=mysqlx://root@/socket",
      NULL
    };

  test_conflicting_options("--socket --uri", 3, argv0, error);
}


TEST_F(Shell_cmdline_options, conflicting_port_and_socket) {
  std::string error0 = "Conflicting options: port and socket can not be used "
                       "together.\n";

  const char *argv0[] = {
      "ut",
      "--port=3307",
      "--socket=/some/weird/path",
      NULL
    };

  test_conflicting_options("--port --socket", 3, argv0, error0);

  auto error1 = "Conflicting options: port can not be used if the URI "
                "contains a socket.\n";

  const char *argv1[] = {
    "ut",
    "--uri=root@/socket",
    "--port=3306",
    NULL
  };

  test_conflicting_options("--uri --port", 3, argv1, error1);

  auto error2 = "Conflicting options: socket can not be used if the URI "
                "contains a port.\n";

  const char *argv2[] = {
      "ut",
      "--uri=root@localhost:3306",
      "--socket=/some/socket/path",
      NULL
    };

  test_conflicting_options("--uri --socket", 3, argv2, error2);
}

TEST_F(Shell_cmdline_options, test_uri_with_password) {
  // Redirect cerr.
  std::streambuf* backup = std::cerr.rdbuf();
  std::ostringstream cerr;
  std::cerr.rdbuf(cerr.rdbuf());
  std::string firstArg, secondArg;

  SCOPED_TRACE("TESTING: user with password in uri");
  firstArg = "--uri=root:pass@localhost:3301";

  char *argv[] {const_cast<char *>("ut"),
                const_cast<char *>(firstArg.c_str()), NULL};
  Shell_command_line_options cmd_options(2, const_cast<const char **>(argv));
  mysqlsh::Shell_options options = cmd_options.get_options();

  EXPECT_EQ(0, options.exit_code);
  EXPECT_STREQ(argv[1], "--uri=root:****@localhost:3301");
  EXPECT_STREQ("", cerr.str().c_str());

  SCOPED_TRACE("TESTING: single letter user without password in uri");
  firstArg = "--uri=r:@localhost:3301";

  char *argv1[] {const_cast<char *>("ut"),
                 const_cast<char *>(firstArg.c_str()), NULL};
  cmd_options = Shell_command_line_options(2, const_cast<const char **>(argv1));
  options = cmd_options.get_options();

  EXPECT_EQ(0, options.exit_code);
  EXPECT_STREQ(argv1[1], "--uri=r:@localhost:3301");
  EXPECT_STREQ("", cerr.str().c_str());

  SCOPED_TRACE("TESTING: single letter user with password in uri");
  firstArg = "--uri=r:pass@localhost:3301";

  char *argv2[] {const_cast<char *>("ut"),
                 const_cast<char *>(firstArg.c_str()), NULL};
  cmd_options = Shell_command_line_options(2, const_cast<const char **>(argv2));
  options = cmd_options.get_options();

  EXPECT_EQ(0, options.exit_code);
  EXPECT_STREQ(argv2[1], "--uri=r:****@localhost:3301");
  EXPECT_STREQ("", cerr.str().c_str());

  SCOPED_TRACE("TESTING: single letter user with single letter password");
  firstArg = "--uri=r:r@localhost:3301";

  char *argv3[] {const_cast<char *>("ut"),
                 const_cast<char *>(firstArg.c_str()), NULL};
  cmd_options = Shell_command_line_options(2, const_cast<const char **>(argv3));
  options = cmd_options.get_options();

  EXPECT_EQ(0, options.exit_code);
  EXPECT_STREQ(argv3[1], "--uri=r:*@localhost:3301");
  EXPECT_STREQ("", cerr.str().c_str());

  // Restore old cerr.
  std::cerr.rdbuf(backup);
}

TEST_F(Shell_cmdline_options, test_deprecated_ssl) {
  {
    std::string error = "The --ssl option is deprecated, use --ssl-mode instead";
    std::vector<char *> options = {"ut", "--ssl", "something", NULL};
    test_deprecated_ssl("--ssl=something", options, error, 1,
                        shcore::SslMode::Preferred); // This last param is
                                                     // ignored on this case
  }

  std::string wrequired = "WARNING: the --ssl option is deprecated, "
                          "using --ssl-mode=REQUIRED";
  {
    std::vector<char *> options = {"ut", "--ssl", NULL};
    test_deprecated_ssl("--ssl", options, wrequired, 0,
                        shcore::SslMode::Required);
  }
  {
    std::vector<char *> options = {"ut", "--ssl=1", NULL};
    test_deprecated_ssl("--ssl=1", options, wrequired, 0,
                        shcore::SslMode::Required);
  }
  {
    std::vector<char *> options = {"ut", "--ssl=yes", NULL};
    test_deprecated_ssl("--ssl=yes", options, wrequired, 0,
                        shcore::SslMode::Required);
  }

  std::string wdisabled = "WARNING: the --ssl option is deprecated, "
                          "using --ssl-mode=DISABLED";
  {
    std::vector<char *> options = {"ut", "--ssl=0", NULL};
    test_deprecated_ssl("--ssl=0", options, wdisabled, 0,
                        shcore::SslMode::Disabled);
  }
  {
    std::vector<char *> options = {"ut", "--ssl=no", NULL};
    test_deprecated_ssl("--ssl=no", options, wdisabled, 0,
                        shcore::SslMode::Disabled);
  }
}

}


<|MERGE_RESOLUTION|>--- conflicted
+++ resolved
@@ -330,10 +330,10 @@
   }
 
   void test_deprecated_ssl(const std::string& scope,
-                              std::vector<char *> &args,
+                              std::vector<const char *> &args,
                               const std::string& error,
                               int expected_exit_code,
-                              shcore::SslMode mode) {
+                              mysqlshdk::utils::Ssl_mode mode) {
     // Redirect cerr.
     std::streambuf* backup = std::cerr.rdbuf();
     std::ostringstream cerr;
@@ -469,8 +469,6 @@
   EXPECT_TRUE(options.schema.empty());
   EXPECT_EQ(options.session_type, mysqlsh::SessionType::Auto);
   EXPECT_TRUE(options.sock.empty());
-<<<<<<< HEAD
-  EXPECT_EQ(options.ssl_info.skip, true);
   EXPECT_TRUE(options.ssl_info.ca.is_null());
   EXPECT_TRUE(options.ssl_info.cert.is_null());
   EXPECT_TRUE(options.ssl_info.key.is_null());
@@ -479,16 +477,6 @@
   EXPECT_TRUE(options.ssl_info.crlpath.is_null());
   EXPECT_TRUE(options.ssl_info.ciphers.is_null());
   EXPECT_TRUE(options.ssl_info.tls_version.is_null());
-=======
-  EXPECT_TRUE(options.ssl_info.ca.empty());
-  EXPECT_TRUE(options.ssl_info.cert.empty());
-  EXPECT_TRUE(options.ssl_info.key.empty());
-  EXPECT_TRUE(options.ssl_info.capath.empty());
-  EXPECT_TRUE(options.ssl_info.crl.empty());
-  EXPECT_TRUE(options.ssl_info.crlpath.empty());
-  EXPECT_TRUE(options.ssl_info.ciphers.empty());
-  EXPECT_TRUE(options.ssl_info.tls_version.empty());
->>>>>>> cbd70f57
   EXPECT_FALSE(options.trace_protocol);
   EXPECT_TRUE(options.uri.empty());
   EXPECT_TRUE(options.user.empty());
@@ -990,46 +978,40 @@
 }
 
 TEST_F(Shell_cmdline_options, test_deprecated_ssl) {
+  std::string error = "The --ssl option is deprecated, use --ssl-mode instead";
   {
-    std::string error = "The --ssl option is deprecated, use --ssl-mode instead";
-    std::vector<char *> options = {"ut", "--ssl", "something", NULL};
+    std::vector<const char *> options = {"ut", "--ssl", "something", NULL};
     test_deprecated_ssl("--ssl=something", options, error, 1,
-                        shcore::SslMode::Preferred); // This last param is
+                        mysqlshdk::utils::Ssl_mode::Preferred);
+                                                     // This last param is
                                                      // ignored on this case
   }
-
-  std::string wrequired = "WARNING: the --ssl option is deprecated, "
-                          "using --ssl-mode=REQUIRED";
   {
-    std::vector<char *> options = {"ut", "--ssl", NULL};
-    test_deprecated_ssl("--ssl", options, wrequired, 0,
-                        shcore::SslMode::Required);
+    std::vector<const char *> options = {"ut", "--ssl", NULL};
+    test_deprecated_ssl("--ssl", options, error, 1,
+                        mysqlshdk::utils::Ssl_mode::Required);
   }
   {
-    std::vector<char *> options = {"ut", "--ssl=1", NULL};
-    test_deprecated_ssl("--ssl=1", options, wrequired, 0,
-                        shcore::SslMode::Required);
+    std::vector<const char *> options = {"ut", "--ssl=1", NULL};
+    test_deprecated_ssl("--ssl=1", options, error, 1,
+                        mysqlshdk::utils::Ssl_mode::Required);
   }
   {
-    std::vector<char *> options = {"ut", "--ssl=yes", NULL};
-    test_deprecated_ssl("--ssl=yes", options, wrequired, 0,
-                        shcore::SslMode::Required);
-  }
-
-  std::string wdisabled = "WARNING: the --ssl option is deprecated, "
-                          "using --ssl-mode=DISABLED";
+    std::vector<const char *> options = {"ut", "--ssl=yes", NULL};
+    test_deprecated_ssl("--ssl=yes", options, error, 1,
+                        mysqlshdk::utils::Ssl_mode::Required);
+  }
+
   {
-    std::vector<char *> options = {"ut", "--ssl=0", NULL};
-    test_deprecated_ssl("--ssl=0", options, wdisabled, 0,
-                        shcore::SslMode::Disabled);
+    std::vector<const char *> options = {"ut", "--ssl=0", NULL};
+    test_deprecated_ssl("--ssl=0", options, error, 1,
+                        mysqlshdk::utils::Ssl_mode::Disabled);
   }
   {
-    std::vector<char *> options = {"ut", "--ssl=no", NULL};
-    test_deprecated_ssl("--ssl=no", options, wdisabled, 0,
-                        shcore::SslMode::Disabled);
-  }
-}
-
-}
-
-
+    std::vector<const char *> options = {"ut", "--ssl=no", NULL};
+    test_deprecated_ssl("--ssl=no", options, error, 1,
+                        mysqlshdk::utils::Ssl_mode::Disabled);
+  }
+}
+
+}