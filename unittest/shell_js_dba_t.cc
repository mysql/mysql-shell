/*
* Copyright (c) 2015, 2017, Oracle and/or its affiliates. All rights reserved.
*
* This program is free software; you can redistribute it and/or
* modify it under the terms of the GNU General Public License as
* published by the Free Software Foundation; version 2 of the
* License.
*
* This program is distributed in the hope that it will be useful,
* but WITHOUT ANY WARRANTY; without even the implied warranty of
* MERCHANTABILITY or FITNESS FOR A PARTICULAR PURPOSE. See the
* GNU General Public License for more details.
*
* You should have received a copy of the GNU General Public License
* along with this program; if not, write to the Free Software
* Foundation, Inc., 51 Franklin St, Fifth Floor, Boston, MA
* 02110-1301  USA
*/

#include <algorithm>
#include "modules/adminapi/mod_dba_sql.h"
#include "shellcore/base_session.h"
#include "modules/mod_mysql_session.h"
#include "shell_script_tester.h"
#include "utils/utils_general.h"
#include "mysqlshdk/libs/utils/utils_string.h"
#include "mysqlshdk/libs/db/connection_options.h"
#include "utils/utils_file.h"

namespace shcore {
class Shell_js_dba_tests : public Shell_js_script_tester {
protected:
  bool _have_ssl;
  std::string _sandbox_share;

  // You can define per-test set-up and tear-down logic as usual.
  virtual void SetUp() {
    Shell_js_script_tester::SetUp();

    // All of the test cases share the same config folder
    // and setup script
    set_config_folder("js_devapi");
    set_setup_script("setup.js");
  }

  void backup_sandbox_configurations() {
    shcore::copy_file(_sandbox_cnf_1, _sandbox_cnf_1_bkp);
    shcore::copy_file(_sandbox_cnf_2, _sandbox_cnf_2_bkp);
    shcore::copy_file(_sandbox_cnf_3, _sandbox_cnf_3_bkp);
  }

  void restore_sandbox_configuration(int port) {
    if(port == _mysql_sandbox_nport1)
      shcore::copy_file(_sandbox_cnf_1_bkp, _sandbox_cnf_1);
    else if (port == _mysql_sandbox_nport2)
      shcore::copy_file(_sandbox_cnf_2_bkp, _sandbox_cnf_2);
    else if (port == _mysql_sandbox_nport3)
      shcore::copy_file(_sandbox_cnf_3_bkp, _sandbox_cnf_3);
  }

  virtual void set_defaults() {
    Shell_js_script_tester::set_defaults();

    std::string user, host, password;
    auto connection_options = shcore::get_connection_options(_uri);

    if (connection_options.has_user())
      user = connection_options.get_user();

    if (connection_options.has_host())
      host = connection_options.get_host();

    if (connection_options.has_password())
      password = connection_options.get_password();

    std::string mysql_uri = "mysql://";
    std::string have_ssl;
    _have_ssl = false;

    if (_port.empty())
      _port = "33060";

    if (_port.empty()) {
      _port = "33060";
    }
    if (_mysql_port.empty()) {
      _mysql_port = "3306";
    }

    connection_options.clear_port();
    connection_options.set_port(std::stoi(_mysql_port));

    // Set the hostname variable
    std::string hostname;
    std::shared_ptr<mysqlsh::ShellBaseSession> session;
    mysqlsh::mysql::ClassicSession *classic;

    // Connect to test server to get the hostname
    session = mysqlsh::Shell::connect_session(connection_options,
                                              mysqlsh::SessionType::Classic);
    classic = dynamic_cast<mysqlsh::mysql::ClassicSession*>(session.get());
    mysqlsh::dba::get_server_variable(classic->connection(), "hostname",
                                        hostname);

    session->close();

    std::string code = "var hostname = '" + hostname + "';";
    exec_and_out_equals(code);
    code = "var __user = '" + user + "';";
    exec_and_out_equals(code);
    code = "var __pwd = '" + password + "';";
    exec_and_out_equals(code);
    code = "var __host = '" + host + "';";
    exec_and_out_equals(code);
    code = "var __port = " + _port + ";";
    exec_and_out_equals(code);
    code = "var __schema = 'mysql';";
    exec_and_out_equals(code);
    code = "var __uri = '" + user + "@" + host + ":" + _port + "';";
    exec_and_out_equals(code);
    code = "var __xhost_port = '" + host + ":" + _port + "';";
    exec_and_out_equals(code);
    if (_mysql_port.empty()) {
      code = "var __host_port = '" + host + ":3306';";
      exec_and_out_equals(code);
      code = "var __mysql_port = 3306;";
      exec_and_out_equals(code);
    } else {
      code = "var __host_port = '" + host + ":" + _mysql_port + "';";
      exec_and_out_equals(code);
      code = "var __mysql_port = " + _mysql_port + ";";
      exec_and_out_equals(code);
      code = "var __mysql_sandbox_port1 = " + _mysql_sandbox_port1 + ";";
      exec_and_out_equals(code);
      code = "var __mysql_sandbox_port2 = " + _mysql_sandbox_port2 + ";";
      exec_and_out_equals(code);
      code = "var __mysql_sandbox_port3 = " + _mysql_sandbox_port3 + ";";
      exec_and_out_equals(code);
      code = "var uri1 = 'localhost:" + _mysql_sandbox_port1 + "';";
      exec_and_out_equals(code);
      code = "var uri2 = 'localhost:" + _mysql_sandbox_port2 + "';";
      exec_and_out_equals(code);
      code = "var uri3 = 'localhost:" + _mysql_sandbox_port3 + "';";
      exec_and_out_equals(code);
    }
    std::string str_have_ssl = _have_ssl ? "true" : "false";
    code = "var __have_ssl = " + str_have_ssl + ";";
    exec_and_out_equals(code);
    code = "var localhost = 'localhost'";
    exec_and_out_equals(code);
    code =
        "var add_instance_options = {HoSt:localhost, port: 0000, "
        "PassWord:'root'};";
    exec_and_out_equals(code);

    if (_have_ssl) {
      code = "var add_instance_extra_opts = {memberSslMode: 'REQUIRED'};";
      exec_and_out_equals(code);
      code = "var __ssl_mode = 'REQUIRED';";
    } else {
      code = "var add_instance_extra_opts = {memberSslMode: 'DISABLED'};";
      exec_and_out_equals(code);
      code = "var __ssl_mode = 'DISABLED';";
    }
    exec_and_out_equals(code);

    _sandbox_share = _sandbox_dir + _path_splitter + "sandbox.share";

#ifdef _WIN32
    code = "var __path_splitter = '\\\\';";
    exec_and_out_equals(code);
    auto tokens = shcore::split_string(_sandbox_dir, "\\");
    if (!tokens.at(tokens.size() - 1).empty())
      tokens.push_back("");

    // The sandbox dir for C++
    _sandbox_dir = shcore::str_join(tokens, "\\");

    // The sandbox dir for JS
    code = "var __sandbox_dir = '" +
        shcore::str_join(tokens, "\\\\") + "';";
    exec_and_out_equals(code);

    // output sandbox dir
    _output_tokens["__output_sandbox_dir"] = shcore::str_join(tokens, "\\");

    tokens = shcore::split_string(_sandbox_share, "\\");
    code = "var __sandbox_share = '" +
      shcore::str_join(tokens, "\\\\") + "'";
    exec_and_out_equals(code);
#else
    code = "var __path_splitter = '/';";
    exec_and_out_equals(code);
    if (_sandbox_dir.back() != '/') {
      code = "var __sandbox_dir = '" + _sandbox_dir + "/';";
      exec_and_out_equals(code);
      code = "var __output_sandbox_dir = '" + _sandbox_dir + "/';";
      exec_and_out_equals(code);
    } else {
      code = "var __sandbox_dir = '" + _sandbox_dir + "';";
      exec_and_out_equals(code);
      code = "var __output_sandbox_dir = '" + _sandbox_dir + "';";
      exec_and_out_equals(code);
    }

    code = "var __sandbox_share = '" + _sandbox_share + "';";
    exec_and_out_equals(code);
#endif

    code = "var __uripwd = '" + user + ":" + password + "@" + host + ":" + _port + "';";
    exec_and_out_equals(code);
    code = "var __mysqluripwd = '" + user + ":" + password + "@" + host + ":" + _mysql_port + "';";
    exec_and_out_equals(code);
    code = "var __displayuri = '" + user + "@" + host + ":" + _port + "';";
    exec_and_out_equals(code);
    code = "var __displayuridb = '" + user + "@" + host + ":" + _port + "/mysql';";
    exec_and_out_equals(code);
  }

};

TEST_F(Shell_js_dba_tests, no_active_session_error) {
  _options->wizards = false;
  reset_shell();

  execute("var c = dba.getCluster()");
  MY_EXPECT_STDERR_CONTAINS("The Metadata is inaccessible, an active session is required (LogicError)");

  execute("dba.verbose = true;");
  MY_EXPECT_STDERR_CONTAINS("The Metadata is inaccessible, an active session is required (LogicError)");
}

TEST_F(Shell_js_dba_tests, no_interactive_sandboxes) {
  _options->wizards = false;
  reset_shell();

  execute("dba.verbose = true;");

  // Create directory with space and quotes in name to test.
#ifdef _WIN32
  std::string path_splitter = "\\";
#else
  std::string path_splitter = "/";
#endif
  // Note: not tested with " in the folder name because windows does not
  // support the creation of directories with: <>:"/\|?*
  std::string dir = _sandbox_dir + path_splitter + "foo \' bar";
  shcore::ensure_dir_exists(dir);

  // Create directory with long name (> 89 char).
  std::string dir_long = _sandbox_dir + path_splitter +
                         "01234567891123456789212345678931234567894123456789"
                         "5123456789612345678971234567898123456789";
  shcore::ensure_dir_exists(dir_long);

  validate_interactive("dba_sandboxes.js");

  // Remove previously created directories.
  shcore::remove_directory(dir);
  shcore::remove_directory(dir_long);
}

// Regression test for a bug on checkInstanceConfiguration() which
// was requiring an active session to the metadata which is not
// required by design
TEST_F(Shell_js_dba_tests, dba_check_instance_configuration_session) {
  validate_interactive("dba_check_instance_configuration_session.js");
}

// This will deploy the sandbox instances to be recycled by all tests
// NOTE the previous tests require the sandboxes to NOT be deployed, that's why
// this test is not the first one
TEST_F(Shell_js_dba_tests, no_interactive_deploy_instances) {
  _options->wizards = false;
  reset_shell();

  execute("dba.verbose = true;");

  validate_interactive("dba_reset_or_deploy.js");

  backup_sandbox_configurations();
  shcore::create_file(_sandbox_share, "");
}

TEST_F(Shell_js_dba_tests, no_interactive_classic_global_dba) {
  std::string bad_config = "[mysqld]\ngtid_mode = OFF\n";
  create_file("mybad.cnf", bad_config);

  _options->wizards = false;
  reset_shell();

  execute("\\connect -mc root:root@localhost:" + _mysql_sandbox_port1 + "");

  // Validates error conditions on create, get and drop cluster
  // Lets the cluster created
  validate_interactive("dba_no_interactive.js");

  execute("session.close();");
}

TEST_F(Shell_js_dba_tests, no_interactive_classic_global_cluster) {
  _options->wizards = false;
  reset_shell();

  execute("\\connect -mc root:root@localhost:" + _mysql_sandbox_port1 + "");
  // Tests cluster functionality, adding, removing instances
  // error conditions
  // Lets the cluster empty
  validate_interactive("dba_cluster_no_interactive.js");

  execute("session.close();");
}

TEST_F(Shell_js_dba_tests, no_interactive_classic_global_cluster_multimaster) {
  _options->wizards = false;
  reset_shell();

  execute("\\connect -mc root:root@localhost:" + _mysql_sandbox_port1 + "");
  // Tests cluster functionality, adding, removing instances
  // error conditions
  // Lets the cluster empty
  validate_interactive("dba_cluster_multimaster_no_interactive.js");

  execute("session.close();");
}

TEST_F(Shell_js_dba_tests, interactive_classic_global_dba) {
  //IMPORTANT NOTE: This test fixture requires non sandbox server as the base
  // server.
  std::string bad_config = "[mysqld]\ngtid_mode = OFF\n";
  create_file("mybad.cnf", bad_config);

  _options->interactive = true;
  reset_shell();

  execute("\\connect -mc root:root@localhost:" + _mysql_sandbox_port1 + "");

  //@# Dba: checkInstanceConfiguration error
  output_handler.passwords.push_back("root");

  //@<OUT> Dba: checkInstanceConfiguration ok 1
  output_handler.passwords.push_back("root");

  //@<OUT> Dba: checkInstanceConfiguration report with errors
  output_handler.passwords.push_back("root");

  // TODO(rennox): This test case is not reliable since requires
  // that no my.cnf exist on the default paths
  //@<OUT> Dba: configureLocalInstance error 2
  //output_handler.passwords.push_back(_pwd);
  //output_handler.prompts.push_back("");

  //@<OUT> Dba: configureLocalInstance error 3
  output_handler.passwords.push_back("root");

  //@ Dba: configureLocalInstance not enough privileges 1
  output_handler.passwords.push_back(""); // Please provide the password for missingprivileges@...
  output_handler.prompts.push_back("1"); // Please select an option [1]: 1
  output_handler.passwords.push_back(""); // Password for new account:
  output_handler.passwords.push_back(""); // confirm password

  //@ Dba: configureLocalInstance not enough privileges 2
  output_handler.passwords.push_back(""); // Please provide the password for missingprivileges@...

  //@ Dba: configureLocalInstance not enough privileges 3
  output_handler.passwords.push_back("");  // Please provide the password for missingprivileges@...
  output_handler.prompts.push_back("2"); // Please select an option [1]: 2
  output_handler.prompts.push_back("missingprivileges@'%'"); // Please provide an account name (e.g: icroot@%) to have it created with the necessary privileges or leave empty and press Enter to cancel.
  output_handler.passwords.push_back(""); // Password for new account:
  output_handler.passwords.push_back(""); // confirm password

  //@<OUT> Dba: configureLocalInstance updating config file
  output_handler.passwords.push_back("root");

  //@<OUT> Dba: configureLocalInstance create different admin user
  output_handler.passwords.push_back("");  // Pass for mydba
  output_handler.prompts.push_back("2");  // Option (account with diff name)
  output_handler.prompts.push_back("dba_test");  // account name
  output_handler.passwords.push_back("");  // account pass
  output_handler.passwords.push_back("");  // account pass confirmation

  //@<OUT> Dba: configureLocalInstance create existing valid admin user
  output_handler.passwords.push_back("");  // Pass for mydba
  output_handler.prompts.push_back("2");  // Option (account with diff name)
  output_handler.prompts.push_back("dba_test");  // account name
  output_handler.passwords.push_back("");  // account pass
  output_handler.passwords.push_back("");  // account pass confirmation

  //@<OUT> Dba: configureLocalInstance create existing invalid admin user
  output_handler.passwords.push_back("");  // Pass for mydba
  output_handler.prompts.push_back("2");  // Option (account with diff name)
  output_handler.prompts.push_back("dba_test");  // account name
  output_handler.passwords.push_back("");  // account pass
  output_handler.passwords.push_back("");  // account pass confirmation

  // Validates error conditions on create, get and drop cluster
  // Lets the cluster created
  validate_interactive("dba_interactive.js");
}

TEST_F(Shell_js_dba_tests, interactive_classic_global_cluster) {
  _options->interactive = true;
  reset_shell();

  execute("\\connect -mc root:root@localhost:" + _mysql_sandbox_port1 + "");

  //@# Cluster: rejoin_instance with interaction, error
  output_handler.passwords.push_back("n");

  //@# Cluster: rejoin_instance with interaction, error 2
  output_handler.passwords.push_back("n");

  //@<OUT> Cluster: rejoin_instance with interaction, ok
  output_handler.passwords.push_back("root");

  // Tests cluster functionality, adding, removing instances
  // error conditions
  // Lets the cluster empty
  validate_interactive("dba_cluster_interactive.js");

  execute("session.close();");
}

TEST_F(Shell_js_dba_tests, interactive_classic_global_cluster_multimaster) {
  _options->interactive = true;
  reset_shell();

  execute("\\connect -mc root:root@localhost:" + _mysql_sandbox_port1 + "");

  //@<OUT> Dba: createCluster multiMaster with interaction, cancel
  output_handler.prompts.push_back("no");

  //@<OUT> Dba: createCluster multiMaster with interaction, ok
  output_handler.prompts.push_back("yes");

  //@<OUT> Dba: createCluster multiMaster with interaction 2, ok
  output_handler.prompts.push_back("yes");

  //@# Cluster: rejoin_instance with interaction, error
  output_handler.passwords.push_back("n");

  //@# Cluster: rejoin_instance with interaction, error 2
  output_handler.passwords.push_back("n");

  //@<OUT> Cluster: rejoin_instance with interaction, ok
  output_handler.passwords.push_back("root");

  output_handler.set_log_level(ngcommon::Logger::LOG_INFO);

  // Tests cluster functionality, adding, removing instances
  // error conditions.
  validate_interactive("dba_cluster_multimaster_interactive.js");

  std::vector<std::string> log = {
      "The MySQL InnoDB cluster is going to be setup in advanced Multi-Master "
      "Mode. Consult its requirements and limitations in "
      "https://dev.mysql.com/doc/refman/en/group-replication-limitations.html"};

  MY_EXPECT_LOG_CONTAINS(log);
  execute("session.close();");
}

TEST_F(Shell_js_dba_tests, DISABLED_configure_local_instance) {
  _options->wizards = false;
  reset_shell();

  // Execute setup script to be able to use smart deployment functions.
  execute_setup();

  // Clean and delete all sandboxes.
  execute("cleanup_sandboxes(true)");

  // Deploy new sandbox instances (required for this test).
  execute("deployed_here = reset_or_deploy_sandboxes()");


  // Ensures the three sandboxes contain no group group_replication
  // configuration
  remove_from_cfg_file(_sandbox_cnf_1, "group_replication");
  remove_from_cfg_file(_sandbox_cnf_2, "group_replication");
  remove_from_cfg_file(_sandbox_cnf_3, "group_replication");

  // Restart sandbox instances.
  std::string stop_options = "{password: 'root', sandboxDir: __sandbox_dir}";
  execute("dba.stopSandboxInstance(__mysql_sandbox_port1, " + stop_options +
      ");");
  execute("try_restart_sandbox(__mysql_sandbox_port1);");
  execute("dba.stopSandboxInstance(__mysql_sandbox_port2, " + stop_options +
      ");");
  execute("try_restart_sandbox(__mysql_sandbox_port2);");
  execute("dba.stopSandboxInstance(__mysql_sandbox_port3, " + stop_options +
      ");");
  execute("try_restart_sandbox(__mysql_sandbox_port3);");

<<<<<<< HEAD
  // Restores the CGF of the thord sandbox
  std::string stop_options = "{'password': 'root',"
                              "'sandboxDir': __sandbox_dir}";
  execute("dba.stopSandboxInstance(__mysql_sandbox_port3, " +
                                     stop_options + ")");

  restore_sandbox_configuration(_mysql_sandbox_nport3);
=======
  // Run the tests
  validate_interactive("dba_configure_local_instance.js");
  // Clean up sandboxes.
  execute("cleanup_sandboxes(true)");
>>>>>>> f36d9f8e
}

TEST_F(Shell_js_dba_tests, force_quorum) {
  _options->wizards = false;
  reset_shell();

  validate_interactive("dba_cluster_force_quorum.js");
}

TEST_F(Shell_js_dba_tests, force_quorum_interactive) {
  _options->interactive = true;
  reset_shell();

  //@ Cluster.forceQuorumUsingPartitionOf error interactive
  output_handler.passwords.push_back("root");

  //@ Cluster.forceQuorumUsingPartitionOf success
  output_handler.passwords.push_back("root");

  validate_interactive("dba_cluster_force_quorum_interactive.js");
}

TEST_F(Shell_js_dba_tests, reboot_cluster) {
  _options->wizards = false;
  reset_shell();

  validate_interactive("dba_reboot_cluster.js");
}

TEST_F(Shell_js_dba_tests, reboot_cluster_interactive) {
  _options->interactive = true;
  reset_shell();

  //@ Dba.rebootClusterFromCompleteOutage success
  output_handler.prompts.push_back("y");
  output_handler.prompts.push_back("y");

  validate_interactive("dba_reboot_cluster_interactive.js");
}

TEST_F(Shell_js_dba_tests, cluster_misconfigurations) {
  _options->wizards = false;
  reset_shell();
  output_handler.set_log_level(ngcommon::Logger::LOG_WARNING);

  validate_interactive("dba_cluster_misconfigurations.js");

  std::vector<std::string> log = {
    "DBA: root@localhost:" + _mysql_sandbox_port1 + " : Server variable binlog_format was changed from 'MIXED' to 'ROW'",
    "DBA: root@localhost:" + _mysql_sandbox_port1 + " : Server variable binlog_checksum was changed from 'CRC32' to 'NONE'"};

  MY_EXPECT_LOG_CONTAINS(log);
}

TEST_F(Shell_js_dba_tests, cluster_misconfigurations_interactive) {
  _options->interactive = true;
  reset_shell();

  output_handler.set_log_level(ngcommon::Logger::LOG_WARNING);

  //@<OUT> Dba.createCluster: cancel
  output_handler.prompts.push_back("n");

  //@<OUT> Dba.createCluster: ok
  output_handler.prompts.push_back("y");

  validate_interactive("dba_cluster_misconfigurations_interactive.js");

  std::vector<std::string> log = {
    "DBA: root@localhost:" + _mysql_sandbox_port1 + " : Server variable binlog_format was changed from 'MIXED' to 'ROW'",
    "DBA: root@localhost:" + _mysql_sandbox_port1 + " : Server variable binlog_checksum was changed from 'CRC32' to 'NONE'"};

  MY_EXPECT_LOG_CONTAINS(log);
}

TEST_F(Shell_js_dba_tests, cluster_no_misconfigurations) {
  _options->wizards = false;
  reset_shell();
  output_handler.set_log_level(ngcommon::Logger::LOG_WARNING);

  validate_interactive("dba_cluster_no_misconfigurations.js");

  std::vector<std::string> log = {
    "DBA: root@localhost:" + _mysql_sandbox_port1 + " : Server variable binlog_format was changed from 'MIXED' to 'ROW'",
    "DBA: root@localhost:" + _mysql_sandbox_port1 + " : Server variable binlog_checksum was changed from 'CRC32' to 'NONE'"};

  MY_EXPECT_LOG_NOT_CONTAINS(log);
}

TEST_F(Shell_js_dba_tests, cluster_no_misconfigurations_interactive) {
  _options->interactive = true;
  reset_shell();

  output_handler.set_log_level(ngcommon::Logger::LOG_WARNING);

  validate_interactive("dba_cluster_no_misconfigurations_interactive.js");

  std::vector<std::string> log = {
    "DBA: root@localhost:" + _mysql_sandbox_port1 + " : Server variable binlog_format was changed from 'MIXED' to 'ROW'",
    "DBA: root@localhost:" + _mysql_sandbox_port1 + " : Server variable binlog_checksum was changed from 'CRC32' to 'NONE'"};

  MY_EXPECT_LOG_NOT_CONTAINS(log);
}

TEST_F(Shell_js_dba_tests, no_interactive_drop_metadata_schema) {
  _options->wizards = false;
  reset_shell();

  validate_interactive("dba_drop_metadata_no_interactive.js");
}

TEST_F(Shell_js_dba_tests, dba_cluster_add_instance) {
  _options->wizards = false;
  reset_shell();
  validate_interactive("dba_cluster_add_instance.js");
}

TEST_F(Shell_js_dba_tests, dba_cluster_remove_instance) {
  _options->wizards = false;
  reset_shell();
  // Regression for Bug #25404009
  validate_interactive("dba_cluster_remove_instance.js");
}

TEST_F(Shell_js_dba_tests, dba_cluster_rejoin_instance) {
  _options->wizards = false;
  reset_shell();
  // Regression for Bug #25786495
  validate_interactive("dba_cluster_rejoin_instance.js");
}

TEST_F(Shell_js_dba_tests, dba_cluster_check_instance_state) {
  validate_interactive("dba_cluster_check_instance_state.js");
}

TEST_F(Shell_js_dba_tests, interactive_drop_metadata_schema) {
  _options->interactive = true;
  reset_shell();

  //@# drop metadata: no user response
  output_handler.prompts.push_back("");

  //@# drop metadata: user response no
  output_handler.prompts.push_back("n");

  //@# drop metadata: user response yes
  output_handler.prompts.push_back("y");

  validate_interactive("dba_drop_metadata_interactive.js");
}

TEST_F(Shell_js_dba_tests, no_interactive_rpl_filter_check) {
  _options->wizards = false;
  reset_shell();

  // Execute setup script to be able to use smart deployment functions.
  execute_setup();

  // Deployment of new sandbox instances.
  // In order to avoid the following bug we ensure the sandboxes are freshly deployed:
  // BUG #25071492: SERVER SESSION ASSERT FAILURE ON SERVER RESTART
  //execute("cleanup_sandboxes(true);");
  execute("var deployed1 = reset_or_deploy_sandbox(__mysql_sandbox_port1);");
  execute("var deployed2 = reset_or_deploy_sandbox(__mysql_sandbox_port2);");
  execute("var deployed3 = reset_or_deploy_sandbox(__mysql_sandbox_port3);");

#ifdef _WIN32
  std::string path_splitter = "\\";
#else
  std::string path_splitter = "/";
#endif

  // Restart sandbox instances with specific binlog filtering option.
  std::string stop_options = "{password: 'root', sandboxDir: __sandbox_dir}";

  std::string cfgpath1 = _sandbox_dir + path_splitter + _mysql_sandbox_port1
      + path_splitter + "my.cnf";
  execute("dba.stopSandboxInstance(__mysql_sandbox_port1, " +
                                   stop_options + ");");
  add_to_cfg_file(cfgpath1, "[mysqld]\nbinlog-do-db=db1,"
                            "mysql_innodb_cluster_metadata,db2");
  execute("try_restart_sandbox(__mysql_sandbox_port1);");
  std::string cfgpath2 = _sandbox_dir + path_splitter + _mysql_sandbox_port2
      + path_splitter + "my.cnf";
  execute("dba.stopSandboxInstance(__mysql_sandbox_port2, " +
                                   stop_options + ");");
  add_to_cfg_file(cfgpath2, "[mysqld]\nbinlog-do-db=db1,db2");
  execute("try_restart_sandbox(__mysql_sandbox_port2);");
  std::string cfgpath3 = _sandbox_dir + path_splitter + _mysql_sandbox_port3
      + path_splitter + "my.cnf";
  execute("dba.stopSandboxInstance(__mysql_sandbox_port3, " +
                                   stop_options + ");");
  add_to_cfg_file(cfgpath3, "[mysqld]\nbinlog-ignore-db=db1,"
                            "mysql_innodb_cluster_metadata,db2");
  execute("try_restart_sandbox(__mysql_sandbox_port3);");

  // Validate test script.
  validate_interactive("dba_rpl_filter_check_no_interactive.js");

  // Restart sandbox instances without specific binlog filtering option.
  execute("dba.stopSandboxInstance(__mysql_sandbox_port1, " +
                                   stop_options + ");");
  //remove_from_cfg_file(cfgpath1, "binlog-do-db");
  //execute("try_restart_sandbox(__mysql_sandbox_port1);");
  execute("dba.stopSandboxInstance(__mysql_sandbox_port2, " +
                                   stop_options + ");");
  //remove_from_cfg_file(cfgpath2, "binlog-do-db");
  //execute("try_restart_sandbox(__mysql_sandbox_port2);");
  execute("dba.stopSandboxInstance(__mysql_sandbox_port3, " +
                                   stop_options + ");");
  //remove_from_cfg_file(cfgpath3, "binlog-ignore-db");
  //execute("try_restart_sandbox(__mysql_sandbox_port3);");

  restore_sandbox_configuration(_mysql_sandbox_nport1);
  restore_sandbox_configuration(_mysql_sandbox_nport2);
  restore_sandbox_configuration(_mysql_sandbox_nport3);

  // Clean deployed sandboxes.
  execute("cleanup_or_reset_sandbox(__mysql_sandbox_port1, deployed1);");
  execute("cleanup_or_reset_sandbox(__mysql_sandbox_port2, deployed2);");
  execute("cleanup_or_reset_sandbox(__mysql_sandbox_port3, deployed3);");
}

TEST_F(Shell_js_dba_tests, dba_cluster_change_topology_type) {
  _options->wizards = false;
  reset_shell();

  validate_interactive("dba_cluster_change_topology_type.js");
}

TEST_F(Shell_js_dba_tests, dba_cluster_rpl_user_password) {
  _options->wizards = false;
  reset_shell();

#ifdef _WIN32
  execute("var __plugin='validate_password.dll'");
#else
  execute("var __plugin='validate_password.so'");
#endif

  validate_interactive("dba_cluster_rpl_user_password.js");
}

TEST_F(Shell_js_dba_tests, dba_cluster_session){
  _options->wizards = false;
  reset_shell();

  validate_interactive("dba_cluster_session.js");
}

TEST_F(Shell_js_dba_tests, dba_cluster_mts) {
  _options->wizards = false;
  reset_shell();

  std::string bad_config = "[mysqld]\ngtid_mode = OFF\n";
  create_file("mybad.cnf", bad_config);

  validate_interactive("dba_cluster_mts.js");
}

TEST_F(Shell_js_dba_tests, dba_configure_new_instance) {
  // Regression for BUG#26818744 : MYSQL SHELL DOESN'T ADD THE SERVER_ID ANYMORE
  _options->wizards = false;
  reset_shell();

  // Execute setup script to be able to use smart deployment functions.
  execute_setup();

  // Clean and delete all sandboxes.
  execute("cleanup_sandboxes(true);");

  // Deploy new sandbox instances (required for this test).
  execute("var deployed_here = reset_or_deploy_sandboxes();");

  // Remove the server id information from the configuration files.
  remove_from_cfg_file(_sandbox_cnf_1, "server_id");
  remove_from_cfg_file(_sandbox_cnf_2, "server_id");
  remove_from_cfg_file(_sandbox_cnf_3, "server_id");

  // Restart sandbox instances.
  std::string stop_options = "{password: 'root', sandboxDir: __sandbox_dir}";
  execute("dba.stopSandboxInstance(__mysql_sandbox_port1, " + stop_options +
          ");");
  execute("try_restart_sandbox(__mysql_sandbox_port1);");
  execute("dba.stopSandboxInstance(__mysql_sandbox_port2, " + stop_options +
          ");");
  execute("try_restart_sandbox(__mysql_sandbox_port2);");
  execute("dba.stopSandboxInstance(__mysql_sandbox_port3, " + stop_options +
          ");");
  execute("try_restart_sandbox(__mysql_sandbox_port3);");

  // Test the configuration of a cluster.
  validate_interactive("dba_configure_new_instance.js");

  // Clean up sandboxes.
  execute("cleanup_sandboxes(deployed_here);");
}

TEST_F(Shell_js_dba_tests, dba_help) {
  validate_interactive("dba_help.js");
}

TEST_F(Shell_js_dba_tests, dba_cluster_help) {
  validate_interactive("dba_cluster_help.js");
}

TEST_F(Shell_js_dba_tests, super_read_only_handling) {
  //@<OUT> Configures the instance, answers 'yes' on the read only prompt
  output_handler.prompts.push_back("y");

  //@<OUT> Creates Cluster succeeds, answers 'yes' on read only prompt
  output_handler.prompts.push_back("y");

  //@ Reboot the cluster
  // Confirms addition of second instance
  output_handler.prompts.push_back("y");

  // Confirms addition of third instance
  output_handler.prompts.push_back("y");

  // Confirms clean up of read only
  output_handler.prompts.push_back("y");

  validate_interactive("dba_super_read_only_handling.js");
}

TEST_F(Shell_js_dba_tests, adopt_from_gr) {
  _options->wizards = false;
  reset_shell();

  validate_interactive("dba_adopt_from_gr.js");
}

TEST_F(Shell_js_dba_tests, adopt_from_gr_interactive) {
  // Are you sure you want to remove the Metadata? [y|N]:
  output_handler.prompts.push_back("y");

  // Do you want to setup an InnoDB cluster based on this replication
  // group? [Y|n]:
  output_handler.prompts.push_back("y");

  validate_interactive("dba_adopt_from_gr_interactive.js");
}

TEST_F(Shell_js_dba_tests, no_interactive_delete_instances) {
  _options->wizards = false;
  reset_shell();

  enable_debug();

  // Execute setup script to be able to use smart deployment functions.
  execute_setup();

  execute("cleanup_sandboxes(true);");

  shcore::delete_file(_sandbox_share);
  shcore::delete_file(_sandbox_cnf_1_bkp);
  shcore::delete_file(_sandbox_cnf_2_bkp);
  shcore::delete_file(_sandbox_cnf_3_bkp);
}


}<|MERGE_RESOLUTION|>--- conflicted
+++ resolved
@@ -492,20 +492,10 @@
       ");");
   execute("try_restart_sandbox(__mysql_sandbox_port3);");
 
-<<<<<<< HEAD
-  // Restores the CGF of the thord sandbox
-  std::string stop_options = "{'password': 'root',"
-                              "'sandboxDir': __sandbox_dir}";
-  execute("dba.stopSandboxInstance(__mysql_sandbox_port3, " +
-                                     stop_options + ")");
-
-  restore_sandbox_configuration(_mysql_sandbox_nport3);
-=======
   // Run the tests
   validate_interactive("dba_configure_local_instance.js");
   // Clean up sandboxes.
   execute("cleanup_sandboxes(true)");
->>>>>>> f36d9f8e
 }
 
 TEST_F(Shell_js_dba_tests, force_quorum) {
