/*
 * Copyright (c) 2017, 2024, Oracle and/or its affiliates.
 *
 * This program is free software; you can redistribute it and/or modify
 * it under the terms of the GNU General Public License, version 2.0,
 * as published by the Free Software Foundation.
 *
 * This program is designed to work with certain software (including
 * but not limited to OpenSSL) that is licensed under separate terms,
 * as designated in a particular file or component or in included license
 * documentation.  The authors of MySQL hereby grant you an additional
 * permission to link the program and your derivative works with the
 * separately licensed software that they have either included with
 * the program or referenced in the documentation.
 *
 * This program is distributed in the hope that it will be useful,  but
 * WITHOUT ANY WARRANTY; without even the implied warranty of
 * MERCHANTABILITY or FITNESS FOR A PARTICULAR PURPOSE.  See
 * the GNU General Public License, version 2.0, for more details.
 *
 * You should have received a copy of the GNU General Public License
 * along with this program; if not, write to the Free Software Foundation, Inc.,
 * 51 Franklin St, Fifth Floor, Boston, MA 02110-1301 USA
 */

#include "unittest/test_utils/mod_testutils.h"

#include <cassert>
#include <cstdio>
#include <iostream>
<<<<<<< HEAD
#include <regex>
=======
#include <map>
>>>>>>> 2d2db134
#include <system_error>
#include <utility>

#ifdef _WIN32
// clang-format off
#include <WinSock2.h>
#include <Ws2tcpip.h>
#include <Iphlpapi.h>
#include <windows.h>
// clang-format on
// for GetIpAddrTable()
#pragma comment(lib, "IPHLPAPI.lib")
#else
#include <arpa/inet.h>
#include <fcntl.h>
#include <ifaddrs.h>
#include <netdb.h>
#include <sys/socket.h>
#include <sys/stat.h>
#include <sys/types.h>
#include <unistd.h>
#endif

#include "mysqlshdk/include/scripting/type_info/custom.h"
#include "mysqlshdk/include/shellcore/shell_init.h"
#include "mysqlshdk/libs/config/config_file.h"
#include "mysqlshdk/libs/db/mysql/session.h"
#include "mysqlshdk/libs/db/replay/setup.h"
#include "mysqlshdk/libs/mysql/binlog_utils.h"
#include "mysqlshdk/libs/mysql/group_replication.h"
#include "mysqlshdk/libs/mysql/instance.h"
#include "mysqlshdk/libs/utils/debug.h"
#include "mysqlshdk/libs/utils/fault_injection.h"
#include "mysqlshdk/libs/utils/logger.h"
#include "mysqlshdk/libs/utils/syslog_system.h"
#include "mysqlshdk/libs/utils/utils_file.h"
#include "mysqlshdk/libs/utils/utils_general.h"
#include "mysqlshdk/libs/utils/utils_net.h"
#include "mysqlshdk/libs/utils/utils_path.h"
#include "mysqlshdk/libs/utils/utils_process.h"
#include "mysqlshdk/libs/utils/utils_string.h"
#include "mysqlshdk/libs/utils/version.h"
#ifndef ENABLE_SESSION_RECORDING
#include "unittest/gtest_clean.h"
#include "unittest/test_utils.h"
#include "unittest/test_utils/shell_test_env.h"
#endif
#include "modules/adminapi/common/metadata_management_mysql.h"
#include "modules/mod_mysql_session.h"
#include "modules/mod_utils.h"
#include "mysqlshdk/libs/aws/s3_bucket.h"
#include "mysqlshdk/libs/aws/s3_bucket_options.h"
#include "mysqlshdk/libs/mysql/lock_service.h"
#include "mysqlshdk/libs/oci/oci_bucket.h"
#include "mysqlshdk/libs/oci/oci_bucket_config.h"
#include "mysqlshdk/libs/oci/oci_bucket_options.h"
#include "mysqlshdk/libs/storage/backend/object_storage.h"
#include "mysqlshdk/libs/storage/compressed_file.h"

// clang-format off
#ifndef _WIN32
#include <net/if.h>
#endif
// clang-format on

// TODO(anyone)
// - make destroySandbox() expect that the final state of the sandbox is the
//   same as in the beginning
// - make a deployCluster() with reusable cluster
// - make a destroyCluster() that expects the cluster is in the same state
//   as original

extern int g_test_trace_scripts;
extern int g_test_color_output;
extern bool g_bp;

namespace tests {
constexpr int k_wait_sandbox_dead_timeout = 120;
constexpr int k_wait_sandbox_alive_timeout = 120;
constexpr int k_wait_repl_connection_error = 300;
constexpr int k_wait_member_timeout = 120;
constexpr int k_wait_delayed_gr_start_timeout = 300;
const char *k_boilerplate_root_password = "root";

namespace {

void syslog_hook(shcore::syslog::Level level, const char *msg, void *data) {
  const auto syslog_trace = reinterpret_cast<std::ofstream *>(data);

  assert(syslog_trace);

  const auto entry =
      shcore::Value(shcore::make_dict("level", to_string(level), "msg", msg))
          .json() +
      "\n";

  syslog_trace->write(entry.c_str(), entry.length());
  syslog_trace->flush();
}

mysqlshdk::oci::Oci_bucket_config_ptr oci_config(const std::string &bucket,
                                                 const std::string &ns = {}) {
  using mysqlshdk::oci::Oci_bucket_config;
  using mysqlshdk::oci::Oci_bucket_options;

  const auto options =
      shcore::make_dict(Oci_bucket_options::bucket_name_option(), bucket);

  if (!ns.empty()) {
    options->set(Oci_bucket_options::namespace_option(), shcore::Value{ns});
  }

  Oci_bucket_options parsed_options;
  Oci_bucket_options::options().unpack(options, &parsed_options);

  return std::make_shared<Oci_bucket_config>(parsed_options);
}

std::unique_ptr<mysqlshdk::aws::S3_bucket> s3_bucket(
    const shcore::Dictionary_t &opts) {
  mysqlshdk::aws::S3_bucket_options options;
  mysqlshdk::aws::S3_bucket_options::options().unpack(opts, &options);

  if (options) {
    return options.s3_config()->s3_bucket();
  } else {
    throw std::runtime_error("Missing AWS S3 options");
  }
}

void update_root_user_password(mysqlshdk::db::ISession *session,
                               const std::string &rootpass) {
  session->execute("SET sql_log_bin = 0");

  auto stmt = "ALTER USER 'root'@'localhost' IDENTIFIED BY ?"_sql << rootpass;
  session->execute(stmt.str_view());

  session->execute("SET sql_log_bin = 1");
}

void handle_remote_root_user(const std::string &rootpass,
                             mysqlshdk::db::ISession *session,
                             bool create_remote_root = true) {
  // Connect to sandbox using default root@localhost account.

  // Create root user to allow access using other hostnames, otherwise only
  // access through 'localhost' will be allowed leading to access denied
  // errors if the reported replication host (from the metadata) is used.
  // By default, create_remote_root = true.
  if (create_remote_root) {
    session->execute("SET sql_log_bin = 0");

    std::string remote_root = "%";
    shcore::sqlstring create_user(
        "CREATE USER IF NOT EXISTS root@? IDENTIFIED BY ?", 0);
    create_user << remote_root << rootpass;
    create_user.done();
    session->execute(create_user.str_view());

    shcore::sqlstring grant("GRANT ALL ON *.* TO root@? WITH GRANT OPTION", 0);
    grant << remote_root;
    grant.done();
    session->execute(grant.str_view());

    session->execute("SET sql_log_bin = 1");
  } else {
    // Drop the user in case it already exists (copied from boilerplate).
    session->execute("SET sql_log_bin = 0");
    session->execute("DROP USER IF EXISTS 'root'@'%'");
    session->execute("SET sql_log_bin = 1");
  }
}

}  // namespace

Testutils::Testutils(const std::string &sandbox_dir, bool dummy_mode,
                     std::shared_ptr<mysqlsh::Command_line_shell> shell,
                     const std::string &mysqlsh_path)
    : mysqlsh::Extensible_object("testutil", "testutil", true),
      _shell(shell),
      _mysqlsh_path(mysqlsh_path) {
  _use_boilerplate = true;
  // When boilerplate is created, _sandbox_dir is replaced in start/stop script
  // files with placeholders. It cannot end with a path separator character,
  // because this may result in an unusable script.
  _sandbox_dir = shcore::str_rstrip(sandbox_dir, "\\/");
  _skip_server_interaction = dummy_mode;
  if (g_test_trace_scripts > 0 && dummy_mode)
    std::cerr << "testutils using dummy sandboxes\n";

  expose("deploySandbox", &Testutils::deploy_sandbox, "port", "rootpass",
         "?myCnfOptions", "?options");
  expose("deployRawSandbox", &Testutils::deploy_raw_sandbox, "port", "rootpass",
         "?myCnfOptions", "?options");
  expose("destroySandbox", &Testutils::destroy_sandbox, "port", "?quiet_kill",
         false);
  expose("startSandbox", &Testutils::start_sandbox, "port", "?options");
  expose("stopSandbox", &Testutils::stop_sandbox, "port", "?options");
  expose("killSandbox", &Testutils::kill_sandbox, "port", "?quiet", false);
  expose("restartSandbox", &Testutils::restart_sandbox, "port");
  expose("waitSandboxAlive", &Testutils::wait_sandbox_alive, "port_or_uri");
  expose("waitSandboxDead", &Testutils::wait_sandbox_dead, "port");
  expose("snapshotSandboxConf", &Testutils::snapshot_sandbox_conf, "port");
  expose("beginSnapshotSandboxErrorLog",
         &Testutils::begin_snapshot_sandbox_error_log, "port");
  expose("endSnapshotSandboxErrorLog",
         &Testutils::end_snapshot_sandbox_error_log, "port");
  expose("changeSandboxConf", &Testutils::change_sandbox_conf, "port", "option",
         "value", "?section");
  expose("getSandboxConf", &Testutils::get_sandbox_conf, "port", "option");
  expose("upgradeSandbox", &Testutils::upgrade_sandbox, "port");
  expose("removeFromSandboxConf", &Testutils::remove_from_sandbox_conf, "port",
         "option", "?section");
  expose("getSandboxDatadir", &Testutils::get_sandbox_datadir, "port");
  expose("getSandboxConfPath", &Testutils::get_sandbox_conf_path, "port");
  expose("getSandboxLogPath", &Testutils::get_sandbox_log_path, "port");
  expose("getSandboxPath", &Testutils::get_sandbox_path, "?port", "?filename");
  expose("readGeneralLog", &Testutils::read_general_log, "?port",
         "?afterTimestamp");

  expose("isTcpPortListening", &Testutils::is_tcp_port_listening, "host",
         "port");

  expose("dumpData", &Testutils::dump_data, "uri", "filename", "schemas",
         "?options");
  expose("importData", &Testutils::import_data, "uri", "filename",
         "?default_schema", "?default_charset");

  expose("getShellLogPath", &Testutils::get_shell_log_path);

  expose("waitMemberState", &Testutils::wait_member_state, "port", "states",
         "?direct");
  expose("waitReadReplicaState", &Testutils::wait_read_replica_state, "port",
         "states", "?direct");
  expose("waitMemberTransactions", &Testutils::wait_member_transactions,
         "dest_port", "?source_port");
  expose("waitForReplConnectionError",
         &Testutils::wait_for_repl_connection_error, "port", "?channel",
         "group_replication_recovery");
  expose("waitForReplApplierError", &Testutils::wait_for_repl_applier_error,
         "port", "?channel", "");
  expose("injectGtidSet", &Testutils::inject_gtid_set, "port", "gtidset");

  expose("stopGroup", &Testutils::stop_group, "ports", "?rootpass");

  expose("expectPrompt", &Testutils::expect_prompt, "prompt", "value",
         "?options");
  expose("expectPassword", &Testutils::expect_password, "prompt", "value",
         "?options");
  expose("assertNoPrompts", &Testutils::assert_no_prompts);
  expose("fetchCapturedStdout", &Testutils::fetch_captured_stdout, "?eatOne");
  expose("fetchCapturedStderr", &Testutils::fetch_captured_stderr, "?eatOne");
#ifndef ENABLE_SESSION_RECORDING
  expose("fetchDbaSqlLog", &Testutils::fetch_dba_sql_log, "?flush");
#endif

  expose("callMysqlsh", &Testutils::call_mysqlsh, "args", "?stdInput", "?envp",
         "?execPath");
  expose("callMysqlshAsync", &Testutils::call_mysqlsh_async, "args",
         "?stdInput", "?envp", "?execPath");
  expose("waitMysqlshAsync", &Testutils::wait_mysqlsh_async, "pid", "?seconds",
         60);

  expose("makeFileReadOnly", &Testutils::make_file_readonly, "path");
  expose("grepFile", &Testutils::grep_file, "path", "pattern");
  expose("catFile", &Testutils::cat_file, "path");
  expose("wipeFileContents", &Testutils::wipe_file_contents, "path");
  expose("preprocessFile", &Testutils::preprocess_file, "inPath", "variables",
         "outPath", "?skipSections");

  expose("isReplaying", &Testutils::is_replaying);
  expose("fail", &Testutils::fail, "context");
  expose("skip", &Testutils::skip, "reason");
  expose("versionCheck", &Testutils::version_check, "v1", "op", "v2");
  expose("waitForDelayedGRStart", &Testutils::wait_for_delayed_gr_start, "port",
         "rootpass", "?timeout",
         static_cast<int>(k_wait_delayed_gr_start_timeout));
  expose("waitReplicationChannelState",
         &Testutils::wait_replication_channel_state, "port", "channelName",
         "states");
  expose("mkdir", &Testutils::mk_dir, "name", "?recursive");
  expose("rmdir", &Testutils::rm_dir, "name", "?recursive");
  expose("rename", &Testutils::rename, "path", "newpath");
  expose("chmod", &Testutils::ch_mod, "path", "mode");
  expose("cpfile", &Testutils::cp_file, "source", "target");
  expose("rmfile", &Testutils::rm_file, "target");
  expose("touch", &Testutils::touch, "file");
  expose("createFile", &Testutils::create_file, "path", "content");
  expose("enableExtensible", &Testutils::enable_extensible);
  expose("dbugSet", &Testutils::dbug_set, "dbug");
  expose("dprint", &Testutils::dprint, "s");
  expose("setTrap", &Testutils::set_trap, "type", "?conditions", "?options");
  expose("resetTraps", &Testutils::reset_traps, "?type");
  expose("clearTraps", &Testutils::clear_traps, "?type");
  expose("getUserConfigPath", &Testutils::get_user_config_path);
  expose("setenv", &Testutils::setenv, "variable", "?value");
  expose("getCurrentMetadataVersion",
         &Testutils::get_current_metadata_version_string);
  expose("getInstalledMetadataVersion",
         &Testutils::get_installed_metadata_version_string);
  expose("wipeAllOutput", &Testutils::wipe_all_output);

  expose("getExclusiveLock", &Testutils::get_exclusive_lock, "classic_session",
         "name_space", "name", "?timeout");
  expose("getSharedLock", &Testutils::get_shared_lock, "classic_session",
         "name_space", "name", "?timeout");
  expose("releaseLocks", &Testutils::release_locks, "classic_session",
         "name_space");

  // expose("slowify", &Testutils::slowify, "port", "start");
  expose("bp", &Testutils::bp, "flag");

  expose("sslCreateCa", &Testutils::ssl_create_ca, "name", "issuer");
  expose("sslCreateCert", &Testutils::ssl_create_cert, "name", "caname", "subj",
         "?sbport", 0);

  expose("validateOciConfig", &Testutils::validate_oci_config);
  expose("getOciConfig", &Testutils::get_oci_config);
  expose("uploadOciObject", &Testutils::upload_oci_object, "bucket", "object",
         "filePath");
  expose("downloadOciObject", &Testutils::download_oci_object, "namespace",
         "bucket", "object", "filePath");
  expose("createOciObject", &Testutils::create_oci_object, "bucket", "name",
         "content");
  expose("deleteOciObject", &Testutils::delete_oci_object, "bucket", "name");
  expose("anycopy", &Testutils::anycopy, "from", "to");

  expose("cleanS3Bucket", &Testutils::clean_s3_bucket, "aws_options");
  expose("deleteS3Object", &Testutils::delete_s3_object, "name", "aws_options");
  expose("deleteS3Objects", &Testutils::delete_s3_objects, "names",
         "aws_options");

  expose("traceSyslog", &Testutils::trace_syslog, "file");
  expose("stopTracingSyslog", &Testutils::stop_tracing_syslog);

  expose("yaml", &Testutils::yaml, "value");
}

Testutils::~Testutils() { stop_tracing_syslog(); }

//!<  @name Testing Utilities
///@{
/**
 * Gets the metadata version supported by this version of the shell
 */
#if DOXYGEN_JS
String Testutils::getCurrentMetadataVersion();
#elif DOXYGEN_PY
str Testutils::get_current_metadata_version();
#endif
///@}
std::string Testutils::get_current_metadata_version_string() {
  return mysqlsh::dba::metadata::current_version().get_base();
}

//!<  @name Testing Utilities
///@{
/**
 * Gets the metadata version available on the instance where the global session
 * is connected.
 */
#if DOXYGEN_JS
String Testutils::getInstalledMetadataVersion();
#elif DOXYGEN_PY
str Testutils::get_installed_metadata_version();
#endif
///@}
std::string Testutils::get_installed_metadata_version_string() {
  if (auto shell = _shell.lock()) {
    auto dev_session = shell->shell_context()->get_dev_session();
    if (!dev_session) throw std::runtime_error("No active shell session");
    auto session = dev_session->get_core_session();
    if (!session || !session->is_open()) {
      throw std::logic_error(
          "The testutil.getInstalledMetadataVersion method uses the active "
          "shell session and requires it to be open.");
    } else {
      return mysqlsh::dba::metadata::installed_version(
                 std::make_shared<mysqlsh::dba::Instance>(session))
          .get_base();
    }
  } else {
    throw std::logic_error("Lost reference to shell object");
  }

  return "";
}

std::string Testutils::get_mysqld_version(const std::string &mysqld_path) {
  std::string mysqld_active_path{"mysqld"};
  if (!mysqld_path.empty()) mysqld_active_path = mysqld_path;

  const char *argv[] = {mysqld_active_path.c_str(), "--version", nullptr};
  std::string version = mysqlshdk::utils::run_and_catch_output(argv, true);
  if (!version.empty()) {
    auto tokens = shcore::str_split(version, " ", -1, true);
    if (tokens[1] == "Ver") {
      return tokens[2];
    }
  }
  return "";
}

void Testutils::dbug_set(const std::string &s) {
  (void)s;
  DBUG_SET(s.c_str());
}

void Testutils::bp(bool flag) {
  // Use for setting conditional breakpoints, like:
  //
  // In gdb/lldb:
  // break set -n __cxa_throw -c g_bp
  // And in the test:
  // lots of code
  // testutil.bp(true);
  // code where bp should be enabled
  g_bp = flag;
}

/** Sets up a debug trap with the given conditions and action.
 *
 * @param type type of trap
 * @param condition array of conditions to match for the trap to be triggered
 * @param options options for the trap
 *
 * ## The following conditions are supported:
 * opt == str
 * opt != str
 * opt !regex str
 * opt regex pattern
 * opt > int
 * ++match_counter == int
 * ++match_counter > int
 *
 * opt is one of the condition options defined by the trap, described below.
 * Conditions are evaluated in the order they appear. Evaluation stops if
 * a condition is false.
 *
 * ++match_counter is a counter that increments every time it's evaluated.
 *
 * ## The following types of debug traps are supported:
 *
 * ### mysql, mysqlx
 * Traps that stop execution when a SQL stmt is executed in a classic or X
 * protocol session.
 *
 * #### Condition options:
 * sql - the sql statement about to be executed
 * uri - uri_endpoint() of the target server
 *
 * #### Trap options:
 * abort:int - if present and != 0, it will abort() on match, optional
 * code:int - MySQL error code to be reported, optional
 * msg:string - MySQL error msg to be reported, required unless abort:1
 * state:string - MySQL error state to be reported, optional
 *
 * If only msg is given, a std::logic_error will be thrown with the given msg,
 * instead of a db::Error.
 */
void Testutils::set_trap(const std::string &type,
                         const shcore::Array_t &conditions,
                         const shcore::Dictionary_t &options) {
#ifdef NDEBUG
  (void)type;
  (void)conditions;
  (void)options;
  throw std::logic_error("set_trap() not available in NDEBUG builds");
#else
  mysqlshdk::utils::FI::Conditions conds;

  if (conditions) {
    for (const auto &cond : *conditions) {
      conds.add(cond.as_string());
    }
  }

  mysqlshdk::utils::FI::Trap_options opts;
  if (options) {
    for (const auto &opt : *options) {
      opts[opt.first] = opt.second.descr();
    }
  }

  mysqlshdk::utils::FI::set_trap(type, conds, opts);
#endif
}

void Testutils::clear_traps(const std::string &type) {
#ifdef NDEBUG
  (void)type;
  throw std::logic_error("clear_traps() not available in NDEBUG builds");
#else
  mysqlshdk::utils::FI::clear_traps(type);
#endif
}

void Testutils::reset_traps(const std::string &type) {
#ifdef NDEBUG
  (void)type;
  throw std::logic_error("reset_traps() not available in NDEBUG builds");
#else
  mysqlshdk::utils::FI::reset_traps(type);
#endif
}

void Testutils::enable_extensible() {
  register_help("Gives access to general testing functions and properties.",
                {"Gives access to general testing functions and properties."},
                true);

  register_function_help(
      "registerModule", "Registers a test module.",
      {"@param parent The module that will contain the new module.",
       "@param name The name of the new module.",
       "@param options Optional options with help information for the "
       "module."},
      {"Registers a new test module into an existing test module.",
       "The parent module should be an existing module, in the format of: "
       "testutil[.<name>]*]",
       "The name should be a valid identifier.",
       "The object will be registered using the same name in both JavaScript "
       "and Python.",
       "The options parameter accepts the following options:",
       "@li brief string. Short description of the new module.",
       "@li details array. Detailed description of the module.",
       "Each entry in the details array will be turned into a paragraph on "
       "the module help.",
       "Only strings are allowed in the details array."});

  register_function_help(
      "registerFunction", "Registers a test utility function.",
      {"@param parent The module that will contain the new function.",
       "@param name The name of the new function in camelCase format.",
       "@param function The function callback to be executed when the new "
       "function is called.",
       "@param definition Optional Options containing additional function "
       "definition details."},
      {"Registers a new function into an existing test module.",
       "The name should be a valid identifier.",
       "It should be an existing module, in the format of: "
       "testutil[.<name>]*]",
       "The function will be registered following the respective naming "
       "convention for JavaScript and Python.",
       "The definition parameter accepts the following options:",
       "@li brief string. Short description of the new function.",
       "@li details array. Detailed description of the new function.",
       "@li parameters array. List of parameters the new function receives.",
       "Each entry in the details array will be turned into a paragraph on "
       "the module help.",
       "Only strings are allowed in the details array.",
       "Each parameter is defined as a dictionary, the following properties "
       "are allowed:",
       "@li name: defines the name of the parameter",
       "@li brief: a short description of the parameter",
       "@li details: an array with the detailed description of the parameter",
       "@li type: the data type of the parameter",
       "@li required: a boolean indicating if the parameter is required or "
       "not",
       "The supported parameter types are:",
       "@li string",
       "@li integer",
       "@li float",
       "@li array",
       "@li object",
       "@li dictionary",
       "Parameters of type 'string' may contain a 'values' property with the "
       "list of values allowed for the parameter.",
       "Parameters of type 'object' may contain either:",
       "@li a 'class' property with the type of object the parameter must "
       "be.",
       "@li a 'classes' property with a list of types of objects that the "
       "parameter can be.",
       "Parameters of type 'dictionary' may contain an 'options' list "
       "defining the options that are allowed for the parameter.",
       "Each option on the 'options' list follows the same structure as the "
       "parameter definition."});

  // Sample dynamic object created from C++
  // This object will be hun under testutils and will be used for testing
  // purposes
  register_object(
      "sampleModuleJS", "Sample module exported from C++",
      {"Exploring the posibility to dynamically create objects fron C++"},
      "module");

  register_object(
      "sampleModulePY", "Sample module exported from C++",
      {"Exploring the posibility to dynamically create objects fron C++"},
      "module");
}

namespace {
/** Iterates through all the file lines calling the given function on each of
 * them.
 * @param file Path to the file whose lines we want to process.
 * @param functor Function that is called on each of the file's lines
 */
void process_file_lines(
    const std::string &file,
    const std::function<std::string(const std::string &line)> &functor) {
  std::vector<std::string> lines;
  std::ifstream ifile(file);
  if (!ifile.good()) {
    throw std::runtime_error("Could not open file '" + file +
                             "': " + shcore::errno_to_string(errno));
  }

  {
    std::string line;
    while (std::getline(ifile, line)) {
      lines.push_back(functor(line));
    }
  }
  ifile.close();

  std::ofstream ofile(file);

  if (!ofile.good()) {
    throw std::runtime_error("Could not open file '" + file +
                             "': " + shcore::errno_to_string(errno));
  }

  for (const auto &line : lines) {
    ofile << line << '\n';
  }

  ofile.close();
}

void replace_file_text(const std::string &file, const std::string &from,
                       const std::string &to) {
  process_file_lines(file, [&from, &to](const std::string &line) {
    return shcore::str_replace(line, from, to);
  });
}
}  // namespace

void Testutils::set_sandbox_snapshot_dir(const std::string &dir) {
  _sandbox_snapshot_dir = dir;
}

void Testutils::set_test_execution_context(const std::string &file, int line,
                                           Shell_test_env *env) {
  _test_file = file;
  _test_line = line;
  _test_env = env;
}

//!<  @name Sandbox Operations
///@{
/**
 * Gets the path to the configuration file for the specific sandbox.
 * @param port The port of the sandbox owning the configuration file being
 * searched.
 *
 * This function will return the path to the configuration file for the sandbox
 * listening at the specified port.
 */
#if DOXYGEN_JS
String Testutils::getSandboxConfPath(Integer port);
#elif DOXYGEN_PY
str Testutils::get_sandbox_conf_path(int port);
#endif
///@}
std::string Testutils::get_sandbox_conf_path(int port) {
  return shcore::path::join_path(
      {_sandbox_dir, std::to_string(port), "my.cnf"});
}

std::string Testutils::get_sandbox_datadir(int port) {
  std::string path =
      shcore::path::join_path(_sandbox_dir, std::to_string(port), "data");
  if (!shcore::is_folder(path))
    path = shcore::path::join_path(_sandbox_dir, std::to_string(port),
                                   "sandboxdata");
  return path;
}

//!<  @name Sandbox Operations
///@{
/**
 * Gets the path to the error log for the specific sandbox.
 * @param port The port of the sandbox which error log file path will be
 * retrieved.
 *
 * This function will return the path to the error log for the sandbox
 * listening at the specified port.
 */
#if DOXYGEN_JS
String Testutils::getSandboxLogPath(Integer port);
#elif DOXYGEN_PY
str Testutils::get_sandbox_log_path(int port);
#endif
///@}
std::string Testutils::get_sandbox_log_path(int port) {
  return shcore::path::join_path(get_sandbox_datadir(port), "error.log");
}

//!<  @name Sandbox Operations
///@{
/**
 * Gets the path to any file contained on the sandbox datadir.
 * @param port Optional port of the sandbox for which a path will be retrieved.
 * @param name Optional name of the file path to be retrieved.
 *
 * This function will return path related to the sandboxes.
 *
 * If port is NOT specified, it will retrieve the path to the sandbox home
 * folder.
 *
 * If port is specified it will retrieve a path for that specific sandbox.
 *
 * If file is not specified, it will retrieve the path to the sandbox folder.
 *
 * If file is specified it will retrieve the path to that file only if it is a
 * a valid file:
 * - my.cnf is a valid file.
 * - Any other file, will be valid if it exists on the sandboxdata dir.
 */
#if DOXYGEN_JS
String Testutils::getSandboxPath(Integer port, String name);
#elif DOXYGEN_PY
str Testutils::get_sandbox_path(int port, str name);
#endif
///@}
std::string Testutils::get_sandbox_path(int port, const std::string &file) {
  std::string path;

  if (port == 0) {
    path = _sandbox_dir;
  } else {
    if (file.empty()) {
      path = shcore::path::join_path({_sandbox_dir, std::to_string(port)});
    } else {
      if (file == "my.cnf") {
        path = shcore::path::join_path(
            {_sandbox_dir, std::to_string(port), "my.cnf"});
      } else {
        path = shcore::path::join_path(get_sandbox_datadir(port), file);
      }
    }
  }

  if (!shcore::path::exists(path)) path.clear();

  return path;
}

//!<  @name Misc Utilities
///@{
/**
 * Dumps a list of schemas from a MySQL instance into a file
 * @param uri URI of the instance. Must be classic protocol.
 * @param path filename of the dump file to write to
 * @param schemaList array of schema names to dump
 * @param options Optional dictionary with options that affect the produced dump
 *
 * Calls mysqldump to dump the given schemas.
 *
 * The supported options include:
 *
 * @li noData: boolean, if true, excludes schema data
 * @li skipComments: boolean, if true, excludes all the comments
 * @li skipDumpDate: boolean, if true, excludes the dump date comment
 */
#if DOXYGEN_JS
Undefined Testutils::dumpData(String uri, String path, Array schemaList);
#elif DOXYGEN_PY
None Testutils::dump_data(str uri, str path, list schemaList);
#endif
///@}
void Testutils::dump_data(const std::string &uri, const std::string &path,
                          const std::vector<std::string> &schemas,
                          const shcore::Dictionary_t &opts) {
  bool no_data = false;
  bool skip_dump_date = false;
  bool skip_comments = false;
  if (opts) {
    shcore::Option_unpacker(opts)
        .optional("noData", &no_data)
        .optional("skipComments", &skip_comments)
        .optional("skipDumpDate", &skip_dump_date)
        .end();
  }
  // When replaying we don't need to do anything
  mysqlshdk::db::replay::No_replay dont_record;
  if (_skip_server_interaction) return;

  // use mysqldump for now, until we support dumping internally
  std::string mysqldump = shcore::path::search_stdpath("mysqldump");
  if (mysqldump.empty()) {
    throw std::runtime_error("mysqldump executable not found in PATH");
  }

  auto options = mysqlshdk::db::Connection_options(uri);

  std::string sport =
      options.has_port() ? std::to_string(options.get_port()) : "3306";
  std::vector<const char *> argv;
  argv.push_back(mysqldump.c_str());
  argv.push_back("-u");
  argv.push_back(options.get_user().c_str());
  argv.push_back("-h");
  argv.push_back(options.get_host().c_str());
  if (options.has_port()) {
    argv.push_back("--protocol=TCP");
    argv.push_back("-P");
    argv.push_back(sport.c_str());
  }
  std::string password;
  if (options.has_password()) {
    password = "--password=" + options.get_password();
    // NOTE: If this ever becomes a public (non-test) function, pwd passing must
    // be done via stdin or temporary file
    argv.push_back(password.c_str());
  }
  argv.push_back("-r");
  argv.push_back(path.c_str());
  argv.push_back("--set-gtid-purged=OFF");
  argv.push_back("--databases");
  for (const auto &s : schemas) argv.push_back(s.c_str());
  if (g_test_trace_scripts > 0) {
    std::cerr << shcore::str_join(argv, " ") << "\n";
  }
  if (no_data) argv.push_back("--no-data");
  if (skip_comments) argv.push_back("--skip-comments");
  if (skip_dump_date) argv.push_back("--skip-dump-date");
  argv.push_back(nullptr);
  shcore::Process dump(&argv[0]);
  dump.start();
  std::string output;
  bool eof = false;
  for (;;) {
    std::string line = dump.read_line(&eof);
    std::cerr << line;
    if (!line.empty()) output = line;
    if (eof) break;
  }
  int rc = dump.wait();
  if (rc != 0) {
    throw std::runtime_error("mysqldump exited with code " +
                             std::to_string(rc) + ": " + output);
  }
}

//!<  @name Misc Utilities
///@{
/**
 * Loads a MySQL dump script from a file
 * @param uri URI of the instance. Must be classic protocol.
 * @param path filename of the dump file to write to
 * @param defaultSchema (optional) Default schema name to use during import.
 *
 * Loads a SQL script from a file using mysql cli.
 */
#if DOXYGEN_JS
Undefined Testutils::importData(String uri, String path, String defaultSchema,
                                String defaultCharset);
#elif DOXYGEN_PY
None Testutils::import_data(str uri, str path, str defaultSchema,
                            str defaultCharset);
#endif
///@}
void Testutils::import_data(const std::string &uri, const std::string &path,
                            const std::string &default_schema,
                            const std::string &default_charset) {
  // When replaying we don't need to do anything
  mysqlshdk::db::replay::No_replay dont_record;
  if (_skip_server_interaction) return;

  // use mysql for now, until we support efficient import internally
  std::string mysql = shcore::path::search_stdpath("mysql");
  if (mysql.empty()) {
    throw std::runtime_error("mysql executable not found in PATH");
  }

  auto options = mysqlshdk::db::Connection_options(uri);
  std::string sport =
      options.has_port() ? std::to_string(options.get_port()) : "3306";
  std::vector<const char *> argv;
  argv.push_back(mysql.c_str());
  argv.push_back("-u");
  argv.push_back(options.get_user().c_str());
  argv.push_back("-h");
  argv.push_back(options.get_host().c_str());
  std::string password;
  if (options.has_password()) {
    password = "--password=" + options.get_password();
    // NOTE: If this ever becomes a public (non-test) function, pwd passing must
    // be done via stdin or temporary file
    argv.push_back(password.c_str());
  }
  if (options.has_port()) {
    argv.push_back("--protocol=TCP");
    argv.push_back("-P");
    argv.push_back(sport.c_str());
  }
  std::string defcharset;
  if (!default_charset.empty()) {
    defcharset = "--default-character-set=" + default_charset;
    argv.push_back(defcharset.c_str());
  }
  if (!default_schema.empty()) argv.push_back(default_schema.c_str());

  if (g_test_trace_scripts > 0) {
    std::cerr << shcore::str_join(argv, " ") << "\n";
  }
  argv.push_back(nullptr);

  shcore::Process dump(&argv[0]);
#ifdef _WIN32
  dump.set_create_process_group();
#endif  // _WIN32
  dump.enable_reader_thread();
  dump.redirect_file_to_stdin(path);
  dump.start();

  const auto rc = dump.wait();

  if (rc != 0) {
    throw std::runtime_error("mysql exited with code " + std::to_string(rc) +
                             ": " + dump.read_all());
  }
}

//!<  @name InnoDB Cluster Utilities
///@{
/**
 * Upon starting a mysql server, if the group_replication_start_on_boot flag is
 * enabled, the GR plugin is started. While the plugin is starting, the user
 * cannot run any operations to modify GR variables as it results in an error.
 *
 * The purpose of this method is upon starting a server, to work as
 * synchronization point for the tests, waiting until the GR plugin starts.
 *
 * @param port The port of the instance where we will wait until the GR plugin
 * starts.
 * @param rootpass The password to be assigned to the root user.
 * @param timeout How many seconds we will wait for the plugin to start. If
 *        timeout value is 0, the method waits indefinitely. By default
 *        100 seconds. Negative timeout values will be converted to 0.
 *
 */
#if DOXYGEN_JS
Undefined Testutils::waitForDelayedGRStart(Integer port, String rootpass,
                                           Integer timeout = 60);
#elif DOXYGEN_PY
None Testutils::wait_for_delayed_gr_start(int port, str rootpass,
                                          int timeout = 60)
#endif
///@}
void Testutils::wait_for_delayed_gr_start(int port,
                                          const std::string &root_pass,
                                          int timeout) {
  mysqlshdk::db::Connection_options cnx_opt;
  cnx_opt.set_user("root");
  cnx_opt.set_password(root_pass);
  cnx_opt.set_host("localhost");
  cnx_opt.set_port(port);
  std::shared_ptr<mysqlshdk::db::ISession> session;
  session = mysqlshdk::db::mysql::Session::create();
  session->connect(cnx_opt);
  mysqlshdk::mysql::Instance instance{session};

  int elapsed_time = 0;
  bool is_starting = false;
  const uint32_t sleep_time = mysqlshdk::db::replay::g_replay_mode ==
                                      mysqlshdk::db::replay::Mode::Replay
                                  ? 1
                                  : 1000;
  // Convert negative timeout values to 0
  timeout = timeout >= 0 ? timeout : 0;
  while (!timeout || elapsed_time < timeout) {
    is_starting =
        mysqlshdk::gr::is_group_replication_delayed_starting(instance);
    if (!is_starting) {
      break;
    }
    elapsed_time += 1;
    shcore::sleep_ms(sleep_time);
  }
  session->close();
  if (is_starting) {
    throw std::runtime_error(
        "Timeout waiting for the Group Replication Plugin to start/stop");
  }
}

///@{
/**
 * Waits until the specified channel reaches one of the specified states.
 * @param port The port of the instance to be polled.
 * @param channelName The name of the channel to monitor.
 * @param states An array containing the states that would cause the poll cycle
 * to finish.
 *
 * This function is to be used with the members of a cluster.
 *
 * It will start a polling cycle verifying the state of a specific channel,
 * which ends when one of the expected states is reached or if the timeout of
 * k_wait_member_timeout seconds occurs.
 */
#if DOXYGEN_JS
Undefined Testutils::waitReplicationChannelState(Integer port,
                                                 String channelName,
                                                 String[] states);
#elif DOXYGEN_PY
None Testutils::wait_replication_channel_state(int port, str channel_name,
                                               str[] states);
#endif
///@}
void Testutils::wait_replication_channel_state(int port,
                                               const std::string &channel_name,
                                               const std::string &states) {
  if (states.empty()) {
    throw std::invalid_argument(
        "states argument for wait_replication_channel_state() can't be empty");
  }

  std::shared_ptr<mysqlshdk::db::ISession> session = connect_to_sandbox(port);

  std::string current_state;
  int curtime = 0;
  while (curtime < k_wait_member_timeout) {
    // Get the replication channel status
    auto result = session->query(("SELECT service_state FROM "
                                  "performance_schema.replication_connection_"
                                  "status WHERE channel_name = ?"_sql
                                  << channel_name)
                                     .str());

    current_state = "OFF";
    if (auto row = result->fetch_one(); row) current_state = row->get_string(0);

    if (states.find(current_state) != std::string::npos) {
      session->close();
      return;
    }

    shcore::sleep((mysqlshdk::db::replay::g_replay_mode ==
                   mysqlshdk::db::replay::Mode::Replay)
                      ? std::chrono::milliseconds(1)
                      : std::chrono::seconds(1));
    curtime++;
  }

  session->close();

  throw std::runtime_error(
      shcore::str_format("Timeout while waiting for replication channel status "
                         "to reach one of '%s': seems to be stuck as '%s'",
                         states.c_str(), current_state.c_str()));
}

//!<  @name InnoDB Cluster Utilities
///@{
/**
 * Parallel stop group_replication in all given sandboxes
 *
 * @param ports List of sandbox ports
 * @param rootpass The password to be used for the root user.
 */
#if DOXYGEN_JS
Undefined Testutils::stopGroup(Array ports);
#elif DOXYGEN_PY
None Testutils::stop_group(list ports)
#endif
///@}
void Testutils::stop_group(const shcore::Array_t &ports,
                           const std::string &root_pass) {
  std::vector<std::thread> workers;
  std::atomic<int> current = 0;

  for (const auto &port : *ports) {
    workers.push_back(mysqlsh::spawn_scoped_thread(
        [p = port.as_int(), ports, &current, &root_pass]() {
          mysqlsh::thread_init();

          mysqlshdk::db::Connection_options cnx_opt;
          cnx_opt.set_user("root");
          cnx_opt.set_password(root_pass.empty() ? "root" : root_pass);
          cnx_opt.set_host("localhost");
          cnx_opt.set_port(p);
          auto session = mysqlshdk::db::mysql::Session::create();
          // connection must happen in order
          while (p != ports->at(current).as_int()) {
            shcore::sleep_ms(100);
          }
          session->connect(cnx_opt);
          ++current;
          try {
            session->execute("stop group_replication");
          } catch (const shcore::Error &e) {
            std::cerr << "STOP GR@" << p << ": " << e.format() << "\n";
          }

          session->close();

          mysqlsh::thread_end();
        }));
  }

  for (auto &thd : workers) thd.join();
}

//!<  @name Misc Utilities
///@{
/**
 * Gets the path to the shell log.
 */
#if DOXYGEN_JS
String Testutils::getShellLogPath();
#elif DOXYGEN_PY
str Testutils::get_shell_log_path();
#endif
///@}
std::string Testutils::get_shell_log_path() {
  return shcore::current_logger()->logfile_name();
}

#ifndef ENABLE_SESSION_RECORDING
//!<  @name Misc Utilities
///@{
/**
 * Gets (and optionally flushes) the contents of the dba SQL log.
 */
#if DOXYGEN_JS
Array Testutils::fetchDbaSqlLog(Boolean);
#elif DOXYGEN_PY
list Testutils::fetch_dba_sql_log(bool);
#endif
///@}
shcore::Array_t Testutils::fetch_dba_sql_log(bool flush) {
  shcore::Array_t log = static_cast<Shell_core_test_wrapper *>(_test_env)
                            ->output_handler.dba_sql_log;
  if (flush)
    static_cast<Shell_core_test_wrapper *>(_test_env)
        ->output_handler.dba_sql_log.reset();
  return log;
}
#endif

//!<  @name Testing Utilities
///@{
/**
 * Identifies if the test suite is being executed in reply mode.
 */
#if DOXYGEN_JS
Bool Testutils::isReplaying();
#elif DOXYGEN_PY
bool Testutils::is_replaying();
#endif
///@}
bool Testutils::is_replaying() {
  return mysqlshdk::db::replay::g_replay_mode ==
         mysqlshdk::db::replay::Mode::Replay;
}

//!<  @name Testing Utilities
///@{
/**
 * Causes the test to fail.
 *
 * This function can be used directly on the test script to cause a failure,
 * it is useful if the test validation should be done using pure code rather
 * than falling to the standard validation methods.
 */
#if DOXYGEN_JS
Undefined Testutils::fail();
#elif DOXYGEN_PY
None Testutils::fail();
#endif
///@}
void Testutils::fail(const std::string &context) {
  // TODO(alfredo) make and replace with a markup text processor
  std::string text = context;

  if (g_test_color_output) {
    text = shcore::str_replace(text, "<red>", "\x1b[31m");
    text = shcore::str_replace(text, "</red>", "\x1b[0m");
    text = shcore::str_replace(text, "<yellow>", "\x1b[33m");
    text = shcore::str_replace(text, "</yellow>", "\x1b[0m");
    text = shcore::str_replace(text, "<b>", "\x1b[1m");
    text = shcore::str_replace(text, "</b>", "\x1b[0m");
  } else {
    text = shcore::str_replace(text, "<red>", "");
    text = shcore::str_replace(text, "</red>", "");
    text = shcore::str_replace(text, "<yellow>", "");
    text = shcore::str_replace(text, "</yellow>", "");
    text = shcore::str_replace(text, "<b>", "");
    text = shcore::str_replace(text, "</b>", "");
  }
#ifdef ENABLE_SESSION_RECORDING
  throw std::logic_error("method not available");
#else
  ADD_FAILURE_AT(_test_file.c_str(), _test_line) << text << "\n";
#endif
}

///@{
/**
 * Causes the test to skip.
 *
 * Call from test script when the rest of the test should be skipped.
 */
#if DOXYGEN_JS
Undefined Testutils::skip();
#elif DOXYGEN_PY
None Testutils::skip();
#endif
///@}
void Testutils::skip(const std::string &reason) { _test_skipped = reason; }

#if 0
///@{
/**
 * Slow down replication applier rate by locking and unlock tables in a loop.
 *
 * @param port
 * @param start true to start, false to stop.
 */
#if DOXYGEN_JS
Undefined Testutils::slowify(Integer port, Boolean start);
#elif DOXYGEN_PY
None Testutils::skip(int port, bool start);
endif
///@}
void Testutils::slowify(int port, bool start) {
  if (_slower_threads.find(port) != _slower_threads.end()) {
    if (start)
      throw std::logic_error("slowify already active for " +
                             std::to_string(port));
  } else {
    if (!start)
      throw std::logic_error("slowify not active for " + std::to_string(port));
  }

  if (start) {
    Slower_thread *info(new Slower_thread());
    _slower_threads.emplace(port, info);

    info->thread = std::thread([this, port]() {
      mysqlsh::thread_init();

      try {
        auto session = connect_to_sandbox(port);
        while (!_slower_threads[port]->stop) {
          session->execute("FLUSH TABLES WITH READ LOCK");
          shcore::sleep_ms(500);
          session->execute("UNLOCK TABLES");
        }
        session->close();
      } catch (std::exception &e) {
        dprint("ERROR in slower thread: " + std::string(e.what()));
      }

      mysqlsh::thread_end();
    });
  } else {
    _slower_threads[port]->stop = true;
    _slower_threads[port]->thread.join();
    _slower_threads.erase(port);
  }
}
#endif
#endif

///@{
/**
 * Saves a snapshot of the my.cnf file for a sandbox. On replay mode, the
 * snapshot that was saved will be restored.
 *
 * If multiple snapshots are taken, they will be all stored, then restored
 * in the same order.
 */
#if DOXYGEN_JS
Undefined Testutils::snapshotSandboxConf(Integer port);
#elif DOXYGEN_PY
None Testutils::snapshot_sandbox_conf(int port);
#endif
///@}
void Testutils::snapshot_sandbox_conf(int port) {
  if (mysqlshdk::db::replay::g_replay_mode !=
      mysqlshdk::db::replay::Mode::Direct) {
    if (_sandbox_snapshot_dir.empty()) {
      throw std::logic_error("set_sandbox_snapshot_dir() not called");
    }
    std::string sandbox_cnf_path = get_sandbox_conf_path(port);
    std::string sandbox_cnf_bkpath =
        _sandbox_snapshot_dir + "/sandbox_" + std::to_string(port) + "_" +
        std::to_string(_snapshot_conf_serial++) + "_my.cnf";
    if (!_skip_server_interaction) {
      // copy the config file from the sandbox dir to the snapshot dir
      shcore::copy_file(sandbox_cnf_path, sandbox_cnf_bkpath);
    } else {
      // copy the config file from the snapshot dir to the sandbox dir, creating
      // it if needed
      shcore::create_directory(shcore::path::dirname(sandbox_cnf_path));
      shcore::copy_file(sandbox_cnf_bkpath, sandbox_cnf_path);
      if (g_test_trace_scripts)
        std::cerr << "Copied " << sandbox_cnf_bkpath << " to "
                  << sandbox_cnf_path << "\n";
    }
  }
}

///@{
/**
 * Checks whether the given TCP port is listening for connections.
 *
 * The result of the check will be recorded in the trace, so that the same
 * result is returned during a replay.
 */
#if DOXYGEN_JS
Bool Testutils::isTcpPortListening(String host, Integer port);
#elif DOXYGEN_PY
bool Testutils::is_tcp_port_listening(str host, int port);
#endif
///@}
bool Testutils::is_tcp_port_listening(const std::string &host, int port) {
  std::string port_check_file = _sandbox_snapshot_dir + ".portchk_" +
                                std::to_string(_tcp_port_check_serial++);

  switch (mysqlshdk::db::replay::g_replay_mode) {
    case mysqlshdk::db::replay::Mode::Replay: {
      auto info = shcore::Value::parse(shcore::get_text_file(port_check_file));
      auto dict = info.as_map();
      if (dict->get_string("host") != host || dict->get_int("port") != port) {
        std::cerr << "Mismatched TCP port check params:\n"
                  << "Expected: " << info.descr() << "\nActual: " << host
                  << ", " << port << "\n";
        throw std::runtime_error("TCP port check mismatch");
      }
      return dict->get_bool("result");
    }

    case mysqlshdk::db::replay::Mode::Record: {
      bool r = false;
      try {
        r = mysqlshdk::utils::Net::is_port_listening(host, port);
      } catch (std::exception &) {
        r = false;
      }
      auto dict = shcore::make_dict();
      dict->set("port", shcore::Value(port));
      dict->set("host", shcore::Value(host));
      dict->set("result", shcore::Value(r));
      shcore::create_file(port_check_file, shcore::Value(dict).repr());
      return r;
    }

    case mysqlshdk::db::replay::Mode::Direct:
    default:
      try {
        return mysqlshdk::utils::Net::is_port_listening(host, port);
      } catch (std::exception &) {
        return false;
      }
  }
}

void Testutils::begin_snapshot_sandbox_error_log(int port) {
  if (_sandbox_snapshot_dir.empty()) {
    if (mysqlshdk::db::replay::g_replay_mode !=
        mysqlshdk::db::replay::Mode::Direct)
      throw std::logic_error("set_sandbox_snapshot_dir() not called");
    return;
  }
  std::string sandbox_log_path = get_sandbox_log_path(port);
  std::string sandbox_log_bkpath = shcore::path::join_path(
      _sandbox_snapshot_dir, "sandbox_" + std::to_string(port) + "_" +
                                 std::to_string(_snapshot_log_index) +
                                 "_error.log");
  if (_skip_server_interaction) {
    _snapshot_log_index++;
    // copy the log file from the snapshot dir to the sandbox dir, creating
    // it if needed
    shcore::create_directory(shcore::path::dirname(sandbox_log_path));
    shcore::copy_file(sandbox_log_bkpath, sandbox_log_path);
    if (g_test_trace_scripts)
      std::cerr << "Copied " << sandbox_log_bkpath << " to " << sandbox_log_path
                << "\n";
  }
}

void Testutils::end_snapshot_sandbox_error_log(int port) {
  if (_sandbox_snapshot_dir.empty()) {
    if (mysqlshdk::db::replay::g_replay_mode !=
        mysqlshdk::db::replay::Mode::Direct)
      throw std::logic_error("set_sandbox_snapshot_dir() not called");
    return;
  }
  std::string sandbox_log_path = get_sandbox_log_path(port);
  std::string sandbox_log_bkpath = shcore::path::join_path(
      _sandbox_snapshot_dir, "sandbox_" + std::to_string(port) + "_" +
                                 std::to_string(_snapshot_log_index) +
                                 "_error.log");
  if (!_skip_server_interaction) {
    _snapshot_log_index++;
    // copy the log file from the sandbox dir to the snapshot dir
    shcore::copy_file(sandbox_log_path, sandbox_log_bkpath);
  }
}

//!<  @name Sandbox Operations
///@{
/**
 * Deploys a sandbox using the indicated password and port
 * @param port The port where the sandbox wlil be listening for mysql protocol
 * connections.
 * @param pwd The password to be assigned to the root user.
 * @param options Additional options to be set on the sandbox configuration
 * file.
 *
 * This functions works when using either --record or --direct mode of the test
 * suite. It is an improved version of the deploySandboxInstance function of the
 * Admin API which will speed up the process of deploying a new sandbox.
 *
 * First time it is called, it will create a boilerplate sandbox using the
 * normal sandbox deployment procedure.
 *
 * It creates a new sandbox by copying the data on the boilerplate sandbox.
 *
 * When using --replay mode, the function does nothing.
 *
 * Sandboxes are pre-configured for group replication and thus are not good
 * for testing AdminAPI. For testing AdminAPI features, specially those that
 * check or configure MySQL instances, use deployRawSandbox() instead.
 */
#if DOXYGEN_JS
Undefined Testutils::deploySandbox(Integer port, String pwd,
                                   Dictionary options);
#elif DOXYGEN_PY
None Testutils::deploy_sandbox(int port, str pwd, Dictionary options);
#endif
///@}
void Testutils::deploy_sandbox(int port, const std::string &rootpass,
                               const shcore::Dictionary_t &my_cnf_options,
                               const shcore::Dictionary_t &opts) {
  bool create_remote_root{true};
  bool keyring_plugin{false};
  std::string mysqld_path;

  if (opts) {
    create_remote_root = opts->get_bool("createRemoteRoot", true);
    mysqld_path = opts->get_string("mysqldPath", "");
    keyring_plugin = opts->get_bool("enableKeyringPlugin", false);
  }

  if (keyring_plugin) {
    std::string plugin_file("keyring_file");
#ifdef _WIN32
    plugin_file.append(".dll");
#else
    plugin_file.append(".so");
#endif

    (*my_cnf_options)["early-plugin-load"] = shcore::Value(plugin_file);

    if (!my_cnf_options->has_key("keyring_file_data")) {
      auto keyring_file_data = shcore::path::join_path(
          _sandbox_dir, std::to_string(port), "keyring", "keyfile");
      (*my_cnf_options)["keyring_file_data"] = shcore::Value(keyring_file_data);
    }
  }

  // Enables mysql_native_password by default to workaround a random error
  // generated on the server that causes random failures on shell tests
  shcore::Dictionary_t cnf_options{my_cnf_options};

  if (!cnf_options) {
    cnf_options = shcore::make_dict();
  }

  if (!cnf_options->has_key("loose_mysql_native_password") &&
      !cnf_options->has_key("mysql_native_password")) {
    (*cnf_options)["loose_mysql_native_password"] = shcore::Value("ON");
  }

  _passwords[port] = rootpass;

  if (_skip_server_interaction) return;

  mysqlshdk::db::replay::No_replay dont_record;

  // NOTE: we cannot yet record the correct password because this password is
  // used by several methods to access the sandbox. Since we need to create the
  // sandbox with "root", we must, for now, also store "root" as the password
  // for this port.
  if (k_boilerplate_root_password != rootpass)
    _passwords[port] = k_boilerplate_root_password;

  wait_sandbox_dead(port);

  // Sandbox from a boilerplate (always start with root password)
  prepare_sandbox_boilerplate(port, mysqld_path);
  deploy_sandbox_from_boilerplate(port, cnf_options, false, mysqld_path);

  std::shared_ptr<mysqlshdk::db::ISession> session;
  if (k_boilerplate_root_password == rootpass) {
    session = connect_to_sandbox(port);

    handle_remote_root_user(k_boilerplate_root_password, session.get(),
                            create_remote_root);
  } else {
    session = connect_to_sandbox(port, k_boilerplate_root_password);
    _passwords[port] = rootpass;  // store the correct password

    update_root_user_password(session.get(), rootpass);
    handle_remote_root_user(rootpass, session.get(), create_remote_root);
  }

  _general_log_files[port] = session->query("select @@general_log_file")
                                 ->fetch_one_or_throw()
                                 ->get_string(0);
}

//!<  @name Sandbox Operations
///@{
/**
 * Deploys a raw sandbox using the indicated password and port
 *
 * Basically the same as deploySandbox, except:
 * - configurations are closer to default (all replication options are removed)
 * - datadir is called "data" instead of "sandboxdata", which makes it look like
 * an ordinary instance to the AdminAPI.
 */
#if DOXYGEN_JS
Undefined Testutils::deployRawSandbox(Integer port, String pwd,
                                      Dictionary options);
#elif DOXYGEN_PY
None Testutils::deploy_raw_sandbox(int port, str pwd, Dictionary options);
#endif
///@}
void Testutils::deploy_raw_sandbox(int port, const std::string &rootpass,
                                   const shcore::Dictionary_t &my_cnf_opts,
                                   const shcore::Dictionary_t &opts) {
  bool create_remote_root{true};
  std::string mysqld_path;
  int timeout = -1;

  if (opts) {
    create_remote_root = opts->get_bool("createRemoteRoot", true);
    mysqld_path = opts->get_string("mysqldPath", "");
    timeout = opts->get_int("timeout", timeout);
  }

  _passwords[port] = rootpass;

  if (_skip_server_interaction) return;

  mysqlshdk::db::replay::No_replay dont_record;

  // NOTE: we cannot yet record the correct password because this password is
  // used by several methods to access the sandbox. Since we need to create the
  // sandbox with "root", we must, for now, also store "root" as the password
  // for this port.
  if (k_boilerplate_root_password != rootpass)
    _passwords[port] = k_boilerplate_root_password;

  wait_sandbox_dead(port);

  // Enables mysql_native_password by default to workaround a random error
  // generated on the server that causes random failures on shell tests
  shcore::Dictionary_t cnf_options{my_cnf_opts};

  if (!cnf_options) {
    cnf_options = shcore::make_dict();
  }

  if (!cnf_options->has_key("loose_mysql_native_password") &&
      !cnf_options->has_key("mysql_native_password")) {
    (*cnf_options)["loose_mysql_native_password"] = shcore::Value("ON");
  }

  // Sandbox from a boilerplate (always start with root password)
  prepare_sandbox_boilerplate(port, mysqld_path);
  wait_sandbox_dead(port);
  deploy_sandbox_from_boilerplate(port, cnf_options, true, mysqld_path,
                                  timeout);

  std::shared_ptr<mysqlshdk::db::ISession> session;
  if (k_boilerplate_root_password == rootpass) {
    session = connect_to_sandbox(port);

    handle_remote_root_user(k_boilerplate_root_password, session.get(),
                            create_remote_root);
  } else {
    session = connect_to_sandbox(port, k_boilerplate_root_password);
    _passwords[port] = rootpass;  // store the correct password

    update_root_user_password(session.get(), rootpass);
    handle_remote_root_user(rootpass, session.get(), create_remote_root);
  }

  _general_log_files[port] = session->query("select @@general_log_file")
                                 ->fetch_one_or_throw()
                                 ->get_string(0);
}

//!<  @name Sandbox Operations
///@{
/**
 * Destroys the sandbox listening at the indicated port
 * @param port The port where the sandbox is listening for mysql protocol
 * connections.
 *
 * This function also works when using the --direct and --record modes of the
 * test suite.
 *
 * It will delete the sandbox listening at the indicated port. This function
 * must be called after stopping or killing the sandbox.
 *
 * When using --replay mode, the function does nothing.
 */
#if DOXYGEN_JS
Undefined Testutils::destroySandbox(Integer port);
#elif DOXYGEN_PY
None Testutils::destroy_sandbox(int port);
#endif
///@}
void Testutils::destroy_sandbox(int port, bool quiet_kill) {
  mysqlshdk::db::replay::No_replay dont_record;
  kill_sandbox(port, quiet_kill);
#ifdef _WIN32
  // Make config file (and backups) readable in case it was made RO by some test
  std::string dirname = shcore::path::dirname(get_sandbox_conf_path(port));
  if (shcore::path::exists(dirname)) {
    for (const std::string &name : shcore::listdir(dirname)) {
      const std::string path = shcore::path::join_path({dirname, name});
      const auto wide_path = shcore::utf8_to_wide(path);
      auto attributes = GetFileAttributesW(wide_path.c_str());
      if (attributes != INVALID_FILE_ATTRIBUTES) {
        attributes &= ~FILE_ATTRIBUTE_READONLY;
        SetFileAttributesW(wide_path.c_str(), attributes);
      }
    }
  }
#endif
  if (!_skip_server_interaction) {
    shcore::Value::Array_type_ref errors;
    _mp.delete_sandbox(port, _sandbox_dir, true, &errors);
    if (errors && !errors->empty())
      std::cerr << "During delete of " << port << ": "
                << shcore::Value(errors).descr() << "\n";
  } else {
    if (!_sandbox_dir.empty()) {
      std::string sandbox_path =
          shcore::path::dirname(get_sandbox_conf_path(port));
      if (shcore::is_folder(sandbox_path))
        shcore::remove_directory(sandbox_path, true);
    }
  }
}

//!<  @name Sandbox Operations
///@{
/**
 * Starts the sandbox created at the indicated port
 * @param port The port where the sandbox listens for mysql protocol
 * connections.
 * @param options: Optional dictionary that accepts the following options:
 *        timeout: integer value with the timeout in seconds for the start
 *                 operation.
 *
 * This function also works when using the --direct and --record modes of the
 * test suite.
 *
 * It will retry up to 5 times starting the sandbox at the indicated port,
 * improving the success rate of the operation.
 *
 * This function will verify that any other sandbox running previously at the
 * same port is completely dead before each start attempt.
 *
 * When using --replay mode, the function does nothing.
 */
#if DOXYGEN_JS
Undefined Testutils::startSandbox(Integer port, Dictionary options);
#elif DOXYGEN_PY
None Testutils::start_sandbox(int port, dict options);
#endif
///@}
void Testutils::start_sandbox(int port, const shcore::Dictionary_t &opts) {
  // Initialize to default value (30 sec)
  int timeout = k_start_wait_timeout;
  shcore::Option_unpacker(opts).optional("timeout", &timeout).end();

  if (!_skip_server_interaction) {
    try {
      wait_sandbox_dead(port);

      shcore::Value::Array_type_ref errors;
      _mp.start_sandbox(port, _sandbox_dir, &errors, timeout);
      if (errors && !errors->empty()) {
        for (auto err : *errors) {
          if ((*err.as_map())["type"].get_string() == "ERROR") {
            std::cerr << "During start of " << port << ": "
                      << shcore::Value(errors).descr() << "\n";
            throw std::runtime_error("Could not start sandbox instance " +
                                     std::to_string(port));
          }
        }
      }
    } catch (const std::runtime_error &) {
      // print the error log contents
      std::string error_log_path = get_sandbox_log_path(port);
      try {
        dprint(cat_file(error_log_path));
      } catch (const std::exception &e) {
        dprint("Could not dump " + error_log_path + ": " + e.what());
      }
      throw;
    }
  }
}

//!<  @name Sandbox Operations
///@{
/**
 * Stops the sandbox listening at the indicated port
 * @param port The port where the sandbox listens for mysql protocol
 * connections.
 *
 * This function works when using the --direct and --record modes of the test
 * suite.
 *
 * This function performs the normal stop sandbox operation of the Admin API
 *
 * When using --replay mode, the function does nothing.
 */
#if DOXYGEN_JS
Undefined Testutils::stopSandbox(Integer port, Object options);
#elif DOXYGEN_PY
None Testutils::stop_sandbox(int port, dict options);
#endif
///@}
void Testutils::stop_sandbox(int port, const shcore::Dictionary_t &opts) {
  bool wait = false;
  shcore::Option_unpacker(opts).optional("wait", &wait).end();

  mysqlshdk::db::replay::No_replay dont_record;
  if (!_skip_server_interaction) {
    try {
      auto session = connect_to_sandbox(port);
      session->execute("shutdown");
      session->close();

      if (wait) wait_sandbox_dead(port);
    } catch (const std::runtime_error &) {
      // print the error log contents
      std::string error_log_path = get_sandbox_log_path(port);
      try {
        dprint(cat_file(error_log_path));
      } catch (const std::exception &e) {
        dprint("Could not dump " + error_log_path + ": " + e.what());
      }
      throw;
    }
  }
}

//!<  @name Sandbox Operations
///@{
/**
 * Restarts the sandbox listening at the specified port.
 * @param port The port where the sandbox listens for mysql protocol
 * connections.
 *
 * This function works when using the --direct and --record modes of the test
 * suite.
 *
 * This function executes the stop sandbox operation of this module followed
 * by the start sandbox operation.
 *
 * When using --replay mode, the function does nothing.
 */
#if DOXYGEN_JS
Undefined Testutils::restartSandbox(Integer port);
#elif DOXYGEN_PY
None Testutils::restart_sandbox(int port);
#endif
///@}
void Testutils::restart_sandbox(int port) {
  stop_sandbox(port, shcore::make_dict("wait", shcore::Value(1)));
  start_sandbox(port);
}

//!<  @name Sandbox Operations
///@{
/**
 * Kills the sandbox listening at the indicated port
 * @param port The port where the sandbox listens for mysql protocol
 * connections.
 *
 * This function works when using the --direct and --record modes of the test
 * suite.
 *
 * This function performs the normal kill sandbox operation of the Admin API but
 * also verifies that the sandbox is completely dead.
 *
 * When using --replay mode, the function does nothing.
 */
#if DOXYGEN_JS
Undefined Testutils::killSandbox(Integer port);
#elif DOXYGEN_PY
None Testutils::kill_sandbox(int port);
#endif
///@}
void Testutils::kill_sandbox(int port, bool quiet) {
  if (!_skip_server_interaction) {
    shcore::Value::Array_type_ref errors;
    _mp.kill_sandbox(port, _sandbox_dir, &errors);
    // Only output errors to stderr if quiet mode is disabled (default).
    if (!quiet && errors && !errors->empty())
      std::cerr << "During kill of " << port << ": "
                << shcore::Value(errors).descr() << "\n";
    wait_sandbox_dead(port);
  }
}

#ifndef WIN32
static int os_file_lock(int fd) {
  struct flock lk;

  lk.l_type = F_WRLCK;
  lk.l_whence = SEEK_SET;
  lk.l_start = lk.l_len = 0;

  if (fcntl(fd, F_SETLK, &lk) == -1) {
    if (errno == EAGAIN || errno == EACCES) {
      return 1;  // already locked
    }
    return (-1);  // error
  }
  return (0);  // not locked
}
#endif

//!<  @name Sandbox Operations
///@{
/**
 * Waits for the sandbox at the indicated port to stop.
 * @param port The port where the sandbox listens for mysql protocol
 * connections.
 */
#if DOXYGEN_JS
Undefined Testutils::waitSandboxDead(Integer port);
#elif DOXYGEN_PY
None Testutils::wait_sandbox_dead(int port);
#endif
///@}
void Testutils::wait_sandbox_dead(int port) {
  log_info("Waiting for ports (%d)...", port);
  // wait until classic, x and Xcom ports are free
  if (port * 10 + 1 < 65535) {
    int retries = (k_wait_sandbox_dead_timeout * 1000) / 500;
    while (!is_port_available_for_sandbox_to_bind(port * 10 + 1)) {
      if (--retries < 0)
        throw std::runtime_error("Timeout waiting for sandbox " +
                                 std::to_string(port) + " to shutdown");
      shcore::sleep_ms(500);
    }
  }
  if (port * 10 < 65535) {
    int retries = (k_wait_sandbox_dead_timeout * 1000) / 500;
    while (!is_port_available_for_sandbox_to_bind(port * 10)) {
      if (--retries < 0)
        throw std::runtime_error("Timeout waiting for sandbox " +
                                 std::to_string(port) + " to shutdown");
      shcore::sleep_ms(500);
    }
  }
  {
    int retries = (k_wait_sandbox_dead_timeout * 1000) / 500;
    while (!is_port_available_for_sandbox_to_bind(port)) {
      if (--retries < 0)
        throw std::runtime_error("Timeout waiting for sandbox " +
                                 std::to_string(port) + " to shutdown");
      shcore::sleep_ms(500);
    }
  }

  log_info("Waiting for lock file...");

  int retries = (k_wait_sandbox_dead_timeout * 1000) / 500;
#ifndef _WIN32
  while (mysqlshdk::utils::check_lock_file(get_sandbox_datadir(port) +
                                           "/mysqld.sock.lock")) {
    if (--retries < 0)
      throw std::runtime_error("Timeout waiting for sandbox " +
                               std::to_string(port) + " to shutdown");
    shcore::sleep_ms(500);
  }

  retries = (k_wait_sandbox_dead_timeout * 1000) / 500;
  while (mysqlshdk::utils::check_lock_file(
      get_sandbox_datadir(port) + "/mysqlx.sock.lock", "X%zd")) {
    if (--retries < 0)
      throw std::runtime_error("Timeout waiting for sandbox " +
                               std::to_string(port) + " to shutdown");
    shcore::sleep_ms(500);
  }
  retries = (k_wait_sandbox_dead_timeout * 1000) / 500;
#endif
  std::string pidfile = shcore::path::join_path(get_sandbox_path(port),
                                                std::to_string(port) + ".pid");
  // Wait for the pid file to be deleted, which is one the last things the
  // server does before exiting and is done right before logging
  // "Shutdown complete".
  // Obviously this won't be reliable if the sandbox is killed, tho.
  log_info("Waiting for pid file '%s' to be deleted by mysqld...",
           pidfile.c_str());
  while (shcore::path::exists(pidfile)) {
    if (--retries < 0)
      throw std::runtime_error("Timeout waiting for sandbox pid file " +
                               pidfile + " to be deleted after shutdown");
    shcore::sleep_ms(500);
  }
  log_info("Finished waiting");
}

shcore::Array_t Testutils::read_general_log(
    int port, const std::string &starting_timestamp) {
  if (_skip_server_interaction)
    throw std::logic_error("read_general_log() can only be in _norecord tests");

  auto parse_log_line =
      [](std::string line,
         shcore::Dictionary_t last_entry) -> shcore::Dictionary_t {
    // timestamp
    if (line.size() < 27 || line[10] != 'T' || line[26] != 'Z')
      goto continued_line;

    {
      auto parts = shcore::str_split(line, "\t", 2);
      if (parts.size() < 3) goto continued_line;

      std::string timestamp = parts[0];

      auto pid_and_cmd = shcore::str_split(shcore::str_strip(parts[1]), " ", 1);
      if (pid_and_cmd.size() < 2) goto continued_line;

      // check if Query
      if (pid_and_cmd[1] != "Query") {
        // ignore anything not a query
        return nullptr;
      }

      // pid
      uint64_t pid = std::stoull(pid_and_cmd[0]);

      return shcore::make_dict("sql", shcore::Value(parts[2]), "timestamp",
                               shcore::Value(timestamp), "pid",
                               shcore::Value(pid));
    }
  continued_line:
    // append continuation
    if (last_entry) {
      (*last_entry)["sql"] =
          shcore::Value((*last_entry)["sql"].as_string() + line);
    }
    return nullptr;
  };

  std::ifstream f(_general_log_files[port]);
  if (!f.good())
    throw std::runtime_error(_general_log_files[port] + ": " + strerror(errno));

  shcore::Array_t result = shcore::make_array();
  shcore::Dictionary_t last_entry = nullptr;
  while (!f.eof()) {
    std::string line;
    std::getline(f, line);

    auto entry = parse_log_line(line, last_entry);
    if (entry) {
      std::string entry_ts = entry->at("timestamp").as_string();

      if (starting_timestamp.empty() || starting_timestamp < entry_ts) {
        result->push_back(shcore::Value(entry));
      }
      last_entry = entry;
    }
  }
  f.close();

  return result;
}

void Testutils::wait_sandbox_alive(const shcore::Value &port_or_uri) {
  if (shcore::Value_type::Integer == port_or_uri.get_type()) {
    const auto port = port_or_uri.as_int();

    wait_sandbox_alive([this, port]() { return connect_to_sandbox(port); },
                       std::to_string(port));
  } else {
    const auto co = mysqlsh::get_connection_options(port_or_uri);

    wait_sandbox_alive(
        [&co]() { return mysqlsh::establish_session(co, false); },
        co.as_uri(mysqlshdk::db::uri::formats::full()));
  }
}

void Testutils::wait_sandbox_alive(
    const std::function<std::shared_ptr<mysqlshdk::db::ISession>()> &connect,
    const std::string &context) {
  log_info("Waiting for sandbox (%s) to accept connections...",
           context.c_str());
  int retries = (k_wait_sandbox_alive_timeout * 1000) / 500;
  std::shared_ptr<mysqlshdk::db::ISession> session;
  while (retries > 0) {
    try {
      session = connect();
    } catch (const std::exception &) {
      --retries;
      shcore::sleep_ms(500);
      continue;
    }
    session->close();
    break;
  }
  if (retries <= 0) {
    throw std::runtime_error("Timeout waiting for sandbox " + context +
                             " to accept connections");
  }
}

bool Testutils::is_port_available_for_sandbox_to_bind(int port) const {
  addrinfo hints;
  memset(&hints, 0, sizeof(hints));
  hints.ai_family = AF_UNSPEC;
  hints.ai_socktype = SOCK_STREAM;

  addrinfo *info = nullptr, *p = nullptr;
  // Get the list of network address structures for all IPs (0.0.0.0) on the
  // given service port
  int result =
      getaddrinfo("0.0.0.0", std::to_string(port).c_str(), &hints, &info);

  if (result != 0) throw mysqlshdk::utils::net_error(gai_strerror(result));

  if (!info) throw std::runtime_error("Could not resolve address 0.0.0.0");

  std::unique_ptr<addrinfo, void (*)(addrinfo *)> deleter{info, freeaddrinfo};
  // initialize socket
  int sock = socket(info->ai_family, info->ai_socktype, info->ai_protocol);
#ifndef _WIN32
  const int socket_error = -1;
#else
  const int socket_error = INVALID_SOCKET;
#endif
  if (sock == socket_error) {
    throw std::runtime_error("Could not create socket: " +
                             shcore::errno_to_string(errno));
  }
  for (p = info; p != nullptr; p = p->ai_next) {
#ifndef _WIN32
    const int opt_val = 1;
#else
    const char opt_val = 0;
#endif
    // set socket as reusable for non windows systems since according to
    // sql/conn_handler/socket_connection.cc:383 mysqld doesn't set
    // SO_REUSEADDR for Windows.
    if (setsockopt(sock, SOL_SOCKET, SO_REUSEADDR, &opt_val, sizeof opt_val) <
        0) {
      throw std::runtime_error("Could not set socket as reusable: " +
                               shcore::errno_to_string(errno));
    }
    if (bind(sock, p->ai_addr, p->ai_addrlen) != 0) {
      // cannot bind
      return false;
    } else {
#ifdef _WIN32
      closesocket(sock);
#else
      close(sock);
#endif
    }
  }
  // could bind on all
  return true;
}

void Testutils::wait_until_file_lock_released(const std::string &filepath,
                                              int timeout) const {
  int retries = timeout * 1000 / 500;
  log_info("Waiting for lock of file '%s' to be released...", filepath.c_str());
  // Note this method should not throw any error if the file doesn't exist.
#ifdef _WIN32
  // In Windows, it should be enough to see if the file is locked
  while (true) {
    FILE *f = fopen(filepath.c_str(), "a");
    if (f) {
      fclose(f);
      break;
    }
    if (errno == ENOENT) break;
    if (--retries < 0)
      throw std::runtime_error("Timeout waiting for lock of file '" + filepath +
                               "' to be released.");
    shcore::sleep_ms(500);
  }
#else
  int file_fd = open(filepath.c_str(), O_RDWR);
  if (file_fd > 0) {
    while (os_file_lock(file_fd) > 0) {
      if (--retries < 0)
        throw std::runtime_error("Timeout waiting for lock of file '" +
                                 filepath + "' to be released.");
      shcore::sleep_ms(500);
    }
    ::close(file_fd);
  }
#endif
}

bool is_configuration_option(const std::string &option,
                             const std::string &line) {
  std::string normalized = shcore::str_replace(line, " ", "");
  return (normalized == option || normalized.find(option + "=") == 0);
}

bool is_section_line(const std::string &line, const std::string &section = "") {
  bool ret_val = false;

  if (!line.empty()) {
    std::string normalized = shcore::str_strip(line);
    if (normalized[0] == '[' && normalized[normalized.length() - 1] == ']') {
      ret_val = true;

      if (!section.empty()) ret_val = normalized == "[" + section + "]";
    }
  }

  return ret_val;
}

//!<  @name Sandbox Operations
///@{
/**
 * Delete lines with the option from the given config file.
 * @param port The port of the sandbox where the configuration will be updated.
 * @param option The option name that will be removed from the configuration
 * file.
 * @param section The section from which the option will be removed.
 *
 * This function will remove any occurrence of the configuration option on the
 * indicated section.
 *
 * If the section is not specified the operation will be done on every section
 * of the file.
 */
#if DOXYGEN_JS
Undefined Testutils::removeFromSandboxConf(Integer port, String option,
                                           String section);
#elif DOXYGEN_PY
None Testutils::remove_from_sandbox_conf(int port, str option, str section);
#endif
///@}
void Testutils::remove_from_sandbox_conf(int port, const std::string &option,
                                         const std::string &section) {
  std::string cfgfile_path = get_sandbox_conf_path(port);

  bool file_exists = shcore::is_file(cfgfile_path);
  if (!file_exists && _skip_server_interaction) return;

  mysqlshdk::config::Config_file cfg;
  if (file_exists) {
    // Read the file, only if it exists.
    cfg.read(cfgfile_path);
  } else {
    throw std::logic_error{
        "Cannot remove an option from a file that does not"
        "exist. File: " +
        cfgfile_path};
  }

  if (section.empty()) {
    // Remove option from all groups (sections) if the section is not specified
    // (empty).
    std::vector<std::string> groups = cfg.groups();
    for (auto const &group : groups) {
      cfg.remove_option(group, option);
    }
  } else {
    cfg.remove_option(section, option);
  }

  // Apply changes (write) to option file.
  cfg.write(cfgfile_path);
}

//!<  @name Sandbox Operations
///@{
/**
 * Change sandbox config option and add it if it's not in the my.cnf yet
 * @param port The port of the sandbox where the configuration will be updated.
 * @param option The option to be updated or added.
 * @param value The new value for the option.
 * @param section The section on which the option will be added or updated.
 *
 * This function will replace the value of the configuration option from the
 * indicated section of the configuration file.
 *
 * If the option does not exist it will be added.
 *
 * If the section is not indicated, mysqld is assumed.
 * * will change all sections.
 */
#if DOXYGEN_JS
Undefined Testutils::changeSandboxConf(Integer port, String option,
                                       String value, String section);
#elif DOXYGEN_PY
None Testutils::change_sandbox_conf(int port, str option, str value,
                                    str section);
#endif
///@}
void Testutils::change_sandbox_conf(int port, const std::string &option,
                                    const std::string &value,
                                    const std::string &section_) {
  if (option == "server-uuid" || option == "server_uuid") {
    change_sandbox_uuid(port, value);
    return;
  }

  std::string section = section_.empty() ? "mysqld" : section_;

  std::string cfgfile_path = get_sandbox_conf_path(port);
  bool file_exists = shcore::is_file(cfgfile_path);
  if (!file_exists && _skip_server_interaction) return;

  mysqlshdk::config::Config_file cfg;
  if (file_exists) {
    // Read the file, only if it exists.
    cfg.read(cfgfile_path);
  }

  if (section == "*") {
    // Change all groups (sections) if * is used for the group.
    std::vector<std::string> groups = cfg.groups();
    for (auto const &group : groups) {
      cfg.set(group, option, std::optional<std::string>(value));
    }
  } else {
    if (!cfg.has_group(section)) {
      // Create the group (section) if it does not exist.
      cfg.add_group(section);
    }
    cfg.set(section, option, std::optional<std::string>(value));
  }

  // Apply change to option file.
  cfg.write(cfgfile_path);
}

std::string Testutils::get_sandbox_conf(int port, const std::string &option) {
  std::string cfgfile_path = get_sandbox_conf_path(port);

  mysqlshdk::config::Config_file cfg;
  cfg.read(cfgfile_path);

  return cfg.get("mysqld", option).value_or("");
}

/**
 * Searches $PATH for the given executable and returns its canonical path.
 * @param exec_name The name of the executable we want to find
 * @return the canonical path of the executable found on $PATH
 */
std::string Testutils::get_executable_path(const std::string &exec_name) {
  std::string exec_path = shcore::path::search_stdpath(exec_name);

  if (exec_path.empty()) {
    throw ::std::runtime_error(shcore::str_format(
        "Unable to find executable '%s' on PATH.", exec_name.c_str()));
  }

  // Make sure we're using canonical path;
  return shcore::path::get_canonical_path(exec_path);
}

//!<  @name Sandbox Operations
///@{
/**
 * Upgrade the mysqld executable used by the sandbox with the one found in
 * $PATH.
 * @param port The port of the sandbox to upgrade.
 *
 * This function will replace the value of the basedir in the sandbox
 * configuration file and update the start script.
 *
 */
#if DOXYGEN_JS
Undefined Testutils::upgradeSandbox(Integer port);
#elif DOXYGEN_PY
None Testutils::upgrade_sandbox(int port);
#endif
///@}
void Testutils::upgrade_sandbox(int port) {
  const std::string mysqld_path = get_executable_path("mysqld");
  log_info("Upgrading sandbox (%d) using mysqld executable %s ...", port,
           mysqld_path.c_str());
#ifdef _WIN32
  std::string start("start.bat");
#else
  std::string start("start.sh");
#endif

  // When replaying we don't need to do anything
  mysqlshdk::db::replay::No_replay dont_record;
  if (_skip_server_interaction) return;

  // Change basedir to point to the basedir of the new executable
  // Do the same MP does to find the basedir from the executable path, assuming
  // it is inside a bin or sbin folder
  const std::string path_sep = std::string(1, shcore::path::path_separator);
  auto mysqld_path_vec = shcore::split_string(mysqld_path, path_sep);

  auto bin_pos = std::find_if(mysqld_path_vec.rbegin(), mysqld_path_vec.rend(),
                              [](const std::string &s) {
                                return (shcore::str_lower(s) == "bin" ||
                                        shcore::str_lower(s) == "sbin");
                              });

  // if no bin/sbin folder is found, throw an error
  if (bin_pos == mysqld_path_vec.rend()) {
    throw ::std::runtime_error("Unable to find basedir of mysqld executable " +
                               mysqld_path);
  }
  const std::string basedir =
      shcore::str_join(mysqld_path_vec.begin(), bin_pos.base() - 1, path_sep);

  // Update the basedir on the config file
  change_sandbox_conf(port, "basedir", basedir, "mysqld");

  // Remove mysqlx plugin load since it is installed by default on 8.0
  remove_from_sandbox_conf(port, "plugin_load", "mysqld");

  // Update the start script. We can leave the stop script since even
  // the oldest mysqladmin versions that the shell supports are able to
  // shutdown 5.7 or 8.0 versions of MySQL.
  std::string sandbox_basedir =
      shcore::path::join_path(_sandbox_dir, std::to_string(port));
  // create lambda function to replace old mysqld executable with canonical
  // mysqld path.
  auto replace_func = [&mysqld_path](const std::string &line) {
    auto found = line.find(" --defaults-file=");
    if (found != std::string::npos) {
      std::string line_copy{line};
      line_copy.replace(0, found, mysqld_path);
      return line_copy;
    } else {
      return line;
    }
  };
  // Replace the old mysqld executable on the start script with the new
  // mysqld_path
  process_file_lines(shcore::path::join_path(sandbox_basedir, start),
                     replace_func);
}

/**
 * Change sandbox server UUID.
 *
 * This function will set the server UUID of a sandbox by changing it in the
 * corresponding auto.cnf file. If the auto.cnf file does not exist then it
 * will be created.
 *
 * Note: The sandbox need to be restarted for the change to take effect if
 *       already running.
 *
 * @param port The port of the sandbox where the configuration will be updated.
 * @param server_uuid A string with the server UUID value to set.
 */
void Testutils::change_sandbox_uuid(int port, const std::string &server_uuid) {
  // Get path of the auto.cnf file (containing the server_uuid information).
  std::string autocnf_path =
      shcore::path::join_path(get_sandbox_datadir(port), "auto.cnf");

  if (!shcore::is_file(autocnf_path) && _skip_server_interaction) return;

  // Check if the auto.cnf file exists (only created on the first server start).
  if (shcore::is_file(autocnf_path)) {
    // Replace the server-uuid with the new value in the auto.cnf file.
    std::string new_autocnf_path = autocnf_path + ".new";
    std::ofstream new_autocnf_file(new_autocnf_path);
    std::ifstream autocnf_file(autocnf_path);
    std::string line;
    bool in_section = false;

    while (std::getline(autocnf_file, line)) {
      if (is_section_line(line, "auto")) {
        // As soon as the "auto" section is found adds the new server-uuid
        // value.
        in_section = true;
        new_autocnf_file << line << std::endl;
        new_autocnf_file << "server-uuid=" << server_uuid << std::endl;
        continue;
      } else if (is_section_line(line)) {
        in_section = false;
      }

      // If we are in the "auto" section and the server-uuid option is found,
      // it is removed since it will be the old value.
      if (in_section) {
        if (is_configuration_option("server-uuid", line)) continue;
      }
      new_autocnf_file << line << std::endl;
    }
    autocnf_file.close();
    new_autocnf_file.close();
    shcore::delete_file(autocnf_path);
    try_rename(new_autocnf_path, autocnf_path);
  } else {
    // File does not exist, create a new one with the desired server UUID.
    std::string file_contents = "[auto]\nserver-uuid=" + server_uuid + "\n";
    shcore::create_file(autocnf_path, file_contents);
  }
}

//!<  @name InnoDB Cluster Utilities
///@{
/**
 * Waits until a cluster member reaches one of the specified states.
 * @param port The port of the instance to be polled listens for MySQL
 * connections.
 * @param states An array containing the states that would cause the poll cycle
 * to finish.
 * @param direct If true, opens a direct session to the member to be observed.
 * @returns The state of the member.
 *
 * This function is to be used with the members of a cluster.
 *
 * It will start a polling cycle verifying the member state, the cycle will end
 * when one of the expected states is reached or if the timeout of
 * k_wait_member_timeout seconds occurs.
 */
#if DOXYGEN_JS
String Testutils::waitMemberState(Integer port, String[] states,
                                  bool direct = false);
#elif DOXYGEN_PY
str Testutils::wait_member_state(int port, str[] states, bool direct = False);
#endif
///@}
std::string Testutils::wait_member_state(int member_port,
                                         const std::string &states,
                                         bool direct) {
  if (states.empty())
    throw std::invalid_argument(
        "states argument for wait_member_state() can't be empty");

  std::shared_ptr<mysqlshdk::db::ISession> session;
  if (direct) {
    session = connect_to_sandbox(member_port);
  } else {
    // Use the shell's active session
    if (auto shell = _shell.lock()) {
      if (!shell->shell_context()->get_dev_session())
        throw std::runtime_error("No active shell session");
      session = shell->shell_context()->get_dev_session()->get_core_session();
      if (!session || !session->is_open()) {
        throw std::logic_error(
            "The testutil.waitMemberState method uses the active shell "
            "session and requires it to be open.");
      }
    } else {
      throw std::logic_error("Lost reference to shell object");
    }
  }

  std::string current_state;
  int curtime = 0;

  while (curtime < k_wait_member_timeout) {
    auto result = session->query(
        "SELECT member_state FROM "
        "performance_schema.replication_group_members "
        "WHERE member_port = " +
        std::to_string(member_port));
    current_state = "(MISSING)";
    if (auto row = result->fetch_one()) {
      current_state = row->get_string(0);
    }
    if (states.find(current_state) != std::string::npos) {
      if (direct) session->close();
      return current_state;
    }

    if (mysqlshdk::db::replay::g_replay_mode ==
        mysqlshdk::db::replay::Mode::Replay) {
      // in replay mode we can wait much less (or not at all)
      shcore::sleep_ms(1);
    } else {
      shcore::sleep_ms(1000);
    }
    curtime++;
  }

  // Print some debugging info
  auto result = session->query(
      "SELECT member_id, member_host, member_port, member_state FROM "
      "performance_schema.replication_group_members");
  std::cout << "replication_group_members as seen from the monitoring session: "
            << session->get_connection_options().as_uri(
                   mysqlshdk::db::uri::formats::only_transport())
            << "\n";
  while (auto row = result->fetch_one()) {
    std::cout << row->get_as_string(0) << "\t" << row->get_as_string(1) << "\t"
              << row->get_as_string(2) << "\t" << row->get_as_string(3) << "\n";
  }
  // If we were waiting for the instance to be online and it got stuck in
  // recovering, try to get some helpful information
  if (states.find("ONLINE") != std::string::npos &&
      (current_state == "RECOVERING")) {
    std::shared_ptr<mysqlshdk::db::ISession> direct_session;
    direct_session = connect_to_sandbox(member_port);
    result = direct_session->query(
        "SELECT CHANNEL_NAME, SERVICE_STATE, LAST_ERROR_NUMBER, "
        "LAST_ERROR_MESSAGE FROM "
        "performance_schema.replication_connection_status");
    std::cout << "replication_connection_status seen from the stuck instance: "
              << direct_session->get_connection_options().as_uri(
                     mysqlshdk::db::uri::formats::only_transport())
              << ": \n";
    while (auto row = result->fetch_one()) {
      std::cout << row->get_as_string(0) << "\t" << row->get_as_string(1)
                << "\t" << row->get_as_string(2) << "\t"
                << row->get_as_string(3) << "\n";
    }

    std::cout << "MySQL users with passwords as seen from the monitoring "
                 "session: "
              << session->get_connection_options().as_uri(
                     mysqlshdk::db::uri::formats::only_transport())
              << ": \n";
    result = session->query(
        "SELECT user, host, authentication_string from mysql.user");
    while (auto row = result->fetch_one()) {
      std::cout << row->get_as_string(0) << "\t" << row->get_as_string(1)
                << "\t" << row->get_as_string(2) << "\n";
    }

    std::cout << "MySQL recovery information as seen from the stuck instance: "
              << direct_session->get_connection_options().as_uri(
                     mysqlshdk::db::uri::formats::only_transport())
              << ": \n";
    result = direct_session->query(
        "SELECT User_name, User_password FROM mysql.slave_master_info");
    while (auto row = result->fetch_one()) {
      std::cout << row->get_as_string(0) << "\t" << row->get_as_string(1)
                << "\n";
    }

    direct_session->close();
  }
  if (direct) session->close();

  throw std::runtime_error(
      "Timeout while waiting for cluster member to become one of " + states +
      ": seems to be stuck as " + current_state);
}

///@{
/**
 * Waits until a cluster read-replica reaches one of the specified states.
 * @param port The port of the instance to be polled listens for MySQL
 * connections.
 * @param states An array containing the states that would cause the poll cycle
 * to finish.
 * @param direct If true, opens a direct session to the read-replica to be
 * observed.
 * @returns The state of the member.
 *
 * This function is to be used with the members of a cluster.
 *
 * It will start a polling cycle verifying the member state, the cycle will end
 * when one of the expected states is reached or if the timeout of
 * k_wait_member_timeout seconds occurs.
 */
#if DOXYGEN_JS
String Testutils::waitReadReplicaState(Integer port, String[] states);
#elif DOXYGEN_PY
str Testutils::wait_read_replica_state(int port, str[] states);
#endif
///@}
std::string Testutils::wait_read_replica_state(int rr_port,
                                               const std::string &states) {
  if (states.empty()) {
    throw std::invalid_argument(
        "states argument for wait_read_replica_state() can't be empty");
  }

  std::string current_state, auto_failover;
  int last_error_num;
  int curtime = 0;
  std::shared_ptr<mysqlshdk::db::ISession> session =
      connect_to_sandbox(rr_port);

  while (curtime < k_wait_member_timeout) {
    // Get the replication channel status
    auto result = session->query(
        "SELECT c.source_connection_auto_failover, s.service_state, "
        "s.last_error_number FROM "
        "performance_schema.replication_connection_status s JOIN "
        "performance_schema.replication_connection_configuration c ON "
        "s.channel_name = c.channel_name WHERE "
        "s.channel_name='read_replica_replication'");

    current_state = "OFFLINE";
    auto_failover = "0";

    if (auto row = result->fetch_one()) {
      auto_failover = row->get_string(0);
      current_state = row->get_string(1);
      last_error_num = row->get_int(2);

      if (current_state == "ON") {
        current_state = "ONLINE";
      } else if (current_state == "OFF" && last_error_num != 0) {
        current_state = "ERROR";
      }
    }

    if (auto_failover == "1" &&
        states.find(current_state) != std::string::npos) {
      session->close();

      return current_state;
    }

    if (mysqlshdk::db::replay::g_replay_mode ==
        mysqlshdk::db::replay::Mode::Replay) {
      shcore::sleep_ms(1);
    } else {
      shcore::sleep_ms(1000);
    }
    curtime++;
  }

  // Print some debugging info
  auto result = session->query(
      "SELECT c.host, c.port, c.user, c.source_connection_auto_failover, "
      "s.service_state, s.source_uuid, s.last_error_number FROM "
      "performance_schema.replication_connection_status s JOIN "
      "performance_schema.replication_connection_configuration c ON "
      "s.channel_name = c.channel_name WHERE "
      "s.channel_name='read_replica_replication'");

  std::cout << "replication_connection status and configuration as seen from "
               "the monitoring session: "
            << session->get_connection_options().as_uri(
                   mysqlshdk::db::uri::formats::only_transport())
            << "\n";
  while (auto row = result->fetch_one()) {
    std::cout << row->get_as_string(0) << "\t" << row->get_as_string(1) << "\t"
              << row->get_as_string(2) << "\t" << row->get_as_string(3) << "\n"
              << row->get_as_string(4) << "\n"
              << row->get_as_string(5) << "\n"
              << row->get_as_string(6) << "\n";
  }

  session->close();

  throw std::runtime_error(
      "Timeout while waiting for read-replica to become one of '" + states +
      "': seems to be stuck as " + current_state);
}

///@{
/**
 * Waits until the given repl connection channel errors out.
 */
#if DOXYGEN_JS
Undefined Testutils::waitForReplConnectionError(Integer port, String channel);
#elif DOXYGEN_PY
None Testutils::wait_for_repl_connection_error(int port, str channel);
#endif
///@}
int Testutils::wait_for_repl_connection_error(int port,
                                              const std::string &channel) {
  int current_error_number = 0;
  int elapsed_time = 0;
  std::shared_ptr<mysqlshdk::db::ISession> session = connect_to_sandbox(port);

  const uint32_t sleep_time = mysqlshdk::db::replay::g_replay_mode ==
                                      mysqlshdk::db::replay::Mode::Replay
                                  ? 1
                                  : 1000;

  int timeout = k_wait_repl_connection_error;
  while (elapsed_time < timeout) {
    auto result = session->queryf(
        "SELECT LAST_ERROR_NUMBER FROM "
        "performance_schema.replication_connection_status "
        "WHERE channel_name = ?",
        channel);

    if (auto row = result->fetch_one()) {
      current_error_number = row->get_int(0);
      if (current_error_number != 0) break;
    }

    elapsed_time += 1;
    shcore::sleep_ms(sleep_time);
  }

  session->close();
  if (current_error_number == 0) {
    throw std::runtime_error(
        "Timeout waiting for a connection error in replication channel");
  }
  return current_error_number;
}

///@{
/**
 * Waits until the given rpl applier channel stops and errors out.
 */
#if DOXYGEN_JS
Undefined Testutils::waitForReplApplierError(Integer port, String channel);
#elif DOXYGEN_PY
None Testutils::wait_for_repl_applier_error(int port, str channel);
#endif
///@}
int Testutils::wait_for_repl_applier_error(int port,
                                           const std::string &channel) {
  int elapsed_time = 0;
  int last_error_num = 0;
  std::shared_ptr<mysqlshdk::db::ISession> session = connect_to_sandbox(port);
  const mysqlshdk::db::IRow *row = nullptr;

  const uint32_t sleep_time = mysqlshdk::db::replay::g_replay_mode ==
                                      mysqlshdk::db::replay::Mode::Replay
                                  ? 1
                                  : 1000;

  int timeout = k_wait_repl_connection_error;
  std::string service_state = "ON";
  std::shared_ptr<mysqlshdk::db::IResult> result;

  while (elapsed_time < timeout) {
    // NOTE: It is assumed that MTS is not used (checking status of one worker).
    result = session->queryf(
        "SELECT service_state, last_error_number, last_error_message, "
        "last_error_timestamp "
        "FROM performance_schema.replication_applier_status_by_worker "
        "WHERE channel_name = ?",
        channel);

    row = result->fetch_one();
    if (row) {
      service_state = row->get_string(0);
      // Stop if applier is of (error found)
      if (service_state == "OFF") {
        last_error_num = row->get_int(1);
        break;
      }
    }

    elapsed_time += 1;
    shcore::sleep_ms(sleep_time);
  }

  if (last_error_num == 0) {
    // Print some debug information if timeout is reached.
    if (row) {
      std::cout << "Applier error information for channel '" << channel.c_str()
                << "' at sandbox " << std::to_string(port).c_str() << ":"
                << std::endl;
      std::cout << "\t service_state: " << row->get_string(0).c_str()
                << std::endl;
      if (!row->is_null(1)) {
        std::cout << "\t last_error_number: "
                  << std::to_string(row->get_int(1)).c_str() << std::endl;
        std::cout << "\t last_error_message: " << row->get_string(2).c_str()
                  << std::endl;
        std::cout << "\t last_error_timestamp: "
                  << row->get_as_string(3).c_str() << std::endl;
      } else {
        std::cout << "\t No last error information (last_error_number is NULL)"
                  << std::endl;
      }
    } else {
      std::cout << "No applier error information found for channel '"
                << channel.c_str() << "' at sandbox "
                << std::to_string(port).c_str() << "!" << std::endl;
    }

    throw std::runtime_error(
        "Timeout waiting for applier error in replication channel");
  }
  return last_error_num;
}

///@{
/**
 * Waits until destination sandbox finishes applying transactions that
 * were executed in the source sandbox. This is checked using
 * WAIT_FOR_EXECUTED_GTID_SET()
 * @param dest_port sandbox port waiting for the txs
 * @param source_port sandbox port where the txs originate from (the primary).
 *            If 0, it will use the active shell session.
 * @returns true on success, fail on timeout
 *
 * Throws exception on error (e.g. GR not running)
 */
#if DOXYGEN_JS
Boolean Testutils::waitMemberTransactions(Integer destPort,
                                          Integer sourcePort = 0);
#elif DOXYGEN_PY
bool Testutils::wait_member_transactions(int destPort, int sourcePort = 0);
#endif
///@}
bool Testutils::wait_member_transactions(int dest_port, int source_port) {
  std::shared_ptr<mysqlshdk::db::ISession> source;

  if (source_port == 0) {
    if (auto shell = _shell.lock()) {
      if (!shell->shell_context()->get_dev_session())
        throw std::runtime_error("No active shell session");

      source = shell->shell_context()->get_dev_session()->get_core_session();
      if (!source || !source->is_open()) {
        throw std::logic_error(
            "The testutil.waitMemberState method uses the active shell "
            "session and requires it to be open.");
      }
    } else {
      throw std::logic_error("Lost reference to shell object");
    }
  } else {
    source = connect_to_sandbox(source_port);
  }

  // Must get the value of the 'gtid_executed' variable with GLOBAL scope to get
  // the GTID of ALL transactions, otherwise only a set of transactions written
  // to the cache in the current session might be returned.
  auto gtid_set =
      source->query("SELECT REPLACE(@@GLOBAL.GTID_EXECUTED,'\n','')")
          ->fetch_one()
          ->get_string(0);

  auto dest = connect_to_sandbox(dest_port);

  // 0 is returned for success and 1 for timeout.
  return dest->queryf("SELECT WAIT_FOR_EXECUTED_GTID_SET(?, ?)", gtid_set,
                      k_wait_member_timeout)
             ->fetch_one()
             ->get_int(0) == 0;
}

void Testutils::inject_gtid_set(int port, const std::string &gtid_set) {
  auto session = connect_to_sandbox(port);
  auto instance = mysqlshdk::mysql::Instance(session);

  auto gtids = mysqlshdk::mysql::Gtid_set::from_string(gtid_set);
  gtids.normalize(instance);

  mysqlshdk::mysql::inject_gtid_set(instance, gtids);
}

//!<  @name Misc Utilities
///@{
/**
 * Changes access attributes to a file to be read only.
 * @param path The path to the file to be made read only.
 * @returns 0 on success, -1 on failure
 */
#if DOXYGEN_JS
Integer Testutils::makeFileReadonly(String path);
#elif DOXYGEN_PY
int Testutils::make_file_readonly(str path);
#endif
///@}
int Testutils::make_file_readonly(const std::string &path) {
  return shcore::make_file_readonly(path);
}

//!< @name File Operations
///@{
/**
 * Creates a folder with the given name.
 * @param path The name of the folder to be created.
 * @param recursive To create the complete directory hierarchy if the given name
 * contains subdirectories.
 */
#if DOXYGEN_JS
Undefined Testutils::mkdir(String path, Boolean recursive);
#elif DOXYGEN_PY
None Testutils::mkdir(str path, bool recursive);
#endif
///@}
void Testutils::mk_dir(const std::string &path, bool recursive) {
  shcore::create_directory(path, recursive);
}

//!< @name File Operations
///@{
/**
 * Deletes a folder with the given name.
 * @param path The name of the folder to be deleted.
 * @param recursive To remove the folder and its contents.
 */
#if DOXYGEN_JS
Undefined Testutils::rmdir(String path, Boolean recursive);
#elif DOXYGEN_PY
None Testutils::rmdir(str path, bool recursive);
#endif
///@}
void Testutils::rm_dir(const std::string &path, bool recursive) {
  shcore::remove_directory(path, recursive);
}

//!< @name File Operations
///@{
/**
 * Changes the file permissions of the indicated path.
 * @param path The path of the file/folder which will be updated.
 * @param mode The User/Group/Other permissions to be set.
 *
 * Permissions should be given in binary mask format, this is
 * as a number in the format of 0UGO
 *
 * Where:
 *  @li U is the binary mask for User's permissions
 *  @li G is the binary mask for User Group's permissions
 *  @li O is the binary mask for Other's permissions
 *
 * Each binary mask contains the a permission combination that includes:
 * @li 0x001: Indicates execution permission
 * @li 0x010: Indicates write permission
 * @li 0x100: Indicates read permission
 *
 * On Windows, only the User permissions are considered:
 * @li if the user write permission is OFF, the file will be set as
 * Read Only.
 * @li if the user write permission is ON, the Read Only flag will be
 * removed from the file.
 *
 * This function does not work with Windows folders.
 */
#if DOXYGEN_JS
Integer Testutils::chmod(String path, Integer mode);
#elif DOXYGEN_PY
int Testutils::chmod(str path, int mode);
#endif
///@}
int Testutils::ch_mod(const std::string &path, int mode) {
  return shcore::ch_mod(path, mode);
}

//!< @name File Operations
///@{
/**
 * Creates a copy of a file.
 * @param source The name of the file to be copied
 * @param target The name of the new file.
 */
#if DOXYGEN_JS
Undefined Testutils::cpfile(String source, String target);
#elif DOXYGEN_PY
None Testutils::cpfile(str source, str target);
#endif
///@}
void Testutils::cp_file(const std::string &source, const std::string &target) {
  shcore::copy_file(source, target, true);
}

//!< @name File Operations
///@{
/**
 * Deletes a file matching a glob pattern
 * @param path The name of the file to be deleted.
 */
#if DOXYGEN_JS
Undefined Testutils::rmfile(String path);
#elif DOXYGEN_PY
None Testutils::rmfile(str path);
#endif
///@}
void Testutils::rm_file(const std::string &target) {
  std::string dir = shcore::path::dirname(target);
  std::string file = shcore::path::basename(target);
  shcore::iterdir(dir, [=](const std::string &f) {
    if (shcore::match_glob(file, f)) {
      shcore::delete_file(shcore::path::join_path(dir, f), false);
    }
    return true;
  });
}

//!< @name File Operations
///@{
/**
 * Renames a file or directory.
 * @param path The name of the file to be renamed.
 * @param newpath The new name of the file.
 */
#if DOXYGEN_JS
Undefined Testutils::rename(String path, String newpath);
#elif DOXYGEN_PY
None Testutils::rename(str path, str newpath);
#endif
///@}
void Testutils::rename(const std::string &path, const std::string &newpath) {
  shcore::rename_file(path, newpath);
}

//!< @name File Operations
///@{
/**
 * If file does not exists is created empty.
 */
#if DOXYGEN_JS
Undefined Testutils::touch(String file);
#elif DOXYGEN_PY
None Testutils::touch(str file);
#endif
///@}
void Testutils::touch(const std::string &file) {
  if (!shcore::is_file(file)) {
    make_empty_file(file);
  }
}

//!< @name File Operations
///@{
/**
 * Create empty file specified by path and create parent directories needed by
 * path if they do not already exists.
 */
#if DOXYGEN_JS
Undefined Testutils::makeEmptyFile(String path);
#elif DOXYGEN_PY
None Testutils::make_empty_file(str path);
#endif
///@}
void Testutils::make_empty_file(const std::string &path) {
  auto directory = shcore::path::dirname(path);
  shcore::create_directory(directory, true);
  shcore::create_file(path, "");
}

//!< @name File Operations
///@{
/**
 * Create file specified by path with the specified content.
 * Create parent directories needed by path if they do not already exists.
 */
#if DOXYGEN_JS
Undefined Testutils::createFile(String path, String content);
#elif DOXYGEN_PY
None Testutils::create_file(str path, str content);
#endif
///@}
void Testutils::create_file(const std::string &path,
                            const std::string &content) {
  auto directory = shcore::path::dirname(path);
  shcore::create_directory(directory, true);
  shcore::create_file(path, content);
}

//!< @name File Operations
///@{
/**
 * Search for a pattern on a file.
 * @param path The path to the file where the pattern will be searched.
 * @param pattern The pattern to be searched on the file.
 * @returns Array containing the matching lines.
 *
 * This function will read each line of the file and match it using the provided
 * glob-like pattern using backtracking.
 *
 * Note: works with ASCII only, no utf8 support.
 *
 * This function will return all the lines that matched the given pattern.
 */
#if DOXYGEN_JS
List Testutils::grepFile(String path, String pattern);
#elif DOXYGEN_PY
list Testutils::grep_file(str path, str pattern);
#endif
///@}
shcore::Array_t Testutils::grep_file(const std::string &path,
                                     const std::string &pattern) {
  std::ifstream f(path);
  if (!f.good())
    throw std::runtime_error("grep error: " + path + ": " + strerror(errno));
  shcore::Array_t result = shcore::make_array();
  const std::string glob_pattern = "*" + pattern + "*";
  std::string line;
  while (!f.eof()) {
    std::getline(f, line);
    if (shcore::match_glob(glob_pattern, line))
      result->push_back(shcore::Value(line));
  }
  f.close();
  return result;
}

//!< @name File Operations
///@{
/**
 * Reads a file line by line into an array, much like Unix's cat tool.
 * @param path The path to the file.
 * @returns Array containing the contents of the file.
 *
 * This function will read each line of the file and store it in the result
 * array.
 *
 * This function will return all the content of the given file.
 */
#if DOXYGEN_JS
List Testutils::catFile(String path);
#elif DOXYGEN_PY
list Testutils::cat_file(str path);
#endif
///@}
std::string Testutils::cat_file(const std::string &path) {
  std::ifstream in(path, std::ios::in | std::ios::binary);
  if (!in.good()) {
    throw std::runtime_error("cat error: " + path + ": " + strerror(errno));
  } else {
    std::string contents;
    in.seekg(0, std::ios::end);
    contents.resize(in.tellg());
    in.seekg(0, std::ios::beg);
    in.read(&contents[0], contents.size());
    in.close();
    return (contents);
  }
}

//!<  @name Misc Utilities
///@{
/**
 * Wipes the contents of a file.
 * @param path The path to the file.
 *
 * This function will truncate a file, wiping its content.
 */
#if DOXYGEN_JS
List Testutils::wipeFileContents(String path);
#elif DOXYGEN_PY
list Testutils::wipe_file_contents(str path);
#endif
///@}
void Testutils::wipe_file_contents(const std::string &path) {
  std::ifstream f(path);
  if (!f.good())
    throw std::runtime_error("wipe_file_contents error: " + path + ": " +
                             strerror(errno));
  f.close();
  std::ofstream out(path, std::ios::out | std::ios::trunc);  // truncating file
  out.close();
}

//!<  @name Misc Utilities
///@{
/**
 * Copy file replacing ${VARIABLE}s
 */
#if DOXYGEN_JS
List Testutils::preprocessFile(String path);
#elif DOXYGEN_PY
list Testutils::preprocess_file(str path);
#endif
///@}
void Testutils::preprocess_file(const std::string &in_path,
                                const std::vector<std::string> &vars,
                                const std::string &out_path,
                                const std::vector<std::string> &skip_sections) {
  std::string data = shcore::get_text_file(in_path);

  data = shcore::str_subvars(
      data,
      [&vars](std::string_view s) {
        for (const auto &v : vars) {
          std::string_view v_view{v};

          auto p = v_view.find('=');
          if (p == std::string::npos) continue;
          if (v_view.substr(0, p) != s) continue;
          return std::string{v_view.substr(p + 1)};
        }
        return std::string{s};
      },
      "${", "}");

  // Removes sections enclosed by a specific indicator

  for (const auto &section : skip_sections) {
    bool found = false;
    auto split1 = shcore::str_partition(data, section, &found);
    if (found) {
      auto split2 = shcore::str_partition(split1.second, section, &found);
      if (found) {
        data = split1.first + split2.second;
      }
    }
  }

  shcore::create_file(out_path, data);
}

//!<  @name Testing Utilities
///@{
/**
 * Sets an expected prompt as well as the response to be given.
 * @param prompt The prompt to be expected.
 * @param answer The answer to be given when the prompt is received.
 *
 * Some of the interative functions of the shell require information from the
 * user, this is done through prompts.
 *
 * This function can be used to identify an expected prompt as well as defining
 * the response that should be given to that prompt.
 *
 * If something different than the expected is prompted, will cause the test to
 * fail.
 *
 * If the prompt matches the expected prompt, the answer associated to the
 * prompt will be given.
 *
 * Use * on the prompt to cause any prompt to be valid (bypass the expected
 * prompt validation).
 */
#if DOXYGEN_JS
Undefined Testutils::expectPrompt(String prompt, String answer,
                                  Dictionary options);
#elif DOXYGEN_PY
None Testutils::expect_prompt(str prompt, str answer, dict options);
#endif
///@}
void Testutils::expect_prompt(
    const std::string &prompt, const std::string &text,
    const shcore::Option_pack_ref<shcore::prompt::Prompt_options> &options) {
  _feed_prompt(prompt, text, options);
}

//!<  @name Testing Utilities
///@{
/**
 * Verifies that all the expected prompts were consumed.
 *
 * This function can be used at the end of the execution of a test chunk to
 * ensure all the expected prompts and passwords were consumed.
 */
#if DOXYGEN_JS
Undefined Testutils::assertNoPrompts();
#elif DOXYGEN_PY
None Testutils::assert_no_prompts();
#endif
///@}
void Testutils::assert_no_prompts() { _assert_no_prompts(); }

//!<  @name Testing Utilities
///@{
/**
 * Cleans up the output accumulated so far from STDOUT, STDERR and LOG
 */
#if DOXYGEN_JS
Undefined Testutils::wipeAllOutput();
#elif DOXYGEN_PY
None Testutils::wipe_all_output();
#endif
///@}
void Testutils::wipe_all_output() { _wipe_all_output(); }

//!<  @name Testing Utilities
///@{
/**
 * Sets an expected password prompt as well as the password to be given as
 * response.
 * @param prompt The prompt to be expected.
 * @param password The password to be given when the password prompt is
 * received.
 *
 * Some of the interative functions of the shell require a password from the
 * user, this is done through password prompts.
 *
 * This function can be used to identify an expected password prompt as well as
 * defining the password that should be given to that prompt.
 *
 * If something different than the expected is prompted, will cause the test to
 * fail.
 *
 * If the password prompt matches the expected password prompt, the password
 * associated to the prompt will be given.
 *
 * Use * on the prompt to cause any password prompt to be valid (bypass the
 * expected password prompt validation).
 */
#if DOXYGEN_JS
Undefined Testutils::expectPassword(String prompt, String password);
#elif DOXYGEN_PY
None Testutils::expect_password(str prompt, str password);
#endif
///@}
void Testutils::expect_password(
    const std::string &prompt, const std::string &text,
    const shcore::Option_pack_ref<shcore::prompt::Prompt_options> &options) {
  _feed_password(prompt, text, options);
}

//!<  @name Testing Utilities
///@{
/**
 * Prints a string for debugging, without affecting the checked test output.
 *
 * Output is enabled if tracing is enabled.
 */
#if DOXYGEN_JS
Undefined Testutils::dprint(String s);
#elif DOXYGEN_PY
None Testutils::dprint(str s);
#endif
///@}
void Testutils::dprint(const std::string &s) {
#ifdef ENABLE_SESSION_RECORDING
  fprintf(stderr, "%s\n", s.c_str());
#else
  if (g_test_trace_scripts && _test_env) _test_env->debug_print(makegreen(s));
#endif
}

//!<  @name Testing Utilities
///@{
/**
 * Generates a named CA that can be used to create certificates.
 *
 * @param name a name for the CA to be created
 * @param isuer string to be used for the subject field
 */
#if DOXYGEN_JS
String Testutils::sslCreateCa(String s, String issuer);
#elif DOXYGEN_PY
str Testutils::ssl_create_ca(str s, String issuer);
#endif
///@}
std::string Testutils::ssl_create_ca(const std::string &name,
                                     const std::string &issuer) {
  if (_skip_server_interaction) return {};

  std::string basedir = shcore::path::join_path(_sandbox_dir, "ssl");
  if (!shcore::path_exists(basedir)) shcore::create_directory(basedir);

  std::string key_path = shcore::path::join_path(basedir, name + "-key.pem");
  std::string req_path = shcore::path::join_path(basedir, name + "-req.pem");
  std::string ca_path = shcore::path::join_path(basedir, name + ".pem");

  std::string cav3_ext = shcore::path::join_path(basedir, "cav3.ext");
  std::string certv3_ext = shcore::path::join_path(basedir, "certv3.ext");
  shcore::delete_file(cav3_ext);
  shcore::delete_file(certv3_ext);

  shcore::create_file(cav3_ext, "basicConstraints=CA:TRUE\n");
  shcore::create_file(certv3_ext, "basicConstraints=CA:TRUE\n");

  std::string_view keyfmt =
      "openssl req -newkey rsa:2048 -days 3650 -nodes -keyout $ca-key.pem$ "
      "-subj $subj$ -out $ca-req.pem$ && openssl rsa -in $ca-key.pem$ -out "
      "$ca-key.pem$";

  std::string cmd;
  cmd = shcore::str_replace(keyfmt, "$ca-key.pem$", key_path);
  cmd = shcore::str_replace(cmd, "$subj$", issuer);
  cmd = shcore::str_replace(cmd, "$ca-req.pem$", req_path);

  dprint("-> " + cmd);
  if (system(cmd.c_str()) != 0) throw std::runtime_error("CA creation failed");

  std::string_view certfmt =
      "openssl x509 -sha256 -days 3650 -extfile $cav3.ext$ -CAcreateserial "
      "-req -in $ca-req.pem$ -signkey $ca-key.pem$ -out $ca.pem$";
  cmd = shcore::str_replace(certfmt, "$ca-key.pem$", key_path);
  cmd = shcore::str_replace(cmd, "$ca-req.pem$", req_path);
  cmd = shcore::str_replace(cmd, "$ca.pem$", ca_path);
  cmd = shcore::str_replace(cmd, "$cav3.ext$", cav3_ext);

  dprint("-> " + cmd);
  if (system(cmd.c_str()) != 0) throw std::runtime_error("CA creation failed");

  shcore::delete_file(req_path);
  shcore::delete_file(cav3_ext);
  shcore::delete_file(certv3_ext);

  return ca_path;
}

//!<  @name Testing Utilities
///@{
/**
 * Generats client and server certs signed by the named CA.
 *
 * @param name name of the certificate to generate
 * @param caname the name of the CA as given to sslCreateCa
 * @param subj the subject text to be used for the certificate
 * @param sbport port of the sandbox that will use the certificates or 0
 *
 * A certificates signed by the CA that was given will be created and be placed
 * in the given sandbox.
 *
 * The sandbox must be restarted for the changes to take effect.
 *
 * Output is enabled if tracing is enabled.
 */
#if DOXYGEN_JS
String Testutils::sslCreateCert(String name, String caname, String subj,
                                Integer sbport);
#elif DOXYGEN_PY
str Testutils::ssl_create_cert(str name, str caname, str subj, int sbport);
#endif
///@}
std::string Testutils::ssl_create_cert(const std::string &name,
                                       const std::string &caname,
                                       const std::string &subj, int sbport) {
  if (_skip_server_interaction) return {};

  std::string basedir = shcore::path::join_path(_sandbox_dir, "ssl");
  std::string sbdir = sbport == 0 ? basedir : get_sandbox_datadir(sbport);

  std::string ca_key_path =
      shcore::path::join_path(basedir, caname + "-key.pem");
  std::string ca_path = shcore::path::join_path(basedir, caname + ".pem");

  if (sbport != 0) {
    // first copy the CA to the target dir
    shcore::copy_file(ca_path, shcore::path::join_path(sbdir, "ca.pem"));
    // Note: in reality, I don't think we would deploy the CA key too, but we
    // do to overwrite the one generated by default
    shcore::copy_file(ca_path, shcore::path::join_path(sbdir, "ca-key.pem"));
  }

  std::string key_path = shcore::path::join_path(sbdir, name + "-key.pem");
  std::string req_path = shcore::path::join_path(sbdir, name + "-req.pem");
  std::string cert_path = shcore::path::join_path(sbdir, name + "-cert.pem");

  std::string cav3_ext = shcore::path::join_path(sbdir, "cav3.ext");
  std::string certv3_ext = shcore::path::join_path(sbdir, "certv3.ext");
  shcore::delete_file(cav3_ext);
  shcore::delete_file(certv3_ext);

  shcore::create_file(cav3_ext, "basicConstraints=CA:TRUE\n");
  shcore::create_file(certv3_ext, "basicConstraints=CA:TRUE\n");

  std::string_view keyfmt =
      "openssl req -newkey rsa:2048 -days 3650 -nodes -keyout $cert-key.pem$ "
      "-subj '$subj$' -out $cert-req.pem$ && openssl rsa -in $cert-key.pem$ "
      "-out $cert-key.pem$";

  std::string cmd;
  cmd = shcore::str_replace(keyfmt, "$cert-key.pem$", key_path);
  cmd = shcore::str_replace(cmd, "$subj$", subj);
  cmd = shcore::str_replace(cmd, "$cert-req.pem$", req_path);

  dprint("-> " + cmd);
  if (system(cmd.c_str()) != 0)
    throw std::runtime_error("cert creation failed");

  std::string_view certfmt =
      "openssl x509 -sha256 -days 3650 -extfile $cav3.ext$ -req -in "
      "$cert-req.pem$ -CA $ca.pem$ -CAkey $ca-key.pem$ -CAcreateserial -out "
      "$cert.pem$";
  cmd = shcore::str_replace(certfmt, "$ca-key.pem$", ca_key_path);
  cmd = shcore::str_replace(cmd, "$ca.pem$", ca_path);
  cmd = shcore::str_replace(cmd, "$cert-req.pem$", req_path);
  cmd = shcore::str_replace(cmd, "$cert.pem$", cert_path);
  cmd = shcore::str_replace(cmd, "$cav3.ext$", cav3_ext);

  dprint("-> " + cmd);
  if (system(cmd.c_str()) != 0)
    throw std::runtime_error("cert creation failed");

  shcore::delete_file(req_path);
  shcore::delete_file(cav3_ext);
  shcore::delete_file(certv3_ext);

  return cert_path;
}

std::string Testutils::fetch_captured_stdout(bool eat_one) {
  return _fetch_stdout(eat_one);
}

std::string Testutils::fetch_captured_stderr(bool eat_one) {
  return _fetch_stderr(eat_one);
}

//!<  @name Testing Utilities
///@{
/**
 * Sets or clears the value of an environment variable.
 */
#if DOXYGEN_JS
Undefined Testutils::setenv(String var, String value);
#elif DOXYGEN_PY
None Testutils::setenv(str var, str value);
#endif
///@}
void Testutils::setenv(const std::string &var, const std::string &value) {
  if (value.empty())
    shcore::unsetenv(var);
  else
    shcore::setenv(var, value);
}

void Testutils::handle_sandbox_encryption(const std::string &path) const {
  shcore::create_directory(path);
  shcore::ch_mod(path, 0750);
}

void Testutils::prepare_sandbox_boilerplate(int port,
                                            const std::string &mysqld_path) {
  if (g_test_trace_scripts) std::cerr << "Preparing sandbox boilerplate...\n";

  std::string mysqld_version = get_mysqld_version(mysqld_path);

  std::string bp_folder{"myboilerplate"};
  if (!mysqld_path.empty()) bp_folder.append("-" + mysqld_version);

  std::string boilerplate = shcore::path::join_path(_sandbox_dir, bp_folder);
  if (shcore::is_folder(boilerplate) && _use_boilerplate) {
    if (g_test_trace_scripts)
      std::cerr << "Reusing existing sandbox boilerplate at " << boilerplate
                << "\n";
    return;
  }

  // Create a sandbox, shut it down and then keep a copy of its basedir
  // to be reused for future deployments

  shcore::Value::Array_type_ref errors;
  shcore::Value mycnf_options = shcore::Value::new_array();
  mycnf_options.as_array()->push_back(shcore::Value("innodb_log_file_size=1M"));
  mycnf_options.as_array()->push_back(
      shcore::Value("innodb_log_buffer_size=1M"));
  mycnf_options.as_array()->push_back(
      shcore::Value("innodb_data_file_path=ibdata1:10M:autoextend"));
  mycnf_options.as_array()->push_back(
      shcore::Value("require_secure_transport=OFF"));
  _mp.create_sandbox(port, port * 10, _sandbox_dir, k_boilerplate_root_password,
                     mycnf_options, true, true, 60, mysqld_path, &errors);
  if (errors && !errors->empty()) {
    std::cerr << "Error deploying sandbox:\n";
    for (auto &v : *errors) std::cerr << v.descr() << "\n";
    throw std::runtime_error("Error deploying sandbox");
  }

  shcore::create_file(shcore::path::join_path(
                          _sandbox_dir, std::to_string(port), "version.txt"),
                      mysqld_version);

  stop_sandbox(port);

  wait_sandbox_dead(port);

  change_sandbox_conf(port, "port", "<PLACEHOLDER>", "*");
  remove_from_sandbox_conf(port, "server_id", "mysqld");
  remove_from_sandbox_conf(port, "datadir", "mysqld");
  remove_from_sandbox_conf(port, "log_error", "mysqld");
  remove_from_sandbox_conf(port, "pid_file", "mysqld");
  remove_from_sandbox_conf(port, "secure_file_priv", "mysqld");
  remove_from_sandbox_conf(port, "loose_mysqlx_port", "mysqld");
  remove_from_sandbox_conf(port, "report_port", "mysqld");

  if (shcore::is_folder(boilerplate)) {
    shcore::remove_directory(boilerplate);
  }

#ifdef _WIN32
  // We'll wait up to ~1 minute trying to do the folder rename
  // in case the server has not stopped.
  int attempts = 30;
  bool retry = true;
  while (retry && attempts) {
    try {
      shcore::rename_file(
          shcore::path::join_path(_sandbox_dir, std::to_string(port)),
          boilerplate);
      retry = false;
    } catch (const std::exception &err) {
      std::cout << "Failed attempt creating boilerplate sandbox: " << err.what()
                << std::endl;
      std::string message = err.what();
      if (message.find("Permission denied") != std::string::npos) {
        attempts--;
        shcore::sleep_ms(2000);
      } else {
        retry = false;
      }
    }
  }
#else
  shcore::rename_file(
      shcore::path::join_path(_sandbox_dir, std::to_string(port)), boilerplate);
#endif

  std::string sbdir = shcore::path::join_path(boilerplate, "sandboxdata");

  shcore::delete_file(shcore::path::join_path(sbdir, "auto.cnf"));
  shcore::delete_file(shcore::path::join_path(sbdir, "general.log"));
  shcore::delete_file(shcore::path::join_path(sbdir, "mysqld.sock"));
  shcore::delete_file(shcore::path::join_path(sbdir, "mysqlx.sock"));
  shcore::delete_file(shcore::path::join_path(sbdir, "error.log"));

  // Delete all SSL related files to force them to be re-created
  shcore::iterdir(sbdir, [&sbdir](const std::string &name) {
    if (shcore::str_endswith(name, ".pem"))
      shcore::delete_file(shcore::path::join_path(sbdir, name));
    return true;
  });

#ifdef _WIN32
  std::string start("start.bat");
  std::string stop("stop.bat");
#else
  std::string start("start.sh");
  std::string stop("stop.sh");
#endif

  // Replaces the original port on the start and stop scripts by a <SBPORT>
  // token
  replace_file_text(shcore::path::join_path(boilerplate, start),
                    std::to_string(port), "<SBPORT>");

  replace_file_text(shcore::path::join_path(boilerplate, stop),
                    std::to_string(port), "<SBPORT>");

  replace_file_text(shcore::path::join_path(boilerplate, start), _sandbox_dir,
                    "<SBDIR>");

  replace_file_text(shcore::path::join_path(boilerplate, stop), _sandbox_dir,
                    "<SBDIR>");

  if (g_test_trace_scripts)
    std::cerr << "Created sandbox boilerplate at " << boilerplate << "\n";
}

void copy_boilerplate_sandbox(const std::string &from, const std::string &to) {
  shcore::create_directory(to);
  shcore::iterdir(from, [from, to](const std::string &name) {
    try {
      std::string item_from = shcore::path::join_path(from, name);
      std::string item_to = shcore::path::join_path(to, name);

      if (shcore::is_folder(item_from)) {
        copy_boilerplate_sandbox(item_from, item_to);
      } else if (shcore::is_file(item_from)) {
#ifndef _WIN32
        if (name == "mysqld") {
          if (symlink(item_from.c_str(), item_to.c_str()) != 0) {
            throw std::runtime_error(shcore::str_format(
                "Unable to create symlink %s to %s: %s", item_from.c_str(),
                item_to.c_str(), strerror(errno)));
          }
          return true;
        }
#endif
        shcore::copy_file(item_from, item_to, true);
      }
    } catch (std::runtime_error &) {
      if (errno != ENOENT) throw;
    }
    return true;
  });
}

void Testutils::validate_boilerplate(const std::string &sandbox_dir,
                                     bool delete_if_expired) {
  // TODO(rennox): Verify if we should be passing a specific path here
  std::string version = get_mysqld_version("");
  delete_if_expired = true;
  std::string basedir = shcore::path::join_path(sandbox_dir, "myboilerplate");
  bool expired = false;
  if (shcore::is_folder(basedir)) {
    std::string bversion;
    try {
      bversion = shcore::get_text_file(
          shcore::path::join_path(basedir, "version.txt"));
    } catch (const std::runtime_error &e) {
      std::cerr << "ERROR: " << e.what() << "\n";
      expired = true;
    }
    if (bversion != version) {
      std::cerr << "Sandbox boilerplate was created for " << bversion
                << " but mysqld in PATH is " << version << "\n";
      expired = true;
    }
    if (expired) {
      if (delete_if_expired) {
        std::cerr << "Deleting expired boilerplate at " << basedir << "...\n";
        log_info("DELET SANDBOX BOILER %s %s %s\n", basedir.c_str(),
                 version.c_str(), bversion.c_str());
        shcore::remove_directory(basedir);
      }
    }
  }
}

void Testutils::deploy_sandbox_from_boilerplate(
    int port, const shcore::Dictionary_t &opts, bool raw,
    const std::string &mysqld_path, int timeout) {
  if (g_test_trace_scripts) {
    if (raw)
      std::cerr << "Deploying raw sandbox " << port << " from boilerplate\n";
    else
      std::cerr << "Deploying sandbox " << port << " from boilerplate\n";
  }
  std::string mysqld_version = get_mysqld_version(mysqld_path);
  std::string bp_folder{"myboilerplate"};
  if (!mysqld_path.empty()) bp_folder.append("-" + mysqld_version);

  std::string boilerplate = shcore::path::join_path(_sandbox_dir, bp_folder);

  std::string basedir =
      shcore::path::join_path(_sandbox_dir, std::to_string(port));

  // Copy basics
  try {
    copy_boilerplate_sandbox(boilerplate, basedir);
  } catch (std::exception &e) {
    std::cerr << "Error copying boilerplate for sandbox " << port << ": "
              << e.what() << "\n";
    throw std::logic_error("During lazy deployment of sandbox " +
                           std::to_string(port) + ": " + e.what());
  }

#ifdef _WIN32
  std::string start("start.bat");
  std::string stop("stop.bat");
#else
  std::string start("start.sh");
  std::string stop("stop.sh");
#endif

  // Replaces the <SBPORT> token on the start and stop scripts for the real
  // sandbox port
  replace_file_text(shcore::path::join_path(basedir, start), "<SBPORT>",
                    std::to_string(port));
  replace_file_text(shcore::path::join_path(basedir, stop), "<SBPORT>",
                    std::to_string(port));

  replace_file_text(shcore::path::join_path(basedir, start), "<SBDIR>",
                    _sandbox_dir);
  replace_file_text(shcore::path::join_path(basedir, stop), "<SBDIR>",
                    _sandbox_dir);

  // Customize
  change_sandbox_conf(port, "port", std::to_string(port), "*");
  change_sandbox_conf(port, "server_id", std::to_string(port + 12345),
                      "mysqld");
  change_sandbox_conf(
      port, "datadir",
      shcore::str_replace(
          shcore::path::join_path(basedir, raw ? "data" : "sandboxdata"), "\\",
          "/"),
      "mysqld");
  change_sandbox_conf(
      port, "log_error",
      shcore::str_replace(
          shcore::path::join_path(basedir, raw ? "data" : "sandboxdata",
                                  "error.log"),
          "\\", "/"),
      "mysqld");
  change_sandbox_conf(
      port, "pid_file",
      shcore::str_replace(
          shcore::path::join_path(basedir, std::to_string(port) + ".pid"), "\\",
          "/"),
      "mysqld");
  change_sandbox_conf(port, "secure_file_priv",
                      shcore::path::join_path(basedir, "mysql-files"),
                      "mysqld");
  change_sandbox_conf(port, "loose_mysqlx_port", std::to_string(port * 10),
                      "mysqld");
  change_sandbox_conf(port, "report_port", std::to_string(port), "mysqld");
  change_sandbox_conf(port, "general_log", "1", "mysqld");

  if (raw) {
    try_rename(shcore::path::join_path(basedir, "sandboxdata"),
               shcore::path::join_path(basedir, "data"));

    // remove all pre-configured options related to replication
    static const char *options[] = {"transaction_write_set_extraction",
                                    "disabled_storage_engines",
                                    "binlog_checksum",
                                    "gtid_mode",
                                    "server_id",
                                    "auto_increment_offset",
                                    "log_bin",
                                    "log_slave_updates",
                                    "log_replica_updates",
                                    "relay_log_info_repository",
                                    "master_info_repository",
                                    "source_info_repository",
                                    "binlog_format",
                                    "enforce_gtid_consistency",
                                    "report_port",
                                    "binlog_transaction_dependency_tracking",
                                    "slave_preserve_commit_order",
                                    "replica_preserve_commit_order",
                                    "slave_parallel_type",
                                    "replica_parallel_type",
                                    "slave_parallel_workers",
                                    "replica_parallel_workers",
                                    NULL};

    for (const char **opt = options; *opt; ++opt) {
      remove_from_sandbox_conf(port, *opt);
    }
  }

  if (opts && !opts->empty()) {
    // Handle server-uuid (or server_uuid) option.
    // It is a special case that cannot be set in the configuration file,
    // it has to be changed in another specific file ($DATADIR/auto.cnf).
    if (opts->has_key("server-uuid")) {
      change_sandbox_uuid(port, opts->get_string("server-uuid"));
      opts->erase("server-uuid");
    }
    if (opts->has_key("server_uuid")) {
      change_sandbox_uuid(port, opts->get_string("server_uuid"));
      opts->erase("server_uuid");
    }

    using mysqlshdk::utils::Version;
    // keyring component was introduced in 8.0.24, keyring plugin was removed
    // in 8.4.0
    const auto use_keyring_component =
        Version(mysqld_version) >= Version(8, 4, 0);
    std::string plugin_dir;

    if (use_keyring_component) {
      const auto handle_early_plugin_load = [&](const std::string &entry) {
        if (opts->has_key(entry)) {
          // check if keyring_file plugin is supposed to be loaded early
          auto early_plugin_load =
              shcore::str_split(opts->get_string(entry), ";");

          const auto it = std::find_if(
              early_plugin_load.begin(), early_plugin_load.end(),
              [](const auto &plugin) {
                return std::string::npos != plugin.find("keyring_file.");
              });

          if (early_plugin_load.end() != it) {
            // remove plugin from the list of plugins to be loaded early
            early_plugin_load.erase(it);

            if (early_plugin_load.empty()) {
              opts->erase(entry);
            } else {
              opts->set(entry, shcore::Value(
                                   shcore::str_join(early_plugin_load, ";")));
            }

#if defined(_WIN32) || defined(__APPLE__)
            // Windows and MacOS - use global path
            const auto mysqld_dir = shcore::path::dirname(
                mysqld_path.empty() ? get_executable_path("mysqld")
                                    : mysqld_path);
#else
            // use sandbox path
            const auto mysqld_dir = shcore::path::join_path(basedir, "bin");
#endif
            const auto global_manifest =
                shcore::path::join_path(mysqld_dir, "mysqld.my");

            // create a global manifest file
            if (!shcore::is_file(global_manifest)) {
              shcore::create_file(global_manifest,
                                  R"({"read_local_manifest": true})");
            }

            // create a local manifest file
            shcore::create_file(
                shcore::path::join_path(get_sandbox_datadir(port), "mysqld.my"),
                R"({"components": "file://component_keyring_file"})");

            // find the component
            shcore::iterdir(
                get_sandbox_conf(port, "basedir"),
                [&plugin_dir](const std::string &base,
                              const std::string &name) {
                  if (shcore::str_beginswith(name, "component_keyring_file.") &&
                      std::string::npos == base.find("debug")) {
                    plugin_dir = base;
                    return false;
                  } else {
                    return true;
                  }
                });

            assert(!plugin_dir.empty());
            // loader which is used by mysqld to load the components uses only
            // 'datadir' and 'plugin_dir' options and does not construct the
            // latter from 'basedir', we need to set it explicitly
            change_sandbox_conf(port, "plugin_dir", plugin_dir, "mysqld");
          }
        }
      };

      handle_early_plugin_load("early_plugin_load");
      handle_early_plugin_load("early-plugin-load");
    }

    const auto handle_keyring_file_data = [&](const std::string &entry) {
      if (opts->has_key(entry)) {
        const auto keyring_file_data = opts->get_string(entry);
        const auto keyring_file_dir = shcore::path::dirname(keyring_file_data);
        shcore::create_directory(keyring_file_dir);
        // server may be running as another user, make sure it's able to write
        // to the keyring file
        shcore::ch_mod(keyring_file_dir, 0777);

        if (use_keyring_component) {
          opts->erase(entry);

          // we need to create both global and local configration files to not
          // interfere with the existing server configuration

          // create global configuration file
          assert(!plugin_dir.empty());
          const auto global_config =
              shcore::path::join_path(plugin_dir, "component_keyring_file.cnf");

          if (!shcore::is_file(global_config)) {
            shcore::create_file(global_config,
                                R"({"read_local_config": true})");
          }

          // create local configuration file
          shcore::create_file(
              shcore::path::join_path(get_sandbox_datadir(port),
                                      "component_keyring_file.cnf"),
              shcore::str_format(
                  R"({"path": "%s","read_only": false})",
                  shcore::str_replace(keyring_file_data, "\\", "\\\\")
                      .c_str()));
        }
      }
    };

    handle_keyring_file_data("keyring_file_data");
    handle_keyring_file_data("keyring-file-data");

    for (const auto &option : (*opts)) {
      change_sandbox_conf(port, option.first, option.second.descr(), "mysqld");
    }
  }

  const auto start_options = shcore::make_dict();

  if (timeout > 0) {
    start_options->emplace("timeout", timeout);
  }

  start_sandbox(port, start_options);
}

//!<  @name Misc Utilities
///@{
/**
 * Compares two version strings.
 *
 * @param v1 the first version to be compared.
 * @param op the comparison operator to be used.
 * @param v2 the second version to be compared.
 *
 * This function performs the comparison operation at op.
 *
 * If op is empty, an == operation will be done
 */
#if DOXYGEN_JS
Boolean Testutils::versionCheck(String v1, String op, String v2);
#elif DOXYGEN_PY
bool Testutils::version_check(str v1, str op, str v2);
#endif
///@}
bool Testutils::version_check(const std::string &v1, const std::string &op,
                              const std::string &v2) {
  if (shcore::str_caseeq(op, "between")) {
    /*
     * Notes regarding the format of "v2" (math intervals syntax):
     *  - must start with either '[' or '('
     *  - must end with either ']' or ')'
     *  - between the brackets / parenthesis there are two versions separated by
     *      a comma ','
     *  - each of the two versions must follow the regular version format
     *  - the first version must be less than or equal to the second
     */
    const std::regex re(R"(^(\[|\()(.+),(.+)(\]|\))$)");

    std::smatch match;
    if (!std::regex_match(v2, match, re) || match.size() != 5)
      throw std::logic_error(
          shcore::str_format("%s: invalid format for operator 'between'",
                             get_function_name("versionCheck").c_str()));

    mysqlshdk::utils::Version ver1(v1);
    mysqlshdk::utils::Version ver2_start(
        shcore::str_strip_view(match[2].str()));
    mysqlshdk::utils::Version ver2_end(shcore::str_strip_view(match[3].str()));

    if (ver2_start > ver2_end)
      throw std::logic_error(shcore::str_format(
          "%s: invalid order of versions in the specified interval",
          get_function_name("versionCheck").c_str()));

    if (match[1] == "[") {
      if (ver1 < ver2_start) return false;
    } else {
      if (ver1 <= ver2_start) return false;
    }

    if (match[4] == "]") {
      if (ver1 > ver2_end) return false;
    } else {
      if (ver1 >= ver2_end) return false;
    }

    return true;
  }

  mysqlshdk::utils::Version ver1(v1);
  mysqlshdk::utils::Version ver2(v2);

  if (op.empty() || op == "==") return ver1 == ver2;
  if (op == "!=") return ver1 != ver2;
  if (op == ">=") return ver1 >= ver2;
  if (op == "<=") return ver1 <= ver2;
  if (op == ">") return ver1 > ver2;
  if (op == "<") return ver1 < ver2;

  throw std::logic_error(get_function_name("versionCheck") +
                         ": Invalid operator: " + op);
}

//!<  @name Testing Utilities
///@{
/**
 * Get an exclusive lock.
 *
 * @param classic_session ClassicSession object to get the lock.
 * @param name_space string with the name space used to identify the lock.
 * @param name string with the name of the lock.
 * @param timeout time in seconds to wait to be able to get the lock before
 *                failing with an error.
 */
#if DOXYGEN_JS
Undefined Testutils::getExclusiveLock(ClassicSession classic_session,
                                      string name_space, string name,
                                      number timeout);
#elif DOXYGEN_PY
None Testutils::get_exclusive_lock(ClassicSession classic_session,
                                   str name_space, str name, int timeout);
#endif
///@}
void Testutils::get_exclusive_lock(const shcore::Value &classic_session,
                                   const std::string name_space,
                                   const std::string name,
                                   unsigned int timeout) {
  std::shared_ptr<mysqlsh::mysql::ClassicSession> session_obj =
      classic_session.as_object<mysqlsh::mysql::ClassicSession>();
  mysqlshdk::mysql::Instance instance(session_obj->get_core_session());

  if (!mysqlshdk::mysql::has_lock_service(instance)) {
    mysqlshdk::mysql::install_lock_service(&instance);
  }

  mysqlshdk::mysql::get_lock(instance, name_space, name,
                             mysqlshdk::mysql::Lock_mode::EXCLUSIVE, timeout);
}

//!<  @name Testing Utilities
///@{
/**
 * Get a shared lock.
 *
 * @param classic_session ClassicSession object to get the lock.
 * @param name_space string with the name space used to identify the lock.
 * @param name string with the name of the lock.
 * @param timeout time in seconds to wait to be able to get the lock before
 *                failing with an error.
 */
#if DOXYGEN_JS
Undefined Testutils::getSharedLock(ClassicSession classic_session,
                                   string name_space, string name,
                                   number timeout);
#elif DOXYGEN_PY
None Testutils::get_shared_lock(ClassicSession classic_session, str name_space,
                                str name, int timeout);
#endif
///@}
void Testutils::get_shared_lock(const shcore::Value &classic_session,
                                const std::string name_space,
                                const std::string name, unsigned int timeout) {
  std::shared_ptr<mysqlsh::mysql::ClassicSession> session_obj =
      classic_session.as_object<mysqlsh::mysql::ClassicSession>();
  mysqlshdk::mysql::Instance instance(session_obj->get_core_session());

  if (!mysqlshdk::mysql::has_lock_service(instance)) {
    mysqlshdk::mysql::install_lock_service(&instance);
  }

  mysqlshdk::mysql::get_lock(instance, name_space, name,
                             mysqlshdk::mysql::Lock_mode::SHARED, timeout);
}

/**
 * Release locks.
 *
 * @param classic_session ClassicSession object to release the locks.
 * @param name_space string identifying the name space to release all locks.
 */
#if DOXYGEN_JS
Undefined Testutils::releaseLocks(ClassicSession classic_session,
                                  string name_space);
#elif DOXYGEN_PY
None Testutils::release_locks(ClassicSession classic_session, str name_space);
#endif
///@}
void Testutils::release_locks(const shcore::Value &classic_session,
                              const std::string name_space) {
  std::shared_ptr<mysqlsh::mysql::ClassicSession> session_obj =
      classic_session.as_object<mysqlsh::mysql::ClassicSession>();
  mysqlshdk::mysql::Instance instance(session_obj->get_core_session());

  mysqlshdk::mysql::release_lock(instance, name_space);
}

/**  @name Sandbox Operations
 *
 * Utilities that provide a reliable handling of sandboxes.
 */
///@{
///@}

/**  @name InnoDB Cluster Utilities
 *
 * Utilities specific for InnoDB Cluster Tests.
 */
///@{
///@}

/**  @name Testing Utilities
 *
 * Utilities related to the testing framework.
 */
///@{
///@}

/**  @name Misc Utilities
 *
 * Other utilities.
 */
///@{
///@}

mysqlshdk::db::Connection_options Testutils::sandbox_connection_options(
    int port, const std::string &password) {
  mysqlshdk::db::Connection_options copts;
  copts.set_scheme("mysql");
  copts.set_host("localhost");
  copts.set_port(port);
  copts.set_user("root");
  copts.set_password(password);
  return copts;
}

namespace {
void setup_recorder_environment() {
  std::string mode;
  std::string prefix;

  // If session recording is wanted, we need to append a mysqlprovision specific
  // suffix to the output path, which also has to be different for each call
  if (mysqlshdk::db::replay::g_replay_mode !=
      mysqlshdk::db::replay::Mode::Direct) {
    if (mysqlshdk::db::replay::g_replay_mode ==
        mysqlshdk::db::replay::Mode::Record) {
      mode = "record";
    } else {
      mode = "replay";
    }

    prefix = mysqlshdk::db::replay::external_recording_path("mysqlsh");
  }

  shcore::setenv("MYSQLSH_RECORDER_MODE", mode);
  shcore::setenv("MYSQLSH_RECORDER_PREFIX", prefix);
}

std::vector<const char *> prepare_mysqlsh_cmdline(
    const std::vector<std::string> &args, const std::string &executable_path,
    const std::string &mysqlsh_path, std::string *mysqlsh_found_path) {
  std::vector<const char *> full_argv;

  setup_recorder_environment();

  if (executable_path == "mysqlshrec") {
    mysqlsh_found_path->assign(
        shcore::path::join_path(shcore::get_binary_folder(), "mysqlshrec"));
  } else if (executable_path.empty()) {
    if (mysqlshdk::db::replay::g_replay_mode !=
        mysqlshdk::db::replay::Mode::Direct) {
      // use mysqlshrec unless in direct mode
      mysqlsh_found_path->assign(
          shcore::path::join_path(shcore::get_binary_folder(), "mysqlshrec"));
    } else {
      mysqlsh_found_path->assign(mysqlsh_path);
    }
  } else {
    mysqlsh_found_path->assign(executable_path);
  }
  full_argv.push_back(mysqlsh_found_path->c_str());
  assert(strlen(full_argv.front()) > 0);

  for (const std::string &arg : args) {
    full_argv.push_back(arg.c_str());
  }
  if (g_test_trace_scripts) {
    std::cerr << shcore::str_join(full_argv, " ") << "\n";
  }
  full_argv.push_back(nullptr);
  return full_argv;
}
}  // namespace

int Testutils::call_mysqlsh(const shcore::Array_t &args,
                            const std::string &std_input,
                            const shcore::Array_t &env,
                            const std::string &executable_path) {
  return call_mysqlsh_c(
      shcore::Value(args).to_string_container<std::vector<std::string>>(),
      std_input,
      env ? shcore::Value(env).to_string_container<std::vector<std::string>>()
          : std::vector<std::string>{},
      executable_path);
}

int Testutils::call_mysqlsh_c(const std::vector<std::string> &args,
                              const std::string &std_input,
                              const std::vector<std::string> &env,
                              const std::string &executable_path) {
  char c;
  int exit_code = 1;
  std::string output;
  std::string mysqlsh_found_path;
  auto full_argv = prepare_mysqlsh_cmdline(args, executable_path, _mysqlsh_path,
                                           &mysqlsh_found_path);

  shcore::Process_launcher process(&full_argv[0]);

  if (!env.empty()) process.set_environment(env);

#ifdef _WIN32
  process.set_create_process_group();
#endif
  std::shared_ptr<mysqlsh::Command_line_shell> shell(_shell.lock());
  try {
    std::string expect;
    std::string response;
    // Starts the process
    process.start();

    if (!std_input.empty()) {
      const auto tokens = shcore::str_split(std_input, "|");
      if (tokens.size() != 2) {
        process.write(&std_input[0], std_input.size());
        process.finish_writing();  // Reader will see EOF
      } else {
        expect = tokens[0];
        response = tokens[1];
      }
    }

    // // The password should be provided when it is expected that the Shell
    // // will prompt for it, in such case, we give it on the stdin
    // if (password) {
    //   std::string pwd(password);
    //   pwd.append("\n");
    //   process->write(pwd.c_str(), pwd.size());
    // }

    // Reads all produced output, until stdout is closed
    while (process.read(&c, 1) > 0) {
      if (g_test_trace_scripts && !shell) std::cout << c << std::flush;
      if (c == '\r') continue;
      if (c == '\n') {
        if (shell) mysqlsh::current_console()->println(output);
        output.clear();
      } else {
        output += c;
      }
    }
    if (!output.empty()) {
      if (shell) mysqlsh::current_console()->println(output);
      if (expect == output) {
        process.write(&std_input[0], std_input.size());
        process.finish_writing();  // Reader will see EOF
      }
    }

    // Wait until it finishes
    exit_code = process.wait();
  } catch (const std::system_error &e) {
    output = e.what();
    if (shell)
      mysqlsh::current_console()->println(
          ("Exception calling mysqlsh: " + output).c_str());
    exit_code = 256;  // This error code will indicate an error happened
                      // launching the process
  }
  return exit_code;
}

Testutils::Async_mysqlsh_run::Async_mysqlsh_run(
    const std::vector<std::string> &cmdline_, const std::string &stdin_,
    const std::vector<std::string> &env_, const std::string &mysqlsh_path,
    const std::string &executable_path)
    : cmdline(cmdline_),
      mysqlsh_found_path(),
      argv(prepare_mysqlsh_cmdline(cmdline, executable_path, mysqlsh_path,
                                   &mysqlsh_found_path)),
      process(&argv[0]),
      output(),
      std_in(stdin_),
      env(env_),
      task(std::async(std::launch::async,
                      &Testutils::Async_mysqlsh_run::run_mysqlsh_in_background,
                      this)) {}

int Testutils::Async_mysqlsh_run::run_mysqlsh_in_background() {
  char c;
  int exit_code = 1;
  if (!env.empty()) process.set_environment(env);

#ifdef _WIN32
  process.set_create_process_group();
#endif
  try {
    // Starts the process
    process.start();

    if (!std_in.empty()) {
      process.write(&std_in[0], std_in.size());
      process.finish_writing();  // Reader will see EOF
    }

    // Reads all produced output, until stdout is closed
    while (process.read(&c, 1) > 0) {
      if (g_test_trace_scripts) std::cout << c << std::flush;
      if (c != '\r') output += c;
    }

    // Wait until it finishes
    exit_code = process.wait();
  } catch (const std::system_error &e) {
    output += "Exception calling mysqlsh: ";
    output += e.what();
    exit_code = 256;  // This error code will indicate an error happened
                      // launching the process
  }
  return exit_code;
}

int Testutils::call_mysqlsh_async(const shcore::Array_t &args,
                                  const std::string &std_input,
                                  const shcore::Array_t &env,
                                  const std::string &executable_path) {
  return call_mysqlsh_c_async(
      shcore::Value(args).to_string_container<std::vector<std::string>>(),
      std_input,
      env ? shcore::Value(env).to_string_container<std::vector<std::string>>()
          : std::vector<std::string>{},
      executable_path);
}

int Testutils::call_mysqlsh_c_async(const std::vector<std::string> &args,
                                    const std::string &std_input,
                                    const std::vector<std::string> &env,
                                    const std::string &executable_path) {
  m_shell_runs.emplace_back(std::make_unique<Testutils::Async_mysqlsh_run>(
      args, std_input, env, _mysqlsh_path, executable_path));
  return m_shell_runs.size() - 1;
}

int Testutils::wait_mysqlsh_async(int id, int seconds) {
  if (id >= static_cast<int>(m_shell_runs.size()) || !m_shell_runs[id])
    throw std::logic_error("No process found with id: " + std::to_string(id));

  auto run = m_shell_runs[id].get();

  auto status = run->task.wait_for(std::chrono::seconds(seconds));
  std::shared_ptr<mysqlsh::Command_line_shell> shell(_shell.lock());
  if (status != std::future_status::ready) {
    auto msg = "Process '" + run->mysqlsh_found_path + " " +
               shcore::str_join(run->cmdline, " ") +
               "' did not finish in time and will be killed";
    if (shell)
      mysqlsh::current_console()->println(msg);
    else
      std::cout << msg << std::endl;
    run->process.kill();
  }

  int return_code = run->task.get();
  if (shell)
    mysqlsh::current_console()->println(run->output);
  else
    std::cout << run->output << std::endl;
  m_shell_runs[id].reset();
  return return_code;
}

void Testutils::try_rename(const std::string &source,
                           const std::string &target) {
#ifdef _WIN32
  // rename datadir
  // Sometimes windows delays releasing the file handles used on
  // the operations above, causig a Permission Denied error
  // We introduce this loop to give it some time
  int attempts = 10;
  while (attempts) {
    try {
      shcore::rename_file(source, target);
      break;
    } catch (const std::exception &err) {
      if (attempts) {
        std::cout << "Failed renaming " << source.c_str() << " to "
                  << target.c_str() << err.what() << std::endl;
        attempts--;
        shcore::sleep_ms(500);
      } else {
        throw;
      }
    }
  }
#else
  shcore::rename_file(source, target);
#endif
}

std::shared_ptr<mysqlshdk::db::ISession> Testutils::connect_to_sandbox(
    int port, const std::optional<std::string> &rootpass) {
  mysqlshdk::db::Connection_options cnx_opt;
  cnx_opt.set_user("root");
  if (!rootpass.has_value()) {
    auto pass = _passwords.find(port);

    if (_passwords.end() == pass) {
      // maybe it's an X port, try again
      pass = _passwords.find(port / 10);
    }

    cnx_opt.set_password(_passwords.end() == pass ? "root" : pass->second);
  } else {
    cnx_opt.set_password(*rootpass);
  }

  cnx_opt.set_host("127.0.0.1");
  cnx_opt.set_port(port);

  auto session = mysqlshdk::db::mysql::Session::create();
  session->connect(cnx_opt);
  session->execute("SET SESSION wait_timeout = 28800");
  return session;
}

std::string Testutils::get_user_config_path() {
  return shcore::get_user_config_path();
}

bool Testutils::validate_oci_config() {
  const auto oci_config_path =
      mysqlsh::current_shell_options()->get().oci_config_file;
  const auto oci_config_profile =
      mysqlsh::current_shell_options()->get().oci_profile;

  bool ret_val = false;

  mysqlshdk::config::Config_file config(mysqlshdk::config::Case::SENSITIVE,
                                        mysqlshdk::config::Escape::NO);
  try {
    config.read(oci_config_path);

    ret_val = config.has_group(oci_config_profile);
  } catch (const std::runtime_error &error) {
    // OK If the file does not exist
    if (!shcore::str_beginswith(error.what(), "Cannot open file")) throw;
  }
  return ret_val;
}

shcore::Dictionary_t Testutils::get_oci_config() {
  const auto oci_config_path =
      mysqlsh::current_shell_options()->get().oci_config_file;
  const auto oci_config_profile =
      mysqlsh::current_shell_options()->get().oci_profile;

  mysqlshdk::config::Config_file config(mysqlshdk::config::Case::SENSITIVE,
                                        mysqlshdk::config::Escape::NO);
  config.read(oci_config_path);

  shcore::Dictionary_t ret_val;

  if (!config.has_group(oci_config_profile)) return ret_val;

  ret_val = shcore::make_dict();

  auto set_option = [&ret_val, &config,
                     &oci_config_profile](const std::string &option) {
    if (!config.has_option(oci_config_profile, option)) return;

    auto value = config.get(oci_config_profile, option);
    (*ret_val)[option] =
        value.has_value() ? shcore::Value(*value) : shcore::Value::Null();
  };

  set_option("fingerprint");
  set_option("key_file");
  set_option("pass_phrase");
  set_option("tenancy");
  set_option("region");
  set_option("user");

  return ret_val;
}

void Testutils::upload_oci_object(const std::string &bucket,
                                  const std::string &name,
                                  const std::string &path) {
  if (!validate_oci_config())
    throw std::runtime_error(
        "This function is ONLY available when the OCI configuration is in "
        "place");

  std::ifstream ifile(path, std::ifstream::binary);
  if (!ifile.good()) {
    throw std::runtime_error("Could not open file '" + path +
                             "': " + shcore::errno_to_string(errno));
  }

  mysqlshdk::storage::backend::object_storage::Object object(oci_config(bucket),
                                                             name);
  object.open(mysqlshdk::storage::Mode::WRITE);

  std::string buffer;
  buffer.reserve(1024 * 1024 * 10);
  while (ifile) {
    ifile.read(&buffer[0], 1024 * 1024 * 10);
    if (ifile) {
      object.write(&buffer[0], 1024 * 1024 * 10);
    } else {
      object.write(&buffer[0], ifile.gcount());
    }
  }

  object.close();
  ifile.close();
}

void Testutils::download_oci_object(const std::string &ns,
                                    const std::string &bucket,
                                    const std::string &name,
                                    const std::string &path) {
  if (!validate_oci_config())
    throw std::runtime_error(
        "This function is ONLY available when the OCI configuration is in "
        "place");

  std::ofstream ofile(path, std::ifstream::binary);
  if (!ofile.good()) {
    throw std::runtime_error("Could not open file '" + path +
                             "': " + shcore::errno_to_string(errno));
  }

  mysqlshdk::storage::backend::object_storage::Object object(
      oci_config(bucket, ns), name);
  object.open(mysqlshdk::storage::Mode::READ);

  const size_t buffer_size = 10485760;
  std::string buffer;
  buffer.reserve(buffer_size);
  auto count = object.read(&buffer[0], buffer_size);
  while (count) {
    ofile.write(buffer.data(), count);
    count = object.read(&buffer[0], buffer_size);
  }

  object.close();
  ofile.close();
}

void Testutils::create_oci_object(const std::string &bucket,
                                  const std::string &name,
                                  const std::string &content) {
  if (!validate_oci_config())
    throw std::runtime_error(
        "This function is ONLY available when the OCI configuration is in "
        "place");

  mysqlshdk::storage::backend::object_storage::Object object(oci_config(bucket),
                                                             name);
  object.open(mysqlshdk::storage::Mode::WRITE);
  object.write(content.c_str(), content.size());
  object.close();
}

void Testutils::delete_oci_object(const std::string &bucket_name,
                                  const std::string &name) {
  if (!validate_oci_config())
    throw std::runtime_error(
        "This function is ONLY available when the OCI configuration is in "
        "place");

  mysqlshdk::oci::Oci_bucket bucket(oci_config(bucket_name));
  bucket.delete_object(name);
}

namespace {

std::unique_ptr<mysqlshdk::storage::IFile> file(const shcore::Value &location) {
  if (location.get_type() == shcore::String) {
    return mysqlshdk::storage::make_file(location.as_string());
  } else if (location.get_type() == shcore::Map) {
    mysqlshdk::storage::Config_ptr config;
    std::string name;

    shcore::Option_unpacker unpacker;
    unpacker.set_options(location.as_map());
    unpacker.required("name", &name);

    {
      mysqlshdk::oci::Oci_bucket_options options;
      mysqlshdk::oci::Oci_bucket_options::options().unpack(&unpacker, &options);

      if (options) {
        config = options.config();
      }
    }

    {
      mysqlshdk::aws::S3_bucket_options options;
      mysqlshdk::aws::S3_bucket_options::options().unpack(&unpacker, &options);

      if (options) {
        config = options.config();
      }
    }

    unpacker.end();

    if (config && config->valid()) {
      return mysqlshdk::storage::make_file(name, config);
    } else {
      throw std::runtime_error("map arg must be an OCI-OS or AWS-OS object");
    }
  } else {
    throw std::runtime_error("arg must be a string or map");
  }
}

}  // namespace

void Testutils::anycopy(const shcore::Value &from, const shcore::Value &to) {
  std::unique_ptr<mysqlshdk::storage::IFile> from_file = file(from);
  std::unique_ptr<mysqlshdk::storage::IFile> to_file = file(to);

  // handle compression/decompression
  mysqlshdk::storage::Compression from_compr;
  mysqlshdk::storage::Compression to_compr;
  try {
    from_compr = mysqlshdk::storage::from_extension(
        std::get<1>(shcore::path::split_extension(from_file->filename())));
  } catch (...) {
    from_compr = mysqlshdk::storage::Compression::NONE;
  }

  try {
    to_compr = mysqlshdk::storage::from_extension(
        std::get<1>(shcore::path::split_extension(to_file->filename())));
  } catch (...) {
    to_compr = mysqlshdk::storage::Compression::NONE;
  }

  if (from_compr != to_compr) {
    from_file = mysqlshdk::storage::make_file(std::move(from_file), from_compr);
    to_file = mysqlshdk::storage::make_file(std::move(to_file), to_compr);
  }

  from_file->open(mysqlshdk::storage::Mode::READ);
  to_file->open(mysqlshdk::storage::Mode::WRITE);

  std::string buffer;

  buffer.resize(2 * 1024 * 1024);

  for (;;) {
    auto c = from_file->read(&buffer[0], buffer.size());
    if (c <= 0) break;
    to_file->write(&buffer[0], c);
  }

  from_file->close();
  to_file->close();
}

//!<  @name Testing Utilities
///@{
/**
 * Starts writing the messages logged to the system log to the given file.
 *
 * Each line is a JSON object with the following attributes:
 *  - 'level' - log level
 *  - 'msg' - message logged
 *
 * @param file path to the file
 */
#if DOXYGEN_JS
Undefined Testutils::traceSyslog(String file);
#elif DOXYGEN_PY
None Testutils::trace_syslog(str file);
#endif
///@}
void Testutils::trace_syslog(const std::string &file) {
  if (m_syslog_trace.is_open()) {
    throw std::runtime_error("Syslog tracing is already enabled.");
  }

#ifdef _WIN32
  const auto filename = shcore::utf8_to_wide(file);
#else   // !_WIN32
  const auto &filename = file;
#endif  // !_WIN32

  m_syslog_trace.open(filename, std::ios_base::app);

  if (m_syslog_trace.fail()) {
    throw std::runtime_error("Failed to open syslog trace file: " + file);
  }

  shcore::syslog::add_hook(&syslog_hook, &m_syslog_trace);
}

//!<  @name Testing Utilities
///@{
/**
 * Stops tracing the syslog messages.
 */
#if DOXYGEN_JS
Undefined Testutils::stopTracingSyslog();
#elif DOXYGEN_PY
None Testutils::stop_tracing_syslog();
#endif
///@}
void Testutils::stop_tracing_syslog() {
  if (m_syslog_trace.is_open()) {
    shcore::syslog::remove_hook(&syslog_hook, &m_syslog_trace);

    m_syslog_trace.close();
  }
}

//!<  @name Testing Utilities
///@{
/**
 * Converts given value to a YAML representation.
 *
 * @param value Value to convert.
 */
#if DOXYGEN_JS
String Testutils::yaml(Any value);
#elif DOXYGEN_PY
str Testutils::yaml(any value);
#endif
///@}
std::string Testutils::yaml(const shcore::Value &v) const { return v.yaml(); }

//!<  @name Testing Utilities
///@{
/**
 * Cleans an AWS S3 bucket.
 *
 * @param options S3 bucket options: s3BucketName, s3CredentialsFile,
 *                s3ConfigFile, s3Profile, s3EndpointOverride.
 *
 * @returns true if bucket exists
 */
#if DOXYGEN_JS
Boolean Testutils::cleanS3Bucket(Dictionary options);
#elif DOXYGEN_PY
bool Testutils::clean_s3_bucket(dict options);
#endif
///@}
bool Testutils::clean_s3_bucket(const shcore::Dictionary_t &opts) {
  const auto bucket = s3_bucket(opts);

  if (bucket->exists()) {
    const auto objects = bucket->list_objects();

    if (!objects.empty()) {
      bucket->delete_objects(objects);
    }

    for (const auto &upload : bucket->list_multipart_uploads()) {
      bucket->abort_multipart_upload(upload);
    }

    return true;
  } else {
    return false;
  }
}

//!<  @name Testing Utilities
///@{
/**
 * Delete an AWS S3 object.
 *
 * @param name name of the object to delete
 * @param options S3 bucket options: s3BucketName, s3CredentialsFile,
 *                s3ConfigFile, s3Profile, s3EndpointOverride.
 */
#if DOXYGEN_JS
Undefined Testutils::deleteS3Object(String name, Dictionary options);
#elif DOXYGEN_PY
None Testutils::delete_s3_object(str name, dict options);
#endif
///@}
void Testutils::delete_s3_object(const std::string &name,
                                 const shcore::Dictionary_t &opts) {
  const auto bucket = s3_bucket(opts);
  bucket->delete_object(name);
}

//!<  @name Testing Utilities
///@{
/**
 * Delete the AWS S3 objects.
 *
 * @param names names of the objects to delete
 * @param options S3 bucket options: s3BucketName, s3CredentialsFile,
 *                s3ConfigFile, s3Profile, s3EndpointOverride.
 */
#if DOXYGEN_JS
Undefined Testutils::deleteS3Objects(Array names, Dictionary options);
#elif DOXYGEN_PY
None Testutils::delete_s3_objects(list names, dict options);
#endif
///@}
void Testutils::delete_s3_objects(const std::vector<std::string> &names,
                                  const shcore::Dictionary_t &opts) {
  const auto bucket = s3_bucket(opts);
  bucket->delete_objects(names);
}

}  // namespace tests<|MERGE_RESOLUTION|>--- conflicted
+++ resolved
@@ -28,11 +28,7 @@
 #include <cassert>
 #include <cstdio>
 #include <iostream>
-<<<<<<< HEAD
 #include <regex>
-=======
-#include <map>
->>>>>>> 2d2db134
 #include <system_error>
 #include <utility>
 
