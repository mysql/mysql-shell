--- conflicted
+++ resolved
@@ -44,14 +44,10 @@
 private:
   std::shared_ptr<server_mock::MySQLServerMock> _server_mock;
   std::shared_ptr<std::thread> _thread;
-<<<<<<< HEAD
   std::shared_ptr<shcore::Process_launcher> _process;
-=======
-  std::shared_ptr<ngcommon::Process_launcher> _process;
   std::mutex _server;
   bool _server_listening;
   std::string _server_output;
->>>>>>> 5daca00c
 };
 }
 
