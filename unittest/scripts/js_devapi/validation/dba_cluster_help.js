//@ Initialization
||

//@<OUT> create cluster
{
    "clusterName": "dev",
    "defaultReplicaSet": {
        "name": "default",
        "primary": "<<<localhost>>>:<<<__mysql_sandbox_port1>>>",
        "ssl": "<<<__ssl_mode>>>",
        "status": "OK_NO_TOLERANCE",
        "statusText": "Cluster is NOT tolerant to any failures.",
        "topology": {
            "<<<localhost>>>:<<<__mysql_sandbox_port1>>>": {
                "address": "<<<localhost>>>:<<<__mysql_sandbox_port1>>>",
                "mode": "R/W",
                "readReplicas": {},
                "role": "HA",
                "status": "ONLINE"
            }
        }
    }
}

//@<OUT> Object Help
The cluster object is the entrance point to manage the MySQL InnoDB Cluster
system.

A cluster is a set of MySQLd Instances which holds the user's data.

It provides high-availability and scalability for the user's data.

The following properties are currently supported.

 - name Cluster name.


The following functions are currently supported.

 - addInstance                 Adds an Instance to the cluster.
 - checkInstanceState          Verifies the instance gtid state in relation
                               with the cluster.
 - describe                    Describe the structure of the cluster.
 - dissolve                    Dissolves the cluster.
 - forceQuorumUsingPartitionOf Restores the cluster from quorum loss.
 - getName                     Retrieves the name of the cluster.
 - help                        Provides help about this class and it's members
 - rejoinInstance              Rejoins an Instance to the cluster.
 - removeInstance              Removes an Instance from the cluster.
 - rescan                      Rescans the cluster.
 - status                      Describe the status of the cluster.

For more help on a specific function use: cluster.help('<functionName>')

e.g. cluster.help('addInstance')

//@<OUT> Add Instance
Adds an Instance to the cluster.

SYNTAX

  <Cluster>.addInstance(instance[, options])

WHERE

  instance: An instance definition.
  options: Dictionary with options for the operation.

EXCEPTIONS

  MetadataError: if the Metadata is inaccessible.
  MetadataError: if the Metadata update operation failed.
  ArgumentError: if the instance parameter is empty.
  ArgumentError: if the instance definition is invalid.
  ArgumentError: if the instance definition is a connection dictionary but
                 empty.
  RuntimeError: if the instance accounts are invalid.
  RuntimeError: if the instance is not in bootstrapped state.
  ArgumentError: if the value for the memberSslMode option is not one of the
                 allowed: "AUTO", "DISABLED", "REQUIRED".
  RuntimeError: if the SSL mode specified is not compatible with the one used
                in the cluster.
  ArgumentError: if the value for the ipWhitelist, localAddress, or groupSeeds
                 options is empty.
  RuntimeError: if the value for the localAddress or groupSeeds options is not
                valid for Group Replication.

RETURNS

 nothing

DESCRIPTION

This function adds an Instance to the default replica set of the cluster.

The instance definition is the connection data for the instance.

The connection data may be specified in the following formats:

 - A URI string
 - A dictionary with the connection options

A basic URI string has the following format:

[scheme://][user[:password]@]host[:port][/schema][?option=value&option=value...]

The following options are valid for use either in a URI or in a dictionary:

 - ssl-mode: the SSL mode to be used in the connection.
 - ssl-ca: the path to the X509 certificate authority in PEM format.
 - ssl-capath: the path to the directory that contains the X509 certificates
   authorities in PEM format.
 - ssl-cert: The path to the X509 certificate in PEM format.
 - ssl-key: The path to the X509 key in PEM format.
 - ssl-crl: The path to file that contains certificate revocation lists.
 - ssl-crlpath: The path of directory that contains certificate revocation list
   files.
 - ssl-ciphers: List of permitted ciphers to use for connection encryption.
 - tls-version: List of protocols permitted for secure connections
 - auth-method: Authentication method

When these options are defined in a URI, their values must be URL encoded.

The following options are also valid when a dictionary is used:

 - scheme: the protocol to be used on the connection.
 - user: the MySQL user name to be used on the connection.
 - dbUser: alias for user.
 - password: the password to be used on the connection.
 - dbPassword: same as password.
 - host: the hostname or IP address to be used on a TCP connection.
 - port: the port to be used in a TCP connection.
 - socket: the socket file name to be used on a connection through unix
   sockets.
 - schema: the schema to be selected once the connection is done.

The connection options are case insensitive and can only be defined once.

If an option is defined more than once, an error will be generated.

For additional information on connection data use \? connection.

The options dictionary may contain the following attributes:

 - label: an identifier for the instance being added
 - password: the instance connection password
 - memberSslMode: SSL mode used on the instance
 - ipWhitelist: The list of hosts allowed to connect to the instance for group
   replication
 - localAddress: string value with the Group Replication local address to be
   used instead of the automatically generated one.
 - groupSeeds: string value with a comma-separated list of the Group
   Replication peer addresses to be used instead of the automatically generated
   one.

The password may be contained on the instance definition, however, it can be
overwritten if it is specified on the options.

The memberSslMode option supports these values:

 - REQUIRED: if used, SSL (encryption) will be enabled for the instance to
   communicate with other members of the cluster
 - DISABLED: if used, SSL (encryption) will be disabled
 - AUTO: if used, SSL (encryption) will be automatically enabled or disabled
   based on the cluster configuration

If memberSslMode is not specified AUTO will be used by default.

The ipWhitelist format is a comma separated list of IP addresses or subnet CIDR
notation, for example: 192.168.1.0/24,10.0.0.1. By default the value is set to
AUTOMATIC, allowing addresses from the instance private network to be
automatically set for the whitelist.

<<<<<<< HEAD
=======
The localAddress and groupSeeds are advanced options and their usage is
discouraged since incorrect values can lead to Group Replication errors.

The value for localAddress is used to set the Group Replication system variable
'group_replication_local_address'. The localAddress option accepts values in
the format: '<host>:<port>' or '<host>:' or ':<port>'. If the specified value
does not include a colon (:) and it is numeric, then it is assumed to be the
<port>, otherwise it is considered to be the <host>. When <host> is not
specified, the default value is the host of the target instance specified as
argument. When <port> is not specified, the default value is the port of the
target instance + 10000. In case the automatically determined default port
value is invalid (> 65535) then a random value in the range [1000, 65535] is
used.

The value for groupSeeds is used to set the Group Replication system variable
'group_replication_group_seeds'. The groupSeeds option accepts a
comma-separated list of addresses in the format:
'<host1>:<port1>,...,<hostN>:<portN>'.

//@<OUT> Check Instance State
>>>>>>> 9f6fc15d

//@<OUT> Check Instance State
Verifies the instance gtid state in relation with the cluster.

SYNTAX

  <Cluster>.checkInstanceState(instance[, password])

WHERE

  instance: An instance definition.
  password: String with the password for the connection.

EXCEPTIONS

  ArgumentError: if the instance parameter is empty.
  ArgumentError: if the instance definition is invalid.
  ArgumentError: if the instance definition is a connection dictionary but
                 empty.
  RuntimeError: if the instance accounts are invalid.
  RuntimeError: if the instance is offline.

DESCRIPTION

Analyzes the instance executed GTIDs with the executed/purged GTIDs on the
cluster to determine if the instance is valid for the cluster.

The instance definition is the connection data for the instance.

The connection data may be specified in the following formats:

 - A URI string
 - A dictionary with the connection options

A basic URI string has the following format:

[scheme://][user[:password]@]host[:port][/schema][?option=value&option=value...]

The following options are valid for use either in a URI or in a dictionary:

 - ssl-mode: the SSL mode to be used in the connection.
 - ssl-ca: the path to the X509 certificate authority in PEM format.
 - ssl-capath: the path to the directory that contains the X509 certificates
   authorities in PEM format.
 - ssl-cert: The path to the X509 certificate in PEM format.
 - ssl-key: The path to the X509 key in PEM format.
 - ssl-crl: The path to file that contains certificate revocation lists.
 - ssl-crlpath: The path of directory that contains certificate revocation list
   files.
 - ssl-ciphers: List of permitted ciphers to use for connection encryption.
 - tls-version: List of protocols permitted for secure connections
 - auth-method: Authentication method

When these options are defined in a URI, their values must be URL encoded.

The following options are also valid when a dictionary is used:

 - scheme: the protocol to be used on the connection.
 - user: the MySQL user name to be used on the connection.
 - dbUser: alias for user.
 - password: the password to be used on the connection.
 - dbPassword: same as password.
 - host: the hostname or IP address to be used on a TCP connection.
 - port: the port to be used in a TCP connection.
 - socket: the socket file name to be used on a connection through unix
   sockets.
 - schema: the schema to be selected once the connection is done.

The connection options are case insensitive and can only be defined once.

If an option is defined more than once, an error will be generated.

For additional information on connection data use \? connection.

The password may be contained on the instance definition, however, it can be
overwritten if it is specified as a second parameter.

The returned JSON object contains the following attributes:

 - state: the state of the instance
 - reason: the reason for the state reported

The state of the instance can be one of the following:

 - ok: if the instance transaction state is valid for the cluster
 - error: if the instance transaction state is not valid for the cluster

The reason for the state reported can be one of the following:

 - new: if the instance doesn’t have any transactions
 - recoverable:  if the instance executed GTIDs are not conflicting with the
   executed GTIDs of the cluster instances
 - diverged: if the instance executed GTIDs diverged with the executed GTIDs of
   the cluster instances
 - lost_transactions: if the instance has more executed GTIDs than the executed
   GTIDs of the cluster instances

//@<OUT> Describe

Describe the structure of the cluster.

SYNTAX

  <Cluster>.describe()

EXCEPTIONS

  MetadataError: if the Metadata is inaccessible.
  MetadataError: if the Metadata update operation failed.

RETURNS

 A JSON object describing the structure of the cluster.

DESCRIPTION

This function describes the structure of the cluster including all its
information, ReplicaSets and Instances.

The returned JSON object contains the following attributes:

 - clusterName: the cluster name
 - defaultReplicaSet: the default replicaSet object

The defaultReplicaSet JSON object contains the following attributes:

 - name: the default replicaSet name
 - instances: a List of dictionaries describing each instance belonging to the
   Default ReplicaSet.

Each instance dictionary contains the following attributes:

 - label: the instance name identifier
 - host: the instance hostname and IP address in the form of host:port
 - role: the instance role


//@<OUT> Dissolve

Dissolves the cluster.

SYNTAX

  <Cluster>.dissolve([options])

WHERE

  options: Parameter to specify if it should deactivate replication and
           unregister the ReplicaSets from the cluster.

EXCEPTIONS

  MetadataError: if the Metadata is inaccessible.
  MetadataError: if the Metadata update operation failed.

RETURNS

 nothing.

DESCRIPTION

This function disables replication on the ReplicaSets, unregisters them and the
the cluster from the metadata.

It keeps all the user's data intact.

The following is the only option supported:

 - force: boolean, confirms that the dissolve operation must be executed.


//@<OUT> Force Quorum Using Partition Of
Restores the cluster from quorum loss.

SYNTAX

  <Cluster>.forceQuorumUsingPartitionOf(instance[, password])

WHERE

  instance: An instance definition to derive the forced group from.
  password: String with the password for the connection.

EXCEPTIONS

  MetadataError: if the instance parameter is empty.
  ArgumentError: if the instance parameter is empty.
  RuntimeError: if the instance does not exist on the Metadata.
  RuntimeError: if the instance is not on the ONLINE state.
  RuntimeError: if the instance does is not an active member of a replication
                group.
  RuntimeError: if there are no ONLINE instances visible from the given one.
  LogicError: if the cluster does not exist.

RETURNS

 nothing.

DESCRIPTION

This function restores the cluster's default replicaset back into operational
status from a loss of quorum scenario. Such a scenario can occur if a group is
partitioned or more crashes than tolerable occur.

The instance definition is the connection data for the instance.

The connection data may be specified in the following formats:

 - A URI string
 - A dictionary with the connection options

A basic URI string has the following format:

[scheme://][user[:password]@]host[:port][/schema][?option=value&option=value...]

The following options are valid for use either in a URI or in a dictionary:

 - ssl-mode: the SSL mode to be used in the connection.
 - ssl-ca: the path to the X509 certificate authority in PEM format.
 - ssl-capath: the path to the directory that contains the X509 certificates
   authorities in PEM format.
 - ssl-cert: The path to the X509 certificate in PEM format.
 - ssl-key: The path to the X509 key in PEM format.
 - ssl-crl: The path to file that contains certificate revocation lists.
 - ssl-crlpath: The path of directory that contains certificate revocation list
   files.
 - ssl-ciphers: List of permitted ciphers to use for connection encryption.
 - tls-version: List of protocols permitted for secure connections
 - auth-method: Authentication method

When these options are defined in a URI, their values must be URL encoded.

The following options are also valid when a dictionary is used:

 - scheme: the protocol to be used on the connection.
 - user: the MySQL user name to be used on the connection.
 - dbUser: alias for user.
 - password: the password to be used on the connection.
 - dbPassword: same as password.
 - host: the hostname or IP address to be used on a TCP connection.
 - port: the port to be used in a TCP connection.
 - socket: the socket file name to be used on a connection through unix
   sockets.
 - schema: the schema to be selected once the connection is done.

The connection options are case insensitive and can only be defined once.

If an option is defined more than once, an error will be generated.

For additional information on connection data use \? connection.

The options dictionary may contain the following options:

 - mycnfPath: The path of the MySQL configuration file for the instance.
 - password: The password to get connected to the instance.
 - clusterAdmin: The name of the InnoDB cluster administrator user.
 - clusterAdminPassword: The password for the InnoDB cluster administrator
   account.

The password may be contained on the instance definition, however, it can be
overwritten if it is specified on the options.

Note that this operation is DANGEROUS as it can create a split-brain if
incorrectly used and should be considered a last resort. Make absolutely sure
that there are no partitions of this group that are still operating somewhere
in the network, but not accessible from your location.

When this function is used, all the members that are ONLINE from the point of
view of the given instance definition will be added to the group.


//@<OUT> Get Name

Retrieves the name of the cluster.

SYNTAX

  <Cluster>.getName()

RETURNS

 The name of the cluster.

//@<OUT> Help

SYNTAX

  <Cluster>.help()

//@<OUT> Rejoin Instance
Rejoins an Instance to the cluster.

SYNTAX

  <Cluster>.rejoinInstance(instance[, options])

WHERE

  instance: An instance definition.
  options: Dictionary with options for the operation.

EXCEPTIONS

  MetadataError: if the Metadata is inaccessible.
  MetadataError: if the Metadata update operation failed.
  RuntimeError: if the instance does not exist.
  RuntimeError: if the instance accounts are invalid.
  RuntimeError: if the instance is not in bootstrapped state.
  ArgumentError: if the value for the memberSslMode option is not one of the
                 allowed: "AUTO", "DISABLED", "REQUIRED".
  RuntimeError: if the SSL mode specified is not compatible with the one used
                in the cluster.
  RuntimeError: if the instance is an active member of the ReplicaSet.

RETURNS

 nothing.

DESCRIPTION

This function rejoins an Instance to the cluster.

The instance definition is the connection data for the instance.

The connection data may be specified in the following formats:

 - A URI string
 - A dictionary with the connection options

A basic URI string has the following format:

[scheme://][user[:password]@]host[:port][/schema][?option=value&option=value...]

The following options are valid for use either in a URI or in a dictionary:

 - ssl-mode: the SSL mode to be used in the connection.
 - ssl-ca: the path to the X509 certificate authority in PEM format.
 - ssl-capath: the path to the directory that contains the X509 certificates
   authorities in PEM format.
 - ssl-cert: The path to the X509 certificate in PEM format.
 - ssl-key: The path to the X509 key in PEM format.
 - ssl-crl: The path to file that contains certificate revocation lists.
 - ssl-crlpath: The path of directory that contains certificate revocation list
   files.
 - ssl-ciphers: List of permitted ciphers to use for connection encryption.
 - tls-version: List of protocols permitted for secure connections
 - auth-method: Authentication method

When these options are defined in a URI, their values must be URL encoded.

The following options are also valid when a dictionary is used:

 - scheme: the protocol to be used on the connection.
 - user: the MySQL user name to be used on the connection.
 - dbUser: alias for user.
 - password: the password to be used on the connection.
 - dbPassword: same as password.
 - host: the hostname or IP address to be used on a TCP connection.
 - port: the port to be used in a TCP connection.
 - socket: the socket file name to be used on a connection through unix
   sockets.
 - schema: the schema to be selected once the connection is done.

The connection options are case insensitive and can only be defined once.

If an option is defined more than once, an error will be generated.

For additional information on connection data use \? connection.

The options dictionary may contain the following attributes:

 - label: an identifier for the instance being added
 - password: the instance connection password
 - memberSslMode: SSL mode used to be used on the instance
 - ipWhitelist: The list of hosts allowed to connect to the instance for group
   replication

The password may be contained on the instance definition, however, it can be
overwritten if it is specified on the options.

The memberSslMode option supports these values:

 - REQUIRED: if used, SSL (encryption) will be enabled for the instance to
   communicate with other members of the cluster
 - DISABLED: if used, SSL (encryption) will be disabled
 - AUTO: if used, SSL (encryption) will be automatically enabled or disabled
   based on the cluster configuration

If memberSslMode is not specified AUTO will be used by default.

The ipWhitelist format is a comma separated list of IP addresses or subnet CIDR
notation, for example: 192.168.1.0/24,10.0.0.1. By default the value is set to
AUTOMATIC, allowing addresses from the instance private network to be
automatically set for the whitelist.

//@<OUT> Remove Instance
Removes an Instance from the cluster.

SYNTAX

  <Cluster>.removeInstance(instance[, options])

WHERE

  instance: An instance definition.
  options: Dictionary with options for the operation.

EXCEPTIONS

  MetadataError: if the Metadata is inaccessible.
  MetadataError: if the Metadata update operation failed.
  ArgumentError: if the instance parameter is empty.
  ArgumentError: if the instance definition is invalid.
  ArgumentError: if the instance definition is a connection dictionary but
                 empty.
  RuntimeError: if the instance accounts are invalid.
  RuntimeError: if an error occurs when trying to remove the instance (e.g.,
                instance is not reachable).

RETURNS

 nothing.

DESCRIPTION

This function removes an Instance from the default replicaSet of the cluster.

The instance definition is the connection data for the instance.

The connection data may be specified in the following formats:

 - A URI string
 - A dictionary with the connection options

A basic URI string has the following format:

[scheme://][user[:password]@]host[:port][/schema][?option=value&option=value...]

The following options are valid for use either in a URI or in a dictionary:

 - ssl-mode: the SSL mode to be used in the connection.
 - ssl-ca: the path to the X509 certificate authority in PEM format.
 - ssl-capath: the path to the directory that contains the X509 certificates
   authorities in PEM format.
 - ssl-cert: The path to the X509 certificate in PEM format.
 - ssl-key: The path to the X509 key in PEM format.
 - ssl-crl: The path to file that contains certificate revocation lists.
 - ssl-crlpath: The path of directory that contains certificate revocation list
   files.
 - ssl-ciphers: List of permitted ciphers to use for connection encryption.
 - tls-version: List of protocols permitted for secure connections
 - auth-method: Authentication method

When these options are defined in a URI, their values must be URL encoded.

The following options are also valid when a dictionary is used:

 - scheme: the protocol to be used on the connection.
 - user: the MySQL user name to be used on the connection.
 - dbUser: alias for user.
 - password: the password to be used on the connection.
 - dbPassword: same as password.
 - host: the hostname or IP address to be used on a TCP connection.
 - port: the port to be used in a TCP connection.
 - socket: the socket file name to be used on a connection through unix
   sockets.
 - schema: the schema to be selected once the connection is done.

The connection options are case insensitive and can only be defined once.

If an option is defined more than once, an error will be generated.

For additional information on connection data use \? connection.

The options dictionary may contain the following attributes:

 - password/dbPassword: the instance connection password
 - force: boolean, indicating if the instance must be removed (even if only
   from metadata) in case it cannot be reached. By default, set to false.

The password may be contained in the instance definition, however, it can be
overwritten if it is specified on the options.

The force option (set to true) must only be used to remove instances that are
permanently not available (no longer reachable) or never to be reused again in
a cluster. This allows to remove from the metadata an instance than can no
longer be recovered. Otherwise, the instance must be brought back ONLINE and
removed without the force option to avoid errors trying to add it back to a
cluster.

//@<OUT> Rescan

Rescans the cluster.

SYNTAX

  <Cluster>.rescan()

EXCEPTIONS

  MetadataError: if the Metadata is inaccessible.
  MetadataError: if the Metadata update operation failed.
  LogicError: if the cluster does not exist.
  RuntimeError: if all the ReplicaSet instances of any ReplicaSet are offline.

RETURNS

 nothing.

DESCRIPTION

This function rescans the cluster for new Group Replication members/instances.

//@<OUT> Status

Describe the status of the cluster.

SYNTAX

  <Cluster>.status()

EXCEPTIONS

  MetadataError: if the Metadata is inaccessible.
  MetadataError: if the Metadata update operation failed.

RETURNS

 A JSON object describing the status of the cluster.

DESCRIPTION

This function describes the status of the cluster including its ReplicaSets and
Instances.

The returned JSON object contains the following attributes:

 - clusterName: the cluster name
 - defaultReplicaSet: the default replicaSet object

The defaultReplicaSet JSON object contains the following attributes:

 - name: the default replicaSet name
 - primary: the Default ReplicaSet single-master primary instance
 - status: the Default ReplicaSet status
 - statusText: the Default ReplicaSet status descriptive text
 - topology: a List of instances belonging to the Default ReplicaSet.

Each instance is dictionary containing the following attributes:

 - label: the instance name identifier
 - address: the instance hostname and IP address in the form of host:port


//@ Finalization
||<|MERGE_RESOLUTION|>--- conflicted
+++ resolved
@@ -171,8 +171,6 @@
 AUTOMATIC, allowing addresses from the instance private network to be
 automatically set for the whitelist.
 
-<<<<<<< HEAD
-=======
 The localAddress and groupSeeds are advanced options and their usage is
 discouraged since incorrect values can lead to Group Replication errors.
 
@@ -191,9 +189,6 @@
 'group_replication_group_seeds'. The groupSeeds option accepts a
 comma-separated list of addresses in the format:
 '<host1>:<port1>,...,<hostN>:<portN>'.
-
-//@<OUT> Check Instance State
->>>>>>> 9f6fc15d
 
 //@<OUT> Check Instance State
 Verifies the instance gtid state in relation with the cluster.
