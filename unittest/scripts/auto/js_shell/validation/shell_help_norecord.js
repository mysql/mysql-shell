//@<OUT> Shell Help
NAME
      shell - Gives access to general purpose functions and properties.

DESCRIPTION
      Gives access to general purpose functions and properties.

PROPERTIES
      options
            Gives access to options impacting shell behavior.

      reports
            Gives access to built-in and user-defined reports.

FUNCTIONS
      addExtensionObjectMember(object, name, member[, definition])
            Adds a member to an extension object.

      autoCompleteSql(statement, options)
            Auto-completes the given SQL statement.

      connect(connectionData[, password])
            Establishes the shell global session.

      connectToPrimary([connectionData][, password])
            Establishes the shell global session, connecting to a primary of an
            InnoDB cluster or ReplicaSet.

      createExtensionObject()
            Creates an extension object, it can be used to extend shell
            functionality.

      createResult([data])
            Creates a ShellResult object from the given data.

      deleteAllCredentials()
            Deletes all credentials managed by the configured helper.

      deleteCredential(url)
            Deletes credential for the given URL using the configured helper.

      disablePager()
            Disables pager for the current scripting mode.

      disconnect()
            Disconnects the global session.

      dumpRows(result, format)
            Formats and dumps the given resultset object to the console.

      enablePager()
            Enables pager specified in shell.options.pager for the current
            scripting mode.

      getSession()
            Returns the global session.

      help([member])
            Provides help about this object and it's members

      listCredentialHelpers()
            Returns a list of strings, where each string is a name of a helper
            available on the current platform.

      listCredentials()
            Retrieves a list of all URLs stored by the configured helper.

      listSqlHandlers()
            Lists the name and description of any registered SQL handlers.

      listSshConnections()
            Retrieves a list of all active SSH tunnels.

      log(level, message)
            Logs an entry to the shell's log file.

      openSession([connectionData][, password])
            Establishes and returns session.

      parseUri(uri)
            Utility function to parse a URI string.

      prompt(message[, options])
            Utility function to prompt data from the user.

      reconnect()
            Reconnect the global session.

      registerGlobal(name, object[, definition])
            Registers an extension object as a shell global object.

      registerReport(name, type, report[, description])
            Registers a new user-defined report.

      registerSqlHandler(name, description, prefixes, callback)
            Registers a custom SQL Handler to intercept and handle matching SQL
            statements.

      setCurrentSchema(name)
            Sets the active schema on the global session.

      setSession(session)
            Sets the global session.

      status()
            Shows connection status info for the shell.

      storeCredential(url[, password])
            Stores given credential using the configured helper.

      unparseUri(options)
            Formats the given connection options to a URI string suitable for
            mysqlsh.

//@<OUT> Help on Options
NAME
      options - Gives access to options impacting shell behavior.

SYNTAX
      shell.options

DESCRIPTION
      The options object acts as a dictionary, it may contain the following
      attributes:

      - autocomplete.nameCache: true if auto-refresh of DB object name cache is
        enabled. The \rehash command can be used for manual refresh.
      - batchContinueOnError: read-only, boolean value to indicate if the
        execution of an SQL script in batch mode shall continue if errors occur
      - connectTimeout: float, default connection timeout used by Shell
        sessions, in seconds
      - credentialStore.excludeFilters: array of URLs for which automatic
        password storage is disabled, supports glob characters '*' and '?'
      - credentialStore.helper: name of the credential helper to use to
        fetch/store passwords; a special value "default" is supported to use
        platform default helper; a special value "<disabled>" is supported to
        disable the credential store
      - credentialStore.savePasswords: controls automatic password storage,
        allowed values: "always", "prompt" or "never"
      - dba.connectTimeout: float, default connection timeout used for sessions
        created in AdminAPI operations, in seconds
      - dba.connectivityChecks: bool, checks SSL settings and network
        connectivity between instances when creating a cluster, replicaset or
        clusterset, or adding an instance to one
      - dba.gtidWaitTimeout: timeout value in seconds to wait for GTIDs to be
        synchronized
      - dba.logSql: 0..2, log SQL statements executed by AdminAPI operations: 0
        - logging disabled; 1 - log statements other than SELECT and SHOW; 2 -
        log all statements. Option takes precedence over --log-sql in Dba.*
        context, if enabled.
      - dba.restartWaitTimeout: timeout in seconds to wait for MySQL server to
        come back after a restart during clone recovery
      - dba.versionCompatibilityChecks: bool, checks version compatibility for
        asynchronous replication when managing a ReplicaSet, ClusterSet, or a
        Cluster with Read-Replicas.
      - defaultCompress: Enable compression in client/server protocol by
        default in global shell sessions.
      - defaultMode: shell mode to use when shell is started, allowed values:
        "js", "py", "sql" or "none"
      - devapi.dbObjectHandles: true to enable schema collection and table name
        aliases in the db object, for DevAPI operations
      - history.autoSave: true to save command history when exiting the shell
      - history.maxSize: number of entries to keep in command history
      - history.sql.ignorePattern: colon separated list of glob patterns to
        filter out of the command history in SQL mode
      - history.sql.syslog: true to log filtered interactive commands to the
        system log, filtering of commands depends on the value of
        history.sql.ignorePattern
      - interactive: read-only, boolean value that indicates if the shell is
        running in interactive mode
      - logFile: read-only, path to the log file. Use --log-file to change the
        location.
      - logLevel: current log level, allowed values are integers between 1 and
        8, or one of: "none", "internal", "error", "warning", "info", "debug",
        "debug2", "debug3". If value is prefixed with '@', log messages are
        also written to the stderr.
      - logSql: Log SQL statements: off - none of SQL statements will be
        logged; error (default) - SQL statement with error message will be
        logged only when error occurs; on - all SQL statements will be logged
        except these which match any of logSql.ignorePattern and
        logSql.ignorePatternUnsafe glob pattern; all - all SQL statements will
        be logged except these which match any of logSql.ignorePatternUnsafe
        glob pattern; unfiltered - all SQL statements will be logged
      - logSql.ignorePattern: Colon separated list of glob patterns to filter
        out SQL queries to be logged when logSql is set to "on". Default:
        *SELECT*:*SHOW*
      - logSql.ignorePatternUnsafe: Colon separated list of glob patterns to
        filter out SQL queries to be logged when logSql is set to "all".
        Default: *IDENTIFIED*:*PASSWORD*
      - mysqlPluginDir: Directory for client-side authentication plugins
      - oci.configFile: Path to OCI (Oracle Cloud Infrastructure) configuration
        file
      - oci.profile: Specify which section in oci.configFile will be used as
        profile settings
      - outputFormat: Deprecated, use resultFormat instead
      - pager: string which specifies the external command which is going to be
        used to display the paged output
      - passwordsFromStdin: boolean value that indicates if the shell should
        read passwords from stdin instead of the tty
      - resultFormat: controls the type of output produced for SQL results
      - sandboxDir: default path where the new sandbox instances for InnoDB
        cluster will be deployed
      - showColumnTypeInfo: display column type information in SQL mode. Please
        be aware that output may depend on the protocol you are using to
        connect to the server, e.g. DbType field is approximated when using X
        protocol.
      - showWarnings: boolean value to indicate whether warnings shall be
        included when printing a SQL result
      - ssh.bufferSize integer, default 10240 bytes, used for tunnel data
        transfer
      - ssh.configFile string, default empty, custom path for SSH
        configuration. If not defined, the standard SSH paths will be used
        (~/.ssh/config).
      - useWizards: read-only, boolean value to indicate if interactive
        prompting and wizards are enabled by default in AdminAPI and others.
        Use --no-wizard to disable.
      - verbose: 0..4, verbose output level. If >0, additional output that may
        help diagnose issues is printed to the screen. Larger values mean more
        verbose. Default is 0.

      The resultFormat option supports the following values to modify the
      format of printed query results:

      - table: tabular format with a ascii character frame (default)
      - tabbed: tabular format with no frame, columns separated by tabs
      - vertical: displays the outputs vertically, one line per column value
      - json: same as json/pretty
      - ndjson: newline delimited JSON, same as json/raw
      - json/array: one JSON document per line, inside an array
      - json/pretty: pretty printed JSON
      - json/raw: one JSON document per line

FUNCTIONS
      help([member])
            Provides help about this object and it's members

      set(optionName, value)
            Sets value of an option.

      setPersist(optionName, value)
            Sets value of an option and stores it in the configuration file.

      unset(optionName)
            Resets value of an option to default.

      unsetPersist(optionName)
            Resets value of an option to default and removes it from the
            configuration file.

//@<OUT> Help on Reports
NAME
      reports - Gives access to built-in and user-defined reports.

SYNTAX
      shell.reports

DESCRIPTION
      The 'reports' object provides access to built-in reports.

      All user-defined reports registered using the shell.registerReport()
      method are also available here.

      The reports are provided as methods of this object, with names
      corresponding to the names of the available reports.

      All methods have the same signature: Dict report(Session session, List
      argv, Dict options), where:

      - session - Session object used by the report to obtain the data.
      - argv (optional) - Array of strings representing additional arguments.
      - options (optional) - Dictionary with values for various report-specific
        options.

      Each report returns a dictionary with the following keys:

      - report (required) - List of JSON objects containing the report. The
        number and types of items in this list depend on type of the report.

      For more information on a report use: shell.reports.help('report_name').

FUNCTIONS
      help([member])
            Provides help about this object and it's members

      query(session, argv)
            Executes the SQL statement given as arguments.

      thread(session[, argv][, options])
            Provides various information regarding the specified thread.

      threads(session[, argv][, options])
            Lists threads that belong to the user who owns the current session.

//@<OUT> Help on addExtensionObjectMember
NAME
      addExtensionObjectMember - Adds a member to an extension object.

SYNTAX
      shell.addExtensionObjectMember(object, name, member[, definition])

WHERE
      object: The object to which the member will be added.
      name: The name of the member being added.
      member: The member being added.
      definition: Dictionary with help information about the member.

DESCRIPTION
      The name parameter must be a valid identifier, this is, it should follow
      the pattern [_|a..z|A..Z]([_|a..z|A..Z|0..9])*

      The member parameter can be any of:

      - An extension object
      - A function
      - Scalar values: boolean, integer, float, string
      - Array
      - Dictionary
      - None/Null

      When an extension object is added as a member, a read only property will
      be added into the target extension object.

      When a function is added as member, it will be callable on the extension
      object but it will not be possible to overwrite it with a new value or
      function.

      When any of the other types are added as a member, a read/write property
      will be added into the target extension object, it will be possible to
      update the value without any restriction.

      IMPORTANT: every member added into an extensible object will be available
      only when the object is registered, this is, registered as a global shell
      object, or added as a member of another object that is already
      registered.

      The definition parameter is an optional and can be used to define
      additional information for the member.

      The member definition accepts the following attributes:

      - brief: optional string containing a brief description of the member
        being added.
      - details: optional array of strings containing detailed information
        about the member being added.

      This information will be integrated into the shell help to be available
      through the built in help system (\?).

      When adding a function, the following attribute is also allowed on the
      member definition:

      - parameters: a list of parameter definitions for each parameter that the
        function accepts.

      A parameter definition is a dictionary with the following attributes:

      - name: required, the name of the parameter, must be a valid identifier.
      - type: required, the data type of the parameter, allowed values include:
        string, integer, bool, float, array, dictionary, object.
      - required: a boolean value indicating whether the parameter is mandatory
        or optional.
      - brief: a string with a short description of the parameter.
      - details: a string array with additional details about the parameter.

      The information defined on the brief and details attributes will also be
      added to the function help on the built in help system (\?).

      If a parameter's type is 'string' the following attribute is also allowed
      on the parameter definition dictionary:

      - values: string array with the only values that are allowed for the
        parameter.

      If a parameter's type is 'object' the following attributes are also
      allowed on the parameter definition dictionary:

      - class: string defining the class of object allowed as parameter values.
      - classes: string array defining multiple classes of objects allowed as
        parameter values.

      The values for the class(es) properties must be a valid class exposed
      through the different APIs. For details use:

      - \? mysql
      - \? mysqlx
      - \? adminapi
      - \? shellapi

      To get the class name for a global object or a registered extension call
      the print function passing as parameter the object, i.e. "Shell" is the
      class name for the built in shell global object:

      mysql-js> print(shell)
      <Shell>
      mysql-js>

      If a parameter's type is 'dictionary' the following attribute is also
      allowed on the parameter definition dictionary:

      - options: list of option definition dictionaries defining the allowed
        options that can be passed on the dictionary parameter.

      An option definition dictionary follows exactly the same rules as the
      parameter definition dictionary except for one: on a parameter definition
      dictionary, required parameters must be defined first, option definition
      dictionaries do not have this restriction.

//@<OUT> Help on autoCompleteSql
NAME
      autoCompleteSql - Auto-completes the given SQL statement.

SYNTAX
      shell.autoCompleteSql(statement, options)

WHERE
      statement: A SQL statement to be auto-completed.
      options: A dictionary with the auto-completion options.

RETURNS
      A dictionary describing the auto-completion candidates.

DESCRIPTION
      The following options are supported:

      - serverVersion: string (required) - Version of the server grammar,
        format "major.minor.patch".
      - sqlMode: string (required) - SQL_MODE to use.
      - statementOffset: unsigned int (default: the last offset) - zero-based
        offset position of the caret in statement.
      - uppercaseKeywords: bool (default: true) - Whether keywords returned in
        the result should be upper case.
      - filtered: bool (default: true) - Whether explicit candidate names
        returned in the result should be filtered using the prefix which is
        being auto-completed.

      Return value

      This function returns a dictionary describing candidates which can be
      used to auto-complete the given statement at the given caret position:
      {
        "context": {
          "prefix": string,
          "qualifier": list of strings,
          "references": list of dictionaries,
          "labels": list of strings,
        },
        "keywords": list of strings,
        "functions": list of strings,
        "candidates": list of strings,
      }

      where:

      - context - context of the auto-completion operation
      - prefix - prefix (possibly empty) that is being auto-completed
      - qualifier - optional, one or two unquoted identifiers which were typed
        so far
      - references - optional, references detected in the statement
      - labels - optional, labels in labelled blocks
      - keywords - optional, candidate keywords
      - functions - optional, candidate MySQL library (runtime) functions whose
        names are also keywords
      - candidates - optional, candidate DB object types

      The references list contains dictionaries with the following keys:

      - schema - optional, name of the schema
      - table - name of the table referenced in the statement
      - alias - optional, alias of the table

      The candidates list contains one or more of the following values:

      - "schemas" - schemas
      - "tables" - tables
      - "views" - views
      - "columns" - columns
      - "internalColumns" - columns which refer to just the given table
      - "procedures" - stored procedures
      - "functions" - stored functions
      - "triggers" - triggers
      - "events" - events
      - "engines" - MySQL storage engines
      - "udfs" - user defined functions
      - "runtimeFunctions" - MySQL library (runtime) functions
      - "logfileGroups" - logfile groups
      - "userVars" - user variables
      - "systemVars" - system variables
      - "tablespaces" - tablespaces
      - "users" - user accounts
      - "charsets" - character sets
      - "collations" - collations
      - "plugins" - plugins
      - "labels" - labels in labelled blocks

//@<OUT> Help on Connect
NAME
      connect - Establishes the shell global session.

SYNTAX
      shell.connect(connectionData[, password])

WHERE
      connectionData: the connection data to be used to establish the session.
      password: The password to be used when establishing the session.

DESCRIPTION
      This function will establish the global session with the received
      connection data.

      The password may be included on the connectionData, the optional
      parameter should be used only if the connectionData does not contain it
      already. If both are specified, the password parameter will override the
      password defined on the connectionData.

      Connection Data

      The connection data may be specified in the following formats:

      - A URI string
      - A dictionary with the connection options

      A basic URI string has the following format:

      [scheme://][user[:password]@]<host[:port]|socket>[/schema][?option=value&option=value...]

<<<<<<< HEAD
=======
      Connection Options

      The following options are valid for use either in a URI or in a
      dictionary:

      - ssl-mode: The SSL mode to be used in the connection.
      - ssl-ca: The path to the X509 certificate authority file in PEM format.
      - ssl-capath: The path to the directory that contains the X509
        certificate authority files in PEM format.
      - ssl-cert: The path to the SSL public key certificate file in PEM
        format.
      - ssl-key: The path to the SSL private key file in PEM format.
      - ssl-crl: The path to file that contains certificate revocation lists.
      - ssl-crlpath: The path of directory that contains certificate revocation
        list files.
      - ssl-cipher: The list of permissible encryption ciphers for connections
        that use TLS protocols up through TLSv1.2.
      - tls-version: List of protocols permitted for secure connections.
      - tls-ciphers: List of TLS v1.3 ciphers to use.
      - auth-method: Authentication method.
      - get-server-public-key: Request public key from the server required for
        RSA key pair-based password exchange. Use when connecting to MySQL 8.0
        servers with classic MySQL sessions with SSL mode DISABLED.
      - server-public-key-path: The path name to a file containing a
        client-side copy of the public key required by the server for RSA key
        pair-based password exchange. Use when connecting to MySQL 8.0 servers
        with classic MySQL sessions with SSL mode DISABLED.
      - connect-timeout: The connection timeout in milliseconds. If not
        provided a default timeout of 10 seconds will be used. Specifying a
        value of 0 disables the connection timeout.
      - compression: Enable compression in client/server protocol.
      - compression-algorithms: Use compression algorithm in server/client
        protocol.
      - compression-level: Use this compression level in the client/server
        protocol.
      - connection-attributes: List of connection attributes to be registered
        at the PERFORMANCE_SCHEMA connection attributes tables.
      - local-infile: Enable/disable LOAD DATA LOCAL INFILE.
      - net-buffer-length: The buffer size for TCP/IP and socket communication.
      - plugin-authentication-kerberos-client-mode: (Windows) Allows defining
        the kerberos client mode (SSPI, GSSAPI) when using kerberos
        authentication.
      - oci-config-file: Allows defining the OCI configuration file for OCI
        authentication.
      - authentication-oci-client-config-profile: Allows defining the OCI
        profile used from the configuration for client side OCI authentication.
      - client-interactive: Enable/disable interactive mode for the session.

      When these options are defined in a URI, their values must be URL
      encoded.

      The following options are also valid when a dictionary is used:

      Base Connection Options

      - uri: a URI string.
      - scheme: the protocol to be used on the connection.
      - user: the MySQL user name to be used on the connection.
      - password: the password to be used on the connection.
      - host: the hostname or IP address to be used on the connection.
      - port: the port to be used in a TCP connection.
      - socket: the socket file name to be used on a connection through unix
        sockets.
      - schema: the schema to be selected once the connection is done.

      SSH Tunnel Connection Options

      - ssh: a SSHURI string used when SSH tunnel is required.
      - ssh-password: the password the be used on the SSH connection.
      - ssh-identity-file: the key file to be used on the SSH connection.
      - ssh-identity-file-password: the SSH key file password.
      - ssh-config-file: the SSH configuration file, default is the value of
        shell.options['ssh.configFile']

      ATTENTION: The connection options have precedence over options specified
                 in the connection options uri

      The connection options are case insensitive and can only be defined once.

      If an option is defined more than once, an error will be generated.

>>>>>>> a3c8fb9a
      For additional information on connection data use \? connection.

//@<OUT> Help on connectToPrimary
NAME
      connectToPrimary - Establishes the shell global session, connecting to a
                         primary of an InnoDB cluster or ReplicaSet.

SYNTAX
      shell.connectToPrimary([connectionData][, password])

WHERE
      connectionData: The connection data to be used to establish the session.
      password: The password to be used when establishing the session.

RETURNS
      The established session.

DESCRIPTION
      Ensures that the target server is a member of an InnoDB cluster or
      ReplicaSet and if it is not a PRIMARY, finds the PRIMARY and connects to
      it. Sets the global session object to the established session and returns
      that object.

      If connectionData is not given, this function uses the global shell
      session, if there is none, an exception is raised.

      The password may be included on the connectionData, the optional
      parameter should be used only if the connectionData does not contain it
      already. If both are specified, the password parameter will override the
      password defined on the connectionData.

      Connection Data

      The connection data may be specified in the following formats:

      - A URI string
      - A dictionary with the connection options

      A basic URI string has the following format:

      [scheme://][user[:password]@]<host[:port]|socket>[/schema][?option=value&option=value...]

<<<<<<< HEAD
=======
      Connection Options

      The following options are valid for use either in a URI or in a
      dictionary:

      - ssl-mode: The SSL mode to be used in the connection.
      - ssl-ca: The path to the X509 certificate authority file in PEM format.
      - ssl-capath: The path to the directory that contains the X509
        certificate authority files in PEM format.
      - ssl-cert: The path to the SSL public key certificate file in PEM
        format.
      - ssl-key: The path to the SSL private key file in PEM format.
      - ssl-crl: The path to file that contains certificate revocation lists.
      - ssl-crlpath: The path of directory that contains certificate revocation
        list files.
      - ssl-cipher: The list of permissible encryption ciphers for connections
        that use TLS protocols up through TLSv1.2.
      - tls-version: List of protocols permitted for secure connections.
      - tls-ciphers: List of TLS v1.3 ciphers to use.
      - auth-method: Authentication method.
      - get-server-public-key: Request public key from the server required for
        RSA key pair-based password exchange. Use when connecting to MySQL 8.0
        servers with classic MySQL sessions with SSL mode DISABLED.
      - server-public-key-path: The path name to a file containing a
        client-side copy of the public key required by the server for RSA key
        pair-based password exchange. Use when connecting to MySQL 8.0 servers
        with classic MySQL sessions with SSL mode DISABLED.
      - connect-timeout: The connection timeout in milliseconds. If not
        provided a default timeout of 10 seconds will be used. Specifying a
        value of 0 disables the connection timeout.
      - compression: Enable compression in client/server protocol.
      - compression-algorithms: Use compression algorithm in server/client
        protocol.
      - compression-level: Use this compression level in the client/server
        protocol.
      - connection-attributes: List of connection attributes to be registered
        at the PERFORMANCE_SCHEMA connection attributes tables.
      - local-infile: Enable/disable LOAD DATA LOCAL INFILE.
      - net-buffer-length: The buffer size for TCP/IP and socket communication.
      - plugin-authentication-kerberos-client-mode: (Windows) Allows defining
        the kerberos client mode (SSPI, GSSAPI) when using kerberos
        authentication.
      - oci-config-file: Allows defining the OCI configuration file for OCI
        authentication.
      - authentication-oci-client-config-profile: Allows defining the OCI
        profile used from the configuration for client side OCI authentication.
      - client-interactive: Enable/disable interactive mode for the session.

      When these options are defined in a URI, their values must be URL
      encoded.

      The following options are also valid when a dictionary is used:

      Base Connection Options

      - uri: a URI string.
      - scheme: the protocol to be used on the connection.
      - user: the MySQL user name to be used on the connection.
      - password: the password to be used on the connection.
      - host: the hostname or IP address to be used on the connection.
      - port: the port to be used in a TCP connection.
      - socket: the socket file name to be used on a connection through unix
        sockets.
      - schema: the schema to be selected once the connection is done.

      SSH Tunnel Connection Options

      - ssh: a SSHURI string used when SSH tunnel is required.
      - ssh-password: the password the be used on the SSH connection.
      - ssh-identity-file: the key file to be used on the SSH connection.
      - ssh-identity-file-password: the SSH key file password.
      - ssh-config-file: the SSH configuration file, default is the value of
        shell.options['ssh.configFile']

      ATTENTION: The connection options have precedence over options specified
                 in the connection options uri

      The connection options are case insensitive and can only be defined once.

      If an option is defined more than once, an error will be generated.

>>>>>>> a3c8fb9a
      For additional information on connection data use \? connection.

EXCEPTIONS
      RuntimeError in the following scenarios:

      - If connectionData was not given and there is no global shell session.
      - If there is no primary member of an InnoDB cluster or ReplicaSet.
      - If the target server is not a member of an InnoDB cluster or
        ReplicaSet.

//@<OUT> Help on createExtensionObject
NAME
      createExtensionObject - Creates an extension object, it can be used to
                              extend shell functionality.

SYNTAX
      shell.createExtensionObject()

DESCRIPTION
      An extension object is defined by adding members in it (properties and
      functions).

      An extension object can be either added as a property of another
      extension object or registered as a shell global object.

      An extension object is usable only when it has been registered as a
      global object or when it has been added into another extension object
      that is member in an other registered object.

//@<OUT> Help on createResult
NAME
      createResult - Creates a ShellResult object from the given data.

SYNTAX
      shell.createResult([data])

WHERE
      data: Either a dictionary or a list of dictionaries with the data to be
            used in the result.

RETURNS
      ShellResult object representing the given data.

DESCRIPTION
      A result can be created using a dictionary with the following elements
      (all of them optional):

      - "affectedItemsCount" - The number of record affected by the SQL
        statement that produced the result.
      - "info" - Additional information about the result.
      - "executionTime" - The execution time of the SQL statement that produced
        this result.
      - "autoIncrementValue" - the last integer auto generated id (for insert
        operations).
      - "warnings" - a list of warnings associated to the Result.
      - "data" - a list of dictionaries representing a record in the Result.

      Creating a Result using an empty Dictionary is the same as creating an OK
      result with no data.

      A warning is defined as a dictionary with the following elements:

      - "level" - holds the warning type: error, warning, note.
      - "code" - integer number identifying the warning code.
      - "message" - describes the actual warning.

      When defining warnings, both level and message are mandatory.

      It is possible to create a multi-result Result object, to do so, instead
      of using a single data dictionary, provide a list of data dictionaries
      following the specification mentioned above.

//@<OUT> Help on deleteAllCredentials
NAME
      deleteAllCredentials - Deletes all credentials managed by the configured
                             helper.

SYNTAX
      shell.deleteAllCredentials()

EXCEPTIONS
      Throws RuntimeError in the following scenarios:

      - if configured credential helper is invalid.
      - if deleting the credentials fails.

//@<OUT> Help on deleteCredential
NAME
      deleteCredential - Deletes credential for the given URL using the
                         configured helper.

SYNTAX
      shell.deleteCredential(url)

WHERE
      url: URL of the server to delete.

DESCRIPTION
      URL needs to be in the following form: user@(host[:port]|socket).

EXCEPTIONS
      Throws ArgumentError if URL has invalid form.

      Throws RuntimeError in the following scenarios:

      - if configured credential helper is invalid.
      - if deleting the credential fails.

//@<OUT> Help on disablePager
NAME
      disablePager - Disables pager for the current scripting mode.

SYNTAX
      shell.disablePager()

DESCRIPTION
      The current value of shell.options.pager option is not changed by calling
      this method.

      This method has no effect in non-interactive mode.

//@<OUT> Help on enablePager
NAME
      enablePager - Enables pager specified in shell.options.pager for the
                    current scripting mode.

SYNTAX
      shell.enablePager()

DESCRIPTION
      All subsequent text output (except for prompts and user interaction) is
      going to be forwarded to the pager.

      This behavior is in effect until disablePager() is called or current
      scripting mode is changed.

      Changing the scripting mode has the same effect as calling
      disablePager().

      If the value of shell.options.pager option is changed after this method
      has been called, the new pager will be automatically used.

      If shell.options.pager option is set to an empty string when this method
      is called, pager will not be active until shell.options.pager is set to a
      non-empty string.

      This method has no effect in non-interactive mode.

//@<OUT> Help on getSession
NAME
      getSession - Returns the global session.

SYNTAX
      shell.getSession()

DESCRIPTION
      The returned object will be either a ClassicSession or a Session object,
      depending on how the global session was created.

//@<OUT> Help on Help
NAME
      help - Provides help about this object and it's members

SYNTAX
      shell.help([member])

WHERE
      member: If specified, provides detailed information on the given member.

//@<OUT> Help on listCredentialHelpers
NAME
      listCredentialHelpers - Returns a list of strings, where each string is a
                              name of a helper available on the current
                              platform.

SYNTAX
      shell.listCredentialHelpers()

RETURNS
      A list of string with names of available credential helpers.

DESCRIPTION
      The special values "default" and "<disabled>" are not on the list.

      Only values on this list (plus "default" and "<disabled>") can be used to
      set the "credentialStore.helper" option.

//@<OUT> Help on listCredentials
NAME
      listCredentials - Retrieves a list of all URLs stored by the configured
                        helper.

SYNTAX
      shell.listCredentials()

RETURNS
      A list of URLs stored by the configured credential helper.

EXCEPTIONS
      Throws RuntimeError in the following scenarios:

      - if configured credential helper is invalid.
      - if listing the URLs fails.

//@<OUT> Help on listSshConnections
NAME
      listSshConnections - Retrieves a list of all active SSH tunnels.

SYNTAX
      shell.listSshConnections()

RETURNS
      A list of active SSH tunnel connections.

//@<OUT> Help on Log
NAME
      log - Logs an entry to the shell's log file.

SYNTAX
      shell.log(level, message)

WHERE
      level: one of ERROR, WARNING, INFO, DEBUG, DEBUG2, DEBUG3 as a string
      message: the text to be logged

DESCRIPTION
      Only messages that have a level value equal to or lower than the active
      one (set via --log-level) are logged.

//@<OUT> Help on parseUri
NAME
      parseUri - Utility function to parse a URI string.

SYNTAX
      shell.parseUri(uri)

WHERE
      uri: a URI string.

RETURNS
      A dictionary containing all the elements contained on the given URI
      string.

DESCRIPTION
      Parses a URI string and returns a dictionary containing an item for each
      found element.

      A basic URI string has the following format:

      [scheme://][user[:password]@]<host[:port]|socket>[/schema][?option=value&option=value...]

      For more details about how a URI is created as well as the returned
      dictionary, use \? connection

//@<OUT> Help on Prompt
NAME
      prompt - Utility function to prompt data from the user.

SYNTAX
      shell.prompt(message[, options])

WHERE
      message: a string with the message to be shown to the user.
      options: Dictionary with options that change the function behavior.

RETURNS
      A string value containing the result based on the user input.

DESCRIPTION
      This function allows creating scripts that require interaction with the
      user to gather data.

      The options dictionary may contain the following options:

      - title: a string to identify the prompt.
      - description: a string list with a description of the prompt, each entry
        represents a paragraph.
      - type: a string value to define the prompt type. Supported types
        include: text, password, confirm, select, fileOpen, fileSave,
        directory. Default value: text.
      - defaultValue: defines the default value to be used in case the user
        accepts the prompt without providing custom information. The value of
        this option depends on the prompt type.
      - yes: string value to overwrite the default '&Yes' option on 'confirm'
        prompts.
      - no: string value to overwrite the default '&No' option on 'confirm'
        prompts.
      - alt: string value to define an additional option for 'confirm' prompts.
      - options: string list of options to be used in 'select' prompts.

      General Behavior

      The 'title' option is not used in the Shell but it might be useful for
      better integration with external plugins handling prompts.

      When the 'description' option is provided, each entry will be printed as
      a separate paragraph.

      Once the description is printed, the content of the message parameter
      will be printed and input from the user will be required.

      The value of the 'defaultValue' option and the returned value will depend
      on the 'type' option, as explained on the following sections.

      Open Prompts

      These represent prompts without a pre-defined set of valid answers, the
      prompt types on this category include: text, password, fileOpen, fileSave
      and directory.

      The 'defaultValue' on these prompts can be set to a string to be returned
      by the function if the user replies to the prompt with an empty string,
      if not defined then the prompt will accept and return the empty string.

      The returned value on these prompts will be either the value set on
      'defaultValue' option or the value entered by the user.

      In the case of password type prompts, the data entered by the user will
      not be displayed on the screen.

      Confirm Prompts

      The default behaviour of these prompts if to allow the user answering
      Yes/No questions, however, the default '&Yes' and '&No' options can be
      overriden through the 'yes' and 'no' options.

      An additional option can be added to the prompt by defining the 'alt'
      option.

      The 'yes', 'no' and 'alt' options are used to define the valid answers
      for the prompt. The ampersand (&) symbol can be used to define a single
      character which acts as a shortcut for the user to select the indicated
      answer.

      i.e. using an option like: '&Yes' causes the following to be valid
      answers (case insensitive): 'Yes', '&Yes', 'Y'.

      All the valid answers must be unique within the prompt call.

      If the 'defaultValue' option is defined, it must be set equal to any of
      the valid prompt answers, i.e. if the 'yes', 'no' and 'alt' options are
      not defined, then 'defaultValue' can be set to one of '&Yes', 'Yes', 'Y',
      '&No', 'No' or 'N', case insensitive, otherwise, it must be set to one of
      the valid answers based on the values defined in the 'yes', 'no' or 'alt'
      options.

      This prompt will be shown repeatedly until the user explicitly replies
      with one of the valid answers unless a 'defaultValue' is provided, which
      will be used in case the user replies with an empty answer.

      The returned value will be the label associated to the user provided
      answer.

      i.e. if the prompt is using the default options ('&Yes' and '&No') and
      the user response is 'n' the prompt function will return '&No'.

      Select Prompts

      These prompts allow the user selecting an option from a pre-defined list
      of options.

      To define the list of options to be used in the prompt the 'options'
      option should be used.

      If the 'defaultValue' option is defined, it must be a number representing
      the 1 based index of the option to be selected by default.

      This prompt will be shown repeatedly until the user explicitly replies
      with the 1 based index of the option to be selected unless a default
      option is pre-defined through the 'defaultValue' option.

      The returned value will be the text of the selected option.

//@<OUT> Help on shell.disconnect
NAME
      disconnect - Disconnects the global session.

SYNTAX
      shell.disconnect()

//@<OUT> Help on reconnect
NAME
      reconnect - Reconnect the global session.

SYNTAX
      shell.reconnect()

//@<OUT> Help on registerGlobal
NAME
      registerGlobal - Registers an extension object as a shell global object.

SYNTAX
      shell.registerGlobal(name, object[, definition])

WHERE
      name: The name to be given to the registered global object.
      object: The extension object to be registered as a global object.
      definition: Dictionary containing help information about the object.

DESCRIPTION
      An extension object is created with the shell.createExtensionObject
      function. Once registered, the functionality it provides will be
      available for use.

      The name parameter must comply with the following restrictions:

      - It must be a valid scripting identifier.
      - It can not be the name of a built in global object.
      - It can not be the name of a previously registered object.

      The name used to register an object will be exactly the name under which
      the object will be available for both Python and JavaScript modes, this
      is, no naming convention is enforced on global objects.

      The definition parameter is a dictionary with help information about the
      object being registered, it allows the following properties:

      - brief: a string with a brief description of the object.
      - details: a list of strings with additional information about the
        object.

      When the object is registered, the help data on the definition parameter
      as well as the object members is made available through the shell built
      in help system. (\?).

//@<OUT> Help on registerReport
NAME
      registerReport - Registers a new user-defined report.

SYNTAX
      shell.registerReport(name, type, report[, description])

WHERE
      name: Name of the registered report.
      type: Type of the registered report, one of: 'list', 'report' or 'print'.
      report: Function to be called when the report is requested.
      description: Dictionary describing the report being registered.

DESCRIPTION
      The name of the report must be unique and a valid scripting identifier. A
      case-insensitive comparison is used to validate the uniqueness.

      The type of the report must be one of: 'list', 'report' or 'print'. This
      option specifies the expected result of calling this report as well as
      the output format if it is invoked using \show or \watch commands.

      The report function must have the following signature: Dict
      report(Session session, List argv, Dict options), where:

      - session - Session object used by the report to obtain the data.
      - argv (optional) - Array of strings representing additional arguments.
      - options (optional) - Dictionary with values for various report-specific
        options.

      Each report returns a dictionary with the following keys:

      - report (required) - List of JSON objects containing the report. The
        number and types of items in this list depend on type of the report.

      The description dictionary may contain the following optional keys:

      - brief - A string value providing a brief description of the report.
      - details - A list of strings providing a detailed description of the
        report.
      - options - A list of dictionaries describing the options accepted by the
        report. If this is not provided, the report does not accept any
        options.
      - argc - A string representing the number of additional arguments
        accepted by the report. This string can be either: a number specifying
        exact number of arguments, * specifying zero or more arguments, two
        numbers separated by a '-' specifying a range of arguments or a number
        and * separated by a '-' specifying a range of arguments without an
        upper bound. If this is not provided, the report does not accept any
        additional arguments.
      - examples - A list of dictionaries describing the example usage of the
        report.

      The optional options list must hold dictionaries with the following keys:

      - name (string, required) - Name of the option, must be a valid scripting
        identifier. This specifies an option name in the long form (--long)
        when invoking the report using \show or \watch commands or a key name
        of an option when calling this report as a function. Must be unique for
        a report.
      - shortcut (string, optional) - alternate name of the option, must be an
        alphanumeric character. This specifies an option name in the short form
        (-s). The short form of an option can only be used when invoking the
        report using \show or \watch commands, it is not available when calling
        the report as a function. If this key is not specified, option will not
        have a short form. Must be unique for a report.
      - brief (string, optional) - brief description of the option.
      - details (array of strings, optional) - detailed description of the
        option.
      - type (string, optional) - value type of the option. Allowed values are:
        'string', 'bool', 'integer', 'float'. If this key is not specified it
        defaults to 'string'. If type is specified as 'bool', this option is a
        switch: if it is not specified when invoking the report it defaults to
        'false'; if it's specified when invoking the report using \show or
        \watch commands it does not accept any value and defaults to 'true'; if
        it is specified when invoking the report using the function call it
        must have a valid value.
      - required (Boolean, optional) - whether this option is required. If this
        key is not specified, defaults to false. If option is a 'bool' then
        'required' cannot be 'true'.
      - values (list of strings, optional) - list of allowed values. Only
        'string' options may have this key. If this key is not specified, this
        option accepts any values.
      - empty (Boolean, optional) - whether this option accepts empty strings.
        Only 'string' options may have this key. If this key is not specified,
        defaults to false.

      The optional examples list must hold dictionaries with the following
      keys:

      - description (string, required) - Description text of the example.
      - args (list of strings, optional) - List of the arguments used in the
        example.
      - options (dictionary of strings, optional) - Options used in the
        example.

      The type of the report determines the expected result of a report
      invocation:

      - The 'list' report returns a list of lists of values, with the first
        item containing the names of the columns and remaining ones containing
        the rows with values.
      - The 'report' report returns a list with a single item.
      - The 'print' report returns an empty list.

      The type of the report also determines the output form when report is
      called using \show or \watch commands:

      - The 'list' report will be displayed in tabular form (or vertical if
        --vertical option is used).
      - The 'report' report will be displayed in YAML format.
      - The 'print' report will not be formatted by Shell, the report itself
        will print out any output.

      The registered report is can be called using \show or \watch commands in
      any of the scripting modes.

      The registered report is also going to be available as a method of the
      shell.reports object.

      Users may create custom report files in the init.d folder located in the
      Shell configuration path (by default it is ~/.mysqlsh/init.d in Unix and
      %AppData%\MySQL\mysqlsh\init.d in Windows).

      Custom reports may be written in either JavaScript or Python. The
      standard file extension for each case should be used to get them properly
      loaded.

      All reports registered in those files using the registerReport() method
      will be available when Shell starts.

EXCEPTIONS
      Throws ArgumentError in the following scenarios:

      - if a report with the same name is already registered.
      - if 'name' of a report is not a valid scripting identifier.
      - if 'type' is not one of: 'list', 'report' or 'print'.
      - if 'name' of a report option is not a valid scripting identifier.
      - if 'name' of a report option is reused in multiple options.
      - if 'shortcut' of a report option is not an alphanumeric character.
      - if 'shortcut' of a report option is reused in multiple options.
      - if 'type' of a report option holds an invalid value.
      - if the 'argc' key of a 'description' dictionary holds an invalid value.

//@<OUT> Help on registerSQLHandler
NAME
      registerSqlHandler - Registers a custom SQL Handler to intercept and
                           handle matching SQL statements.

SYNTAX
      shell.registerSqlHandler(name, description, prefixes, callback)

WHERE
      name: A name that uniquely identifies the SQL handler.
      description: A brief description of the SQL extensions provided by the
                   SQL handler.
      prefixes: List of prefixes to identify the SQL statements to be processed
                by this handler.
      callback: The function to be executed when a statement implemented on
                this SQL handler is identified.

DESCRIPTION
      SQL statements are intercepted in user created sessions and when
      applicable, they are processed using the corresponding SQL Handler.

      User created sessions include the MySQL Shell Global Session and the
      sessions created with the different API functions available.

      The function provided on the callback parameter is expected to have the
      following signature:

          function(session, sql): [Result]

      The Session used to execute the SQL statement will first identify if a
      specific SQL handler should be used to process it. If that is the case,
      the associated callback will be executed.

      If the function returns a Result object the SQL processing will be
      considered complete; if no data is returned, the Session will proceed to
      execute the SQL statement.

      The selection of a custom SQL handler for execution will be done by
      matching the SQL with the prefixes defined on the handler by ignoring
      leading white spaces and coalescing multiple white spaces between non
      space characters.

      The callback function may return a Result object, which can be created by
      calling shell.createResult.

//@<OUT> Help on listSQLHandlers
NAME
      listSqlHandlers - Lists the name and description of any registered SQL
                        handlers.

SYNTAX
      shell.listSqlHandlers()

RETURNS
      A list with the information of the registered SQL Handlers.

DESCRIPTION
      Each element of the list is a dictionary with the following keys:

      - name
      - description

//@<OUT> Help on setCurrentSchema
NAME
      setCurrentSchema - Sets the active schema on the global session.

SYNTAX
      shell.setCurrentSchema(name)

WHERE
      name: The name of the schema to be set as active.

DESCRIPTION
      Once the schema is set as active, it will be available through the db
      global object.

//@<OUT> Help on setSession
NAME
      setSession - Sets the global session.

SYNTAX
      shell.setSession(session)

WHERE
      session: The session object to be used as global session.

DESCRIPTION
      Sets the global session using a session from a variable.

//@<OUT> Help on status
NAME
      status - Shows connection status info for the shell.

SYNTAX
      shell.status()

DESCRIPTION
      This shows the same information shown by the \status command.

//@<OUT> Help on storeCredential
NAME
      storeCredential - Stores given credential using the configured helper.

SYNTAX
      shell.storeCredential(url[, password])

WHERE
      url: URL of the server for the password to be stored.
      password: Password for the given URL.

DESCRIPTION
      If password is not provided, displays password prompt.

      If URL is already in storage, it's value is overwritten.

      URL needs to be in the following form: user@(host[:port]|socket).

EXCEPTIONS
      Throws ArgumentError if URL has invalid form.

      Throws RuntimeError in the following scenarios:

      - if configured credential helper is invalid.
      - if storing the credential fails.

//@<OUT> BUG28393119 UNABLE TO GET HELP ON CONNECTION DATA, before session
The connection data may be specified in the following formats:

- A URI string
- A dictionary with the connection options

A basic URI string has the following format:

[scheme://][user[:password]@]<host[:port]|socket>[/schema][?option=value&option=value...]

Connection Options

The following options are valid for use either in a URI or in a dictionary:

- ssl-mode: The SSL mode to be used in the connection.
- ssl-ca: The path to the X509 certificate authority file in PEM format.
- ssl-capath: The path to the directory that contains the X509 certificate
  authority files in PEM format.
- ssl-cert: The path to the SSL public key certificate file in PEM format.
- ssl-key: The path to the SSL private key file in PEM format.
- ssl-crl: The path to file that contains certificate revocation lists.
- ssl-crlpath: The path of directory that contains certificate revocation list
  files.
- ssl-cipher: The list of permissible encryption ciphers for connections that
  use TLS protocols up through TLSv1.2.
- tls-version: List of protocols permitted for secure connections.
- tls-ciphers: List of TLS v1.3 ciphers to use.
- auth-method: Authentication method.
- get-server-public-key: Request public key from the server required for RSA
  key pair-based password exchange. Use when connecting to MySQL 8.0 servers
  with classic MySQL sessions with SSL mode DISABLED.
- server-public-key-path: The path name to a file containing a client-side copy
  of the public key required by the server for RSA key pair-based password
  exchange. Use when connecting to MySQL 8.0 servers with classic MySQL
  sessions with SSL mode DISABLED.
- connect-timeout: The connection timeout in milliseconds. If not provided a
  default timeout of 10 seconds will be used. Specifying a value of 0 disables
  the connection timeout.
- compression: Enable compression in client/server protocol.
- compression-algorithms: Use compression algorithm in server/client protocol.
- compression-level: Use this compression level in the client/server protocol.
- connection-attributes: List of connection attributes to be registered at the
  PERFORMANCE_SCHEMA connection attributes tables.
- local-infile: Enable/disable LOAD DATA LOCAL INFILE.
- net-buffer-length: The buffer size for TCP/IP and socket communication.
- plugin-authentication-kerberos-client-mode: (Windows) Allows defining the
  kerberos client mode (SSPI, GSSAPI) when using kerberos authentication.
- oci-config-file: Allows defining the OCI configuration file for OCI
  authentication.
- authentication-oci-client-config-profile: Allows defining the OCI profile
  used from the configuration for client side OCI authentication.
<<<<<<< HEAD
- authentication-openid-connect-client-id-token-file: Allows defining the file
  path to an OpenId Connect authorization token file when using OpenId Connect
  authentication.
=======
- client-interactive: Enable/disable interactive mode for the session.
>>>>>>> a3c8fb9a

When these options are defined in a URI, their values must be URL encoded.

The following options are also valid when a dictionary is used:

Base Connection Options

- uri: a URI string.
- scheme: the protocol to be used on the connection.
- user: the MySQL user name to be used on the connection.
- password: the password to be used on the connection.
- host: the hostname or IP address to be used on the connection.
- port: the port to be used in a TCP connection.
- socket: the socket file name to be used on a connection through unix sockets.
- schema: the schema to be selected once the connection is done.

SSH Tunnel Connection Options

- ssh: a SSHURI string used when SSH tunnel is required.
- ssh-password: the password the be used on the SSH connection.
- ssh-identity-file: the key file to be used on the SSH connection.
- ssh-identity-file-password: the SSH key file password.
- ssh-config-file: the SSH configuration file, default is the value of
  shell.options['ssh.configFile']

ATTENTION: The connection options have precedence over options specified in the
           connection options uri

The connection options are case insensitive and can only be defined once.

If an option is defined more than once, an error will be generated.

The options specified in the connection data determine the type of connection
to be used.

The scheme option defines the protocol to be used on the connection, the
following are the accepted values:

- mysql: for connections using the MySQL protocol.
- mysqlx: for connections using the X protocol.

If no protocol is specified in the connection data, the shell will first
attempt connecting using the X protocol, if the connection fails it will then
try to connect using the MySQL protocol.

In general, the Shell connects to the server using TCP connections, unless the
connection data contains the options required to create any of the connections
described below.

Unix-domain Socket Connections

To connect to a local MySQL server using a Unix-domain socket, the host must be
set to 'localhost', no port number should be provided and the socket path
should be provided.

When using the MySQL protocol, the socket path might not be provided, in such
case a default path for the socket file will be used.

When using a connection dictionary, the socket path is set as the value for the
socket option.

When using a URI, the socket path must be URL encoded as follows:

- user@/path%2Fto%2Fsocket.sock
- user@./path%2Fto%2Fsocket.sock
- user@../path%2Fto%2Fsocket.sock

It is possible to skip the URL encoding by enclosing the socket path in
parenthesis:

- user@(/path/to/socket.sock)
- user@(./path/to/socket.sock)
- user@(../path/to/socket.sock)

Windows Named Pipe Connections

To connect to MySQL server using a named pipe the host must be set to '.', no
port number should be provided.

If the pipe name is not provided the default pipe name will be used: MySQL.

When using a connection dictionary, the named pipe name is set as the value for
the socket option.

When using a URI, if the named pipe has invalid characters for a URL, they must
be URL encoded. URL encoding can be skipped by enclosing the pipe name in
parenthesis:

- user@\\.\named.pipe
- user@(\\.\named.pipe)

Named pipe connections are only supported on the MySQL protocol.

Windows Shared Memory Connections

Shared memory connections are only allowed if the server has shared memory
connections enabled using the default shared memory base name: MySQL.

To connect to a local MySQL server using shared memory the host should be set
to 'localhost' and no port should be provided.

If the server does not have shared memory connections enabled using the default
base name, the connection will be done using TCP.

Shared memory connections are only supported on the MySQL protocol.

SSL Mode

The ssl-mode option accepts the following values:

- DISABLED
- PREFERRED
- REQUIRED
- VERIFY_CA
- VERIFY_IDENTITY

TLS Version

The tls-version option accepts values in the following format: TLSv<version>,
e.g. TLSv1.2, TLSv1.3.

Authentication method

In case of classic session, this is the name of the authentication plugin to
use, i.e. caching_sha2_password.

In case of X protocol session, it should be one of:

- AUTO,
- FROM_CAPABILITIES,
- FALLBACK,
- MYSQL41,
- PLAIN,
- SHA256_MEMORY.

Connection Compression

Connection compression is governed by following connection options:
"compression", "compression-algorithms", and "compression-level".

"compression" accepts following values:

- REQUIRED: connection will only be made when compression negotiation is
  succesful.
- PREFFERED: (default for X protocol connections) shell will attempt to
  establish connection with compression enabled, but if compression negotiation
  fails, connection will be established without compression.
- DISABLED: (defalut for classic protocol connections) connection will be
  established without compression.

For convenience "compression" also accepts Boolean: 'True', 'False', '1', and
'0' values which map to REQUIRED and DISABLED respectively.

"compression-algorithms" expects comma separated list of algorithms. Supported
algorithms include:

- zstd
- zlib
- lz4 (X protocol only)
- uncompressed - special value, which if it appears in the list, causes
  connection to succeed even if compression negotiation fails.

If "compression" connection option is not defined, its value will be deduced
from "compression-algorithms" value when it is provided.

"compression-level" expects an integer value. Valid range depends on the
compression algorithm and server configuration, but generally following is
expected:

- zstd: 1-22 (default 3)
- zlib: 1-9 (default 3), supported only by X protocol
- lz4: 0-16 (default 2), supported only by X protocol.

Connection Attributes

Connection attributes are key-value pairs to be sent to the server at connect
time. They are stored at the following PERFORMANCE_SCHEMA tables:

- session_account_connect_attrs: attributes for the current session, and other
  sessions associated with the session account.
- session_connect_attrs: attributes for all sessions.

These attributes should be defined when creating a session and are immutable
during the life-time of the session.

To define connection attributes on a URI, the connection-attributes should be
defined as part of the URI as follows:

root@localhost:port/schema?connection-attributes=[att1=value1,att2=val2,...]

Note that the characters used for the attribute name and value must follow the
URI standard, this is, if the character is not allowed it must be percent
encoded.

To define connection attributes when creating a session using a dictionary the
connection-attributes option should be defined, its value can be set in the
following formats:

- Array of "key=value" pairs.
- Dictionary containing the key-value pairs.

Note that the connection-attribute values are expected to be strings, if other
data type is used in the dictionary, the string representation of the used data
will be stored on the database.

URL Encoding

URL encoded values only accept alphanumeric characters and the next symbols:
-._~!$'()*+;

Any other character must be URL encoded.

URL encoding is done by replacing the character being encoded by the sequence:
%XX

Where XX is the hexadecimal ASCII value of the character being encoded.

If host is a literal IPv6 address it should be enclosed in "[" and "]"
characters.

If host is a literal IPv6 address with zone ID, the '%' character separating
address from the zone ID needs to be URL encoded.

//@<OUT> BUG28393119 UNABLE TO GET HELP ON CONNECTION DATA, after session
The connection data may be specified in the following formats:

- A URI string
- A dictionary with the connection options

A basic URI string has the following format:

[scheme://][user[:password]@]<host[:port]|socket>[/schema][?option=value&option=value...]

Connection Options

The following options are valid for use either in a URI or in a dictionary:

- ssl-mode: The SSL mode to be used in the connection.
- ssl-ca: The path to the X509 certificate authority file in PEM format.
- ssl-capath: The path to the directory that contains the X509 certificate
  authority files in PEM format.
- ssl-cert: The path to the SSL public key certificate file in PEM format.
- ssl-key: The path to the SSL private key file in PEM format.
- ssl-crl: The path to file that contains certificate revocation lists.
- ssl-crlpath: The path of directory that contains certificate revocation list
  files.
- ssl-cipher: The list of permissible encryption ciphers for connections that
  use TLS protocols up through TLSv1.2.
- tls-version: List of protocols permitted for secure connections.
- tls-ciphers: List of TLS v1.3 ciphers to use.
- auth-method: Authentication method.
- get-server-public-key: Request public key from the server required for RSA
  key pair-based password exchange. Use when connecting to MySQL 8.0 servers
  with classic MySQL sessions with SSL mode DISABLED.
- server-public-key-path: The path name to a file containing a client-side copy
  of the public key required by the server for RSA key pair-based password
  exchange. Use when connecting to MySQL 8.0 servers with classic MySQL
  sessions with SSL mode DISABLED.
- connect-timeout: The connection timeout in milliseconds. If not provided a
  default timeout of 10 seconds will be used. Specifying a value of 0 disables
  the connection timeout.
- compression: Enable compression in client/server protocol.
- compression-algorithms: Use compression algorithm in server/client protocol.
- compression-level: Use this compression level in the client/server protocol.
- connection-attributes: List of connection attributes to be registered at the
  PERFORMANCE_SCHEMA connection attributes tables.
- local-infile: Enable/disable LOAD DATA LOCAL INFILE.
- net-buffer-length: The buffer size for TCP/IP and socket communication.
- plugin-authentication-kerberos-client-mode: (Windows) Allows defining the
  kerberos client mode (SSPI, GSSAPI) when using kerberos authentication.
- oci-config-file: Allows defining the OCI configuration file for OCI
  authentication.
- authentication-oci-client-config-profile: Allows defining the OCI profile
  used from the configuration for client side OCI authentication.
<<<<<<< HEAD
- authentication-openid-connect-client-id-token-file: Allows defining the file
  path to an OpenId Connect authorization token file when using OpenId Connect
  authentication.
=======
- client-interactive: Enable/disable interactive mode for the session.
>>>>>>> a3c8fb9a

When these options are defined in a URI, their values must be URL encoded.

The following options are also valid when a dictionary is used:

Base Connection Options

- uri: a URI string.
- scheme: the protocol to be used on the connection.
- user: the MySQL user name to be used on the connection.
- password: the password to be used on the connection.
- host: the hostname or IP address to be used on the connection.
- port: the port to be used in a TCP connection.
- socket: the socket file name to be used on a connection through unix sockets.
- schema: the schema to be selected once the connection is done.

SSH Tunnel Connection Options

- ssh: a SSHURI string used when SSH tunnel is required.
- ssh-password: the password the be used on the SSH connection.
- ssh-identity-file: the key file to be used on the SSH connection.
- ssh-identity-file-password: the SSH key file password.
- ssh-config-file: the SSH configuration file, default is the value of
  shell.options['ssh.configFile']

ATTENTION: The connection options have precedence over options specified in the
           connection options uri

The connection options are case insensitive and can only be defined once.

If an option is defined more than once, an error will be generated.

The options specified in the connection data determine the type of connection
to be used.

The scheme option defines the protocol to be used on the connection, the
following are the accepted values:

- mysql: for connections using the MySQL protocol.
- mysqlx: for connections using the X protocol.

If no protocol is specified in the connection data, the shell will first
attempt connecting using the X protocol, if the connection fails it will then
try to connect using the MySQL protocol.

In general, the Shell connects to the server using TCP connections, unless the
connection data contains the options required to create any of the connections
described below.

Unix-domain Socket Connections

To connect to a local MySQL server using a Unix-domain socket, the host must be
set to 'localhost', no port number should be provided and the socket path
should be provided.

When using the MySQL protocol, the socket path might not be provided, in such
case a default path for the socket file will be used.

When using a connection dictionary, the socket path is set as the value for the
socket option.

When using a URI, the socket path must be URL encoded as follows:

- user@/path%2Fto%2Fsocket.sock
- user@./path%2Fto%2Fsocket.sock
- user@../path%2Fto%2Fsocket.sock

It is possible to skip the URL encoding by enclosing the socket path in
parenthesis:

- user@(/path/to/socket.sock)
- user@(./path/to/socket.sock)
- user@(../path/to/socket.sock)

Windows Named Pipe Connections

To connect to MySQL server using a named pipe the host must be set to '.', no
port number should be provided.

If the pipe name is not provided the default pipe name will be used: MySQL.

When using a connection dictionary, the named pipe name is set as the value for
the socket option.

When using a URI, if the named pipe has invalid characters for a URL, they must
be URL encoded. URL encoding can be skipped by enclosing the pipe name in
parenthesis:

- user@\\.\named.pipe
- user@(\\.\named.pipe)

Named pipe connections are only supported on the MySQL protocol.

Windows Shared Memory Connections

Shared memory connections are only allowed if the server has shared memory
connections enabled using the default shared memory base name: MySQL.

To connect to a local MySQL server using shared memory the host should be set
to 'localhost' and no port should be provided.

If the server does not have shared memory connections enabled using the default
base name, the connection will be done using TCP.

Shared memory connections are only supported on the MySQL protocol.

SSL Mode

The ssl-mode option accepts the following values:

- DISABLED
- PREFERRED
- REQUIRED
- VERIFY_CA
- VERIFY_IDENTITY

TLS Version

The tls-version option accepts values in the following format: TLSv<version>,
e.g. TLSv1.2, TLSv1.3.

Authentication method

In case of classic session, this is the name of the authentication plugin to
use, i.e. caching_sha2_password.

In case of X protocol session, it should be one of:

- AUTO,
- FROM_CAPABILITIES,
- FALLBACK,
- MYSQL41,
- PLAIN,
- SHA256_MEMORY.

Connection Compression

Connection compression is governed by following connection options:
"compression", "compression-algorithms", and "compression-level".

"compression" accepts following values:

- REQUIRED: connection will only be made when compression negotiation is
  succesful.
- PREFFERED: (default for X protocol connections) shell will attempt to
  establish connection with compression enabled, but if compression negotiation
  fails, connection will be established without compression.
- DISABLED: (defalut for classic protocol connections) connection will be
  established without compression.

For convenience "compression" also accepts Boolean: 'True', 'False', '1', and
'0' values which map to REQUIRED and DISABLED respectively.

"compression-algorithms" expects comma separated list of algorithms. Supported
algorithms include:

- zstd
- zlib
- lz4 (X protocol only)
- uncompressed - special value, which if it appears in the list, causes
  connection to succeed even if compression negotiation fails.

If "compression" connection option is not defined, its value will be deduced
from "compression-algorithms" value when it is provided.

"compression-level" expects an integer value. Valid range depends on the
compression algorithm and server configuration, but generally following is
expected:

- zstd: 1-22 (default 3)
- zlib: 1-9 (default 3), supported only by X protocol
- lz4: 0-16 (default 2), supported only by X protocol.

Connection Attributes

Connection attributes are key-value pairs to be sent to the server at connect
time. They are stored at the following PERFORMANCE_SCHEMA tables:

- session_account_connect_attrs: attributes for the current session, and other
  sessions associated with the session account.
- session_connect_attrs: attributes for all sessions.

These attributes should be defined when creating a session and are immutable
during the life-time of the session.

To define connection attributes on a URI, the connection-attributes should be
defined as part of the URI as follows:

root@localhost:port/schema?connection-attributes=[att1=value1,att2=val2,...]

Note that the characters used for the attribute name and value must follow the
URI standard, this is, if the character is not allowed it must be percent
encoded.

To define connection attributes when creating a session using a dictionary the
connection-attributes option should be defined, its value can be set in the
following formats:

- Array of "key=value" pairs.
- Dictionary containing the key-value pairs.

Note that the connection-attribute values are expected to be strings, if other
data type is used in the dictionary, the string representation of the used data
will be stored on the database.

URL Encoding

URL encoded values only accept alphanumeric characters and the next symbols:
-._~!$'()*+;

Any other character must be URL encoded.

URL encoding is done by replacing the character being encoded by the sequence:
%XX

Where XX is the hexadecimal ASCII value of the character being encoded.

If host is a literal IPv6 address it should be enclosed in "[" and "]"
characters.

If host is a literal IPv6 address with zone ID, the '%' character separating
address from the zone ID needs to be URL encoded.

SEE ALSO

Additional entries were found matching connection

The following topics were found at the SQL Syntax category:

- ALTER TABLE
- CREATE TABLE
?{(VER(>=5.7.27) && VER(<8.0.0)) || VER(>=8.0.17)}
- DESC
- DESCRIBE
?{}
- EXPLAIN
- KILL

For help on a specific topic use: \? <topic>

e.g.: \? ALTER TABLE

//@<OUT> Help on connection attributes
Connection Attributes

Connection attributes are key-value pairs to be sent to the server at connect
time. They are stored at the following PERFORMANCE_SCHEMA tables:

- session_account_connect_attrs: attributes for the current session, and other
  sessions associated with the session account.
- session_connect_attrs: attributes for all sessions.

These attributes should be defined when creating a session and are immutable
during the life-time of the session.

To define connection attributes on a URI, the connection-attributes should be
defined as part of the URI as follows:

root@localhost:port/schema?connection-attributes=[att1=value1,att2=val2,...]

Note that the characters used for the attribute name and value must follow the
URI standard, this is, if the character is not allowed it must be percent
encoded.

To define connection attributes when creating a session using a dictionary the
connection-attributes option should be defined, its value can be set in the
following formats:

- Array of "key=value" pairs.
- Dictionary containing the key-value pairs.

Note that the connection-attribute values are expected to be strings, if other
data type is used in the dictionary, the string representation of the used data
will be stored on the database.

//@<OUT> Help on connection compression
Connection Compression

Connection compression is governed by following connection options:
"compression", "compression-algorithms", and "compression-level".

"compression" accepts following values:

- REQUIRED: connection will only be made when compression negotiation is
  succesful.
- PREFFERED: (default for X protocol connections) shell will attempt to
  establish connection with compression enabled, but if compression negotiation
  fails, connection will be established without compression.
- DISABLED: (defalut for classic protocol connections) connection will be
  established without compression.

For convenience "compression" also accepts Boolean: 'True', 'False', '1', and
'0' values which map to REQUIRED and DISABLED respectively.

"compression-algorithms" expects comma separated list of algorithms. Supported
algorithms include:

- zstd
- zlib
- lz4 (X protocol only)
- uncompressed - special value, which if it appears in the list, causes
  connection to succeed even if compression negotiation fails.

If "compression" connection option is not defined, its value will be deduced
from "compression-algorithms" value when it is provided.

"compression-level" expects an integer value. Valid range depends on the
compression algorithm and server configuration, but generally following is
expected:

- zstd: 1-22 (default 3)
- zlib: 1-9 (default 3), supported only by X protocol
- lz4: 0-16 (default 2), supported only by X protocol.

//@<OUT> Help on connection options
Connection Options

The following options are valid for use either in a URI or in a dictionary:

- ssl-mode: The SSL mode to be used in the connection.
- ssl-ca: The path to the X509 certificate authority file in PEM format.
- ssl-capath: The path to the directory that contains the X509 certificate
  authority files in PEM format.
- ssl-cert: The path to the SSL public key certificate file in PEM format.
- ssl-key: The path to the SSL private key file in PEM format.
- ssl-crl: The path to file that contains certificate revocation lists.
- ssl-crlpath: The path of directory that contains certificate revocation list
  files.
- ssl-cipher: The list of permissible encryption ciphers for connections that
  use TLS protocols up through TLSv1.2.
- tls-version: List of protocols permitted for secure connections.
- tls-ciphers: List of TLS v1.3 ciphers to use.
- auth-method: Authentication method.
- get-server-public-key: Request public key from the server required for RSA
  key pair-based password exchange. Use when connecting to MySQL 8.0 servers
  with classic MySQL sessions with SSL mode DISABLED.
- server-public-key-path: The path name to a file containing a client-side copy
  of the public key required by the server for RSA key pair-based password
  exchange. Use when connecting to MySQL 8.0 servers with classic MySQL
  sessions with SSL mode DISABLED.
- connect-timeout: The connection timeout in milliseconds. If not provided a
  default timeout of 10 seconds will be used. Specifying a value of 0 disables
  the connection timeout.
- compression: Enable compression in client/server protocol.
- compression-algorithms: Use compression algorithm in server/client protocol.
- compression-level: Use this compression level in the client/server protocol.
- connection-attributes: List of connection attributes to be registered at the
  PERFORMANCE_SCHEMA connection attributes tables.
- local-infile: Enable/disable LOAD DATA LOCAL INFILE.
- net-buffer-length: The buffer size for TCP/IP and socket communication.
- plugin-authentication-kerberos-client-mode: (Windows) Allows defining the
  kerberos client mode (SSPI, GSSAPI) when using kerberos authentication.
- oci-config-file: Allows defining the OCI configuration file for OCI
  authentication.
- authentication-oci-client-config-profile: Allows defining the OCI profile
  used from the configuration for client side OCI authentication.
- authentication-openid-connect-client-id-token-file: Allows defining the file
  path to an OpenId Connect authorization token file when using OpenId Connect
  authentication.

When these options are defined in a URI, their values must be URL encoded.

The following options are also valid when a dictionary is used:

Base Connection Options

- uri: a URI string.
- scheme: the protocol to be used on the connection.
- user: the MySQL user name to be used on the connection.
- password: the password to be used on the connection.
- host: the hostname or IP address to be used on the connection.
- port: the port to be used in a TCP connection.
- socket: the socket file name to be used on a connection through unix sockets.
- schema: the schema to be selected once the connection is done.

SSH Tunnel Connection Options

- ssh: a SSHURI string used when SSH tunnel is required.
- ssh-password: the password the be used on the SSH connection.
- ssh-identity-file: the key file to be used on the SSH connection.
- ssh-identity-file-password: the SSH key file password.
- ssh-config-file: the SSH configuration file, default is the value of
  shell.options['ssh.configFile']

ATTENTION: The connection options have precedence over options specified in the
           connection options uri

The connection options are case insensitive and can only be defined once.

If an option is defined more than once, an error will be generated.

//@<OUT> Help on connection types
The options specified in the connection data determine the type of connection
to be used.

The scheme option defines the protocol to be used on the connection, the
following are the accepted values:

- mysql: for connections using the MySQL protocol.
- mysqlx: for connections using the X protocol.

If no protocol is specified in the connection data, the shell will first
attempt connecting using the X protocol, if the connection fails it will then
try to connect using the MySQL protocol.

In general, the Shell connects to the server using TCP connections, unless the
connection data contains the options required to create any of the connections
described below.

Unix-domain Socket Connections

To connect to a local MySQL server using a Unix-domain socket, the host must be
set to 'localhost', no port number should be provided and the socket path
should be provided.

When using the MySQL protocol, the socket path might not be provided, in such
case a default path for the socket file will be used.

When using a connection dictionary, the socket path is set as the value for the
socket option.

When using a URI, the socket path must be URL encoded as follows:

- user@/path%2Fto%2Fsocket.sock
- user@./path%2Fto%2Fsocket.sock
- user@../path%2Fto%2Fsocket.sock

It is possible to skip the URL encoding by enclosing the socket path in
parenthesis:

- user@(/path/to/socket.sock)
- user@(./path/to/socket.sock)
- user@(../path/to/socket.sock)

Windows Named Pipe Connections

To connect to MySQL server using a named pipe the host must be set to '.', no
port number should be provided.

If the pipe name is not provided the default pipe name will be used: MySQL.

When using a connection dictionary, the named pipe name is set as the value for
the socket option.

When using a URI, if the named pipe has invalid characters for a URL, they must
be URL encoded. URL encoding can be skipped by enclosing the pipe name in
parenthesis:

- user@\\.\named.pipe
- user@(\\.\named.pipe)

Named pipe connections are only supported on the MySQL protocol.

Windows Shared Memory Connections

Shared memory connections are only allowed if the server has shared memory
connections enabled using the default shared memory base name: MySQL.

To connect to a local MySQL server using shared memory the host should be set
to 'localhost' and no port should be provided.

If the server does not have shared memory connections enabled using the default
base name, the connection will be done using TCP.

Shared memory connections are only supported on the MySQL protocol.

//@<OUT> Help on extension objects
The MySQL Shell allows for an extension of its base functionality by using
special objects called Extension Objects.

Once an extension object has been created it is possible to attach different
type of object members such as:

- Functions
- Properties
- Other extension objects

Once an extension object has been fully defined it can be registered as a
regular Global Object. This way the object and its members will be available in
the scripting languages the MySQL Shell supports, just as any other global
object such as shell, util, etc.

Extending the MySQL Shell with extension objects follows this pattern:

- Creation of a new extension object.
- Addition of members (properties, functions)
- Registration of the object

Creation of a new extension object is done through the
shell.createExtensionObject function.

Members can be attached to the extension object by calling the
shell.addExtensionObjectMember function.

Registration of an extension object as a global object can be done by calling
the shell.registerGlobal function.

Alternatively, the extension object can be added as a member of another
extension object by calling the shell.addExtensionObjectMember function.

You can get more details on these functions by executing:

- \? createExtensionObject
- \? addExtensionObjectMember
- \? registerGlobal

Naming Convention

The core MySQL Shell APIs follow a specific naming convention for object
members. Extension objects should follow the same naming convention for
consistency reasons.

- JavaScript members use camelCaseNaming
- Python members use snake_case_naming

To simplify this across languages, it is important to use camelCaseNaming when
specifying the 'name' parameter of the shell.addExtensionObjectMember function.

The MySQL Shell will then automatically handle the snake_case_naming for that
member when it is switched to Python mode.

NOTE: the naming convention is only applicable for extension object members.
However, when a global object is registered, the name used to register that
object will be exactly the same in both JavaScript and Python modes.

Example:

# Sample python function to be added to an extension object
def some_python_function():
  print ("Hello world!")

# The extension object is created
obj = shell.create_extension_object()

# The sample function is added as member
# NOTE: The member name using camelCaseNaming
shell.add_extension_object_member(obj, "mySampleFunction",
some_python_function)

# The extension object is registered
shell.register_global("myCustomObject", obj)

Calling in JavaScript:

// Member is available using camelCaseNaming
mysql-js> myCustomObject.mySampleFunction()
Hello World!
mysql-js>

Calling in Python:

# Member is available using snake_case_naming
mysql-py> myCustomObject.my_sample_function()
Hello World!
mysql-py>

Automatic Loading of Extension Objects

The MySQL Shell startup logic scans for extension scripts at the following
paths:

- Windows: %AppData%/MySQL/mysqlsh/init.d
- Others ~/.mysqlsh/init.d

An extension script is either a JavaScript (*.js) or Python (*.py) file which
will be automatically processed when the MySQL Shell starts.

These scripts can be used to define extension objects so there are available
right away when the MySQL Shell starts.

//@<OUT> Help on unparseUri
NAME
      unparseUri - Formats the given connection options to a URI string
                   suitable for mysqlsh.

SYNTAX
      shell.unparseUri(options)

WHERE
      options: a dictionary with the connection options.

RETURNS
      A URI string

DESCRIPTION
      This function assembles a MySQL connection string which can be used in
      the shell or X DevAPI connectors.

//@<OUT> Help on dumpRows
NAME
      dumpRows - Formats and dumps the given resultset object to the console.

SYNTAX
      shell.dumpRows(result, format)

WHERE
      result: The resultset object to dump
      format: One of table, tabbed, vertical, json, ndjson, json/raw,
              json/array, json/pretty. Default is table.

RETURNS
      The number of printed rows

DESCRIPTION
      This function shows a resultset object returned by a DB Session query in
      the same formats supported by the shell.

      Note that the resultset will be consumed by the function.<|MERGE_RESOLUTION|>--- conflicted
+++ resolved
@@ -523,90 +523,6 @@
 
       [scheme://][user[:password]@]<host[:port]|socket>[/schema][?option=value&option=value...]
 
-<<<<<<< HEAD
-=======
-      Connection Options
-
-      The following options are valid for use either in a URI or in a
-      dictionary:
-
-      - ssl-mode: The SSL mode to be used in the connection.
-      - ssl-ca: The path to the X509 certificate authority file in PEM format.
-      - ssl-capath: The path to the directory that contains the X509
-        certificate authority files in PEM format.
-      - ssl-cert: The path to the SSL public key certificate file in PEM
-        format.
-      - ssl-key: The path to the SSL private key file in PEM format.
-      - ssl-crl: The path to file that contains certificate revocation lists.
-      - ssl-crlpath: The path of directory that contains certificate revocation
-        list files.
-      - ssl-cipher: The list of permissible encryption ciphers for connections
-        that use TLS protocols up through TLSv1.2.
-      - tls-version: List of protocols permitted for secure connections.
-      - tls-ciphers: List of TLS v1.3 ciphers to use.
-      - auth-method: Authentication method.
-      - get-server-public-key: Request public key from the server required for
-        RSA key pair-based password exchange. Use when connecting to MySQL 8.0
-        servers with classic MySQL sessions with SSL mode DISABLED.
-      - server-public-key-path: The path name to a file containing a
-        client-side copy of the public key required by the server for RSA key
-        pair-based password exchange. Use when connecting to MySQL 8.0 servers
-        with classic MySQL sessions with SSL mode DISABLED.
-      - connect-timeout: The connection timeout in milliseconds. If not
-        provided a default timeout of 10 seconds will be used. Specifying a
-        value of 0 disables the connection timeout.
-      - compression: Enable compression in client/server protocol.
-      - compression-algorithms: Use compression algorithm in server/client
-        protocol.
-      - compression-level: Use this compression level in the client/server
-        protocol.
-      - connection-attributes: List of connection attributes to be registered
-        at the PERFORMANCE_SCHEMA connection attributes tables.
-      - local-infile: Enable/disable LOAD DATA LOCAL INFILE.
-      - net-buffer-length: The buffer size for TCP/IP and socket communication.
-      - plugin-authentication-kerberos-client-mode: (Windows) Allows defining
-        the kerberos client mode (SSPI, GSSAPI) when using kerberos
-        authentication.
-      - oci-config-file: Allows defining the OCI configuration file for OCI
-        authentication.
-      - authentication-oci-client-config-profile: Allows defining the OCI
-        profile used from the configuration for client side OCI authentication.
-      - client-interactive: Enable/disable interactive mode for the session.
-
-      When these options are defined in a URI, their values must be URL
-      encoded.
-
-      The following options are also valid when a dictionary is used:
-
-      Base Connection Options
-
-      - uri: a URI string.
-      - scheme: the protocol to be used on the connection.
-      - user: the MySQL user name to be used on the connection.
-      - password: the password to be used on the connection.
-      - host: the hostname or IP address to be used on the connection.
-      - port: the port to be used in a TCP connection.
-      - socket: the socket file name to be used on a connection through unix
-        sockets.
-      - schema: the schema to be selected once the connection is done.
-
-      SSH Tunnel Connection Options
-
-      - ssh: a SSHURI string used when SSH tunnel is required.
-      - ssh-password: the password the be used on the SSH connection.
-      - ssh-identity-file: the key file to be used on the SSH connection.
-      - ssh-identity-file-password: the SSH key file password.
-      - ssh-config-file: the SSH configuration file, default is the value of
-        shell.options['ssh.configFile']
-
-      ATTENTION: The connection options have precedence over options specified
-                 in the connection options uri
-
-      The connection options are case insensitive and can only be defined once.
-
-      If an option is defined more than once, an error will be generated.
-
->>>>>>> a3c8fb9a
       For additional information on connection data use \? connection.
 
 //@<OUT> Help on connectToPrimary
@@ -649,90 +565,6 @@
 
       [scheme://][user[:password]@]<host[:port]|socket>[/schema][?option=value&option=value...]
 
-<<<<<<< HEAD
-=======
-      Connection Options
-
-      The following options are valid for use either in a URI or in a
-      dictionary:
-
-      - ssl-mode: The SSL mode to be used in the connection.
-      - ssl-ca: The path to the X509 certificate authority file in PEM format.
-      - ssl-capath: The path to the directory that contains the X509
-        certificate authority files in PEM format.
-      - ssl-cert: The path to the SSL public key certificate file in PEM
-        format.
-      - ssl-key: The path to the SSL private key file in PEM format.
-      - ssl-crl: The path to file that contains certificate revocation lists.
-      - ssl-crlpath: The path of directory that contains certificate revocation
-        list files.
-      - ssl-cipher: The list of permissible encryption ciphers for connections
-        that use TLS protocols up through TLSv1.2.
-      - tls-version: List of protocols permitted for secure connections.
-      - tls-ciphers: List of TLS v1.3 ciphers to use.
-      - auth-method: Authentication method.
-      - get-server-public-key: Request public key from the server required for
-        RSA key pair-based password exchange. Use when connecting to MySQL 8.0
-        servers with classic MySQL sessions with SSL mode DISABLED.
-      - server-public-key-path: The path name to a file containing a
-        client-side copy of the public key required by the server for RSA key
-        pair-based password exchange. Use when connecting to MySQL 8.0 servers
-        with classic MySQL sessions with SSL mode DISABLED.
-      - connect-timeout: The connection timeout in milliseconds. If not
-        provided a default timeout of 10 seconds will be used. Specifying a
-        value of 0 disables the connection timeout.
-      - compression: Enable compression in client/server protocol.
-      - compression-algorithms: Use compression algorithm in server/client
-        protocol.
-      - compression-level: Use this compression level in the client/server
-        protocol.
-      - connection-attributes: List of connection attributes to be registered
-        at the PERFORMANCE_SCHEMA connection attributes tables.
-      - local-infile: Enable/disable LOAD DATA LOCAL INFILE.
-      - net-buffer-length: The buffer size for TCP/IP and socket communication.
-      - plugin-authentication-kerberos-client-mode: (Windows) Allows defining
-        the kerberos client mode (SSPI, GSSAPI) when using kerberos
-        authentication.
-      - oci-config-file: Allows defining the OCI configuration file for OCI
-        authentication.
-      - authentication-oci-client-config-profile: Allows defining the OCI
-        profile used from the configuration for client side OCI authentication.
-      - client-interactive: Enable/disable interactive mode for the session.
-
-      When these options are defined in a URI, their values must be URL
-      encoded.
-
-      The following options are also valid when a dictionary is used:
-
-      Base Connection Options
-
-      - uri: a URI string.
-      - scheme: the protocol to be used on the connection.
-      - user: the MySQL user name to be used on the connection.
-      - password: the password to be used on the connection.
-      - host: the hostname or IP address to be used on the connection.
-      - port: the port to be used in a TCP connection.
-      - socket: the socket file name to be used on a connection through unix
-        sockets.
-      - schema: the schema to be selected once the connection is done.
-
-      SSH Tunnel Connection Options
-
-      - ssh: a SSHURI string used when SSH tunnel is required.
-      - ssh-password: the password the be used on the SSH connection.
-      - ssh-identity-file: the key file to be used on the SSH connection.
-      - ssh-identity-file-password: the SSH key file password.
-      - ssh-config-file: the SSH configuration file, default is the value of
-        shell.options['ssh.configFile']
-
-      ATTENTION: The connection options have precedence over options specified
-                 in the connection options uri
-
-      The connection options are case insensitive and can only be defined once.
-
-      If an option is defined more than once, an error will be generated.
-
->>>>>>> a3c8fb9a
       For additional information on connection data use \? connection.
 
 EXCEPTIONS
@@ -1427,6 +1259,10 @@
       - if storing the credential fails.
 
 //@<OUT> BUG28393119 UNABLE TO GET HELP ON CONNECTION DATA, before session
+Information about the data used to create sessions.
+
+Connection Data
+
 The connection data may be specified in the following formats:
 
 - A URI string
@@ -1436,650 +1272,6 @@
 
 [scheme://][user[:password]@]<host[:port]|socket>[/schema][?option=value&option=value...]
 
-Connection Options
-
-The following options are valid for use either in a URI or in a dictionary:
-
-- ssl-mode: The SSL mode to be used in the connection.
-- ssl-ca: The path to the X509 certificate authority file in PEM format.
-- ssl-capath: The path to the directory that contains the X509 certificate
-  authority files in PEM format.
-- ssl-cert: The path to the SSL public key certificate file in PEM format.
-- ssl-key: The path to the SSL private key file in PEM format.
-- ssl-crl: The path to file that contains certificate revocation lists.
-- ssl-crlpath: The path of directory that contains certificate revocation list
-  files.
-- ssl-cipher: The list of permissible encryption ciphers for connections that
-  use TLS protocols up through TLSv1.2.
-- tls-version: List of protocols permitted for secure connections.
-- tls-ciphers: List of TLS v1.3 ciphers to use.
-- auth-method: Authentication method.
-- get-server-public-key: Request public key from the server required for RSA
-  key pair-based password exchange. Use when connecting to MySQL 8.0 servers
-  with classic MySQL sessions with SSL mode DISABLED.
-- server-public-key-path: The path name to a file containing a client-side copy
-  of the public key required by the server for RSA key pair-based password
-  exchange. Use when connecting to MySQL 8.0 servers with classic MySQL
-  sessions with SSL mode DISABLED.
-- connect-timeout: The connection timeout in milliseconds. If not provided a
-  default timeout of 10 seconds will be used. Specifying a value of 0 disables
-  the connection timeout.
-- compression: Enable compression in client/server protocol.
-- compression-algorithms: Use compression algorithm in server/client protocol.
-- compression-level: Use this compression level in the client/server protocol.
-- connection-attributes: List of connection attributes to be registered at the
-  PERFORMANCE_SCHEMA connection attributes tables.
-- local-infile: Enable/disable LOAD DATA LOCAL INFILE.
-- net-buffer-length: The buffer size for TCP/IP and socket communication.
-- plugin-authentication-kerberos-client-mode: (Windows) Allows defining the
-  kerberos client mode (SSPI, GSSAPI) when using kerberos authentication.
-- oci-config-file: Allows defining the OCI configuration file for OCI
-  authentication.
-- authentication-oci-client-config-profile: Allows defining the OCI profile
-  used from the configuration for client side OCI authentication.
-<<<<<<< HEAD
-- authentication-openid-connect-client-id-token-file: Allows defining the file
-  path to an OpenId Connect authorization token file when using OpenId Connect
-  authentication.
-=======
-- client-interactive: Enable/disable interactive mode for the session.
->>>>>>> a3c8fb9a
-
-When these options are defined in a URI, their values must be URL encoded.
-
-The following options are also valid when a dictionary is used:
-
-Base Connection Options
-
-- uri: a URI string.
-- scheme: the protocol to be used on the connection.
-- user: the MySQL user name to be used on the connection.
-- password: the password to be used on the connection.
-- host: the hostname or IP address to be used on the connection.
-- port: the port to be used in a TCP connection.
-- socket: the socket file name to be used on a connection through unix sockets.
-- schema: the schema to be selected once the connection is done.
-
-SSH Tunnel Connection Options
-
-- ssh: a SSHURI string used when SSH tunnel is required.
-- ssh-password: the password the be used on the SSH connection.
-- ssh-identity-file: the key file to be used on the SSH connection.
-- ssh-identity-file-password: the SSH key file password.
-- ssh-config-file: the SSH configuration file, default is the value of
-  shell.options['ssh.configFile']
-
-ATTENTION: The connection options have precedence over options specified in the
-           connection options uri
-
-The connection options are case insensitive and can only be defined once.
-
-If an option is defined more than once, an error will be generated.
-
-The options specified in the connection data determine the type of connection
-to be used.
-
-The scheme option defines the protocol to be used on the connection, the
-following are the accepted values:
-
-- mysql: for connections using the MySQL protocol.
-- mysqlx: for connections using the X protocol.
-
-If no protocol is specified in the connection data, the shell will first
-attempt connecting using the X protocol, if the connection fails it will then
-try to connect using the MySQL protocol.
-
-In general, the Shell connects to the server using TCP connections, unless the
-connection data contains the options required to create any of the connections
-described below.
-
-Unix-domain Socket Connections
-
-To connect to a local MySQL server using a Unix-domain socket, the host must be
-set to 'localhost', no port number should be provided and the socket path
-should be provided.
-
-When using the MySQL protocol, the socket path might not be provided, in such
-case a default path for the socket file will be used.
-
-When using a connection dictionary, the socket path is set as the value for the
-socket option.
-
-When using a URI, the socket path must be URL encoded as follows:
-
-- user@/path%2Fto%2Fsocket.sock
-- user@./path%2Fto%2Fsocket.sock
-- user@../path%2Fto%2Fsocket.sock
-
-It is possible to skip the URL encoding by enclosing the socket path in
-parenthesis:
-
-- user@(/path/to/socket.sock)
-- user@(./path/to/socket.sock)
-- user@(../path/to/socket.sock)
-
-Windows Named Pipe Connections
-
-To connect to MySQL server using a named pipe the host must be set to '.', no
-port number should be provided.
-
-If the pipe name is not provided the default pipe name will be used: MySQL.
-
-When using a connection dictionary, the named pipe name is set as the value for
-the socket option.
-
-When using a URI, if the named pipe has invalid characters for a URL, they must
-be URL encoded. URL encoding can be skipped by enclosing the pipe name in
-parenthesis:
-
-- user@\\.\named.pipe
-- user@(\\.\named.pipe)
-
-Named pipe connections are only supported on the MySQL protocol.
-
-Windows Shared Memory Connections
-
-Shared memory connections are only allowed if the server has shared memory
-connections enabled using the default shared memory base name: MySQL.
-
-To connect to a local MySQL server using shared memory the host should be set
-to 'localhost' and no port should be provided.
-
-If the server does not have shared memory connections enabled using the default
-base name, the connection will be done using TCP.
-
-Shared memory connections are only supported on the MySQL protocol.
-
-SSL Mode
-
-The ssl-mode option accepts the following values:
-
-- DISABLED
-- PREFERRED
-- REQUIRED
-- VERIFY_CA
-- VERIFY_IDENTITY
-
-TLS Version
-
-The tls-version option accepts values in the following format: TLSv<version>,
-e.g. TLSv1.2, TLSv1.3.
-
-Authentication method
-
-In case of classic session, this is the name of the authentication plugin to
-use, i.e. caching_sha2_password.
-
-In case of X protocol session, it should be one of:
-
-- AUTO,
-- FROM_CAPABILITIES,
-- FALLBACK,
-- MYSQL41,
-- PLAIN,
-- SHA256_MEMORY.
-
-Connection Compression
-
-Connection compression is governed by following connection options:
-"compression", "compression-algorithms", and "compression-level".
-
-"compression" accepts following values:
-
-- REQUIRED: connection will only be made when compression negotiation is
-  succesful.
-- PREFFERED: (default for X protocol connections) shell will attempt to
-  establish connection with compression enabled, but if compression negotiation
-  fails, connection will be established without compression.
-- DISABLED: (defalut for classic protocol connections) connection will be
-  established without compression.
-
-For convenience "compression" also accepts Boolean: 'True', 'False', '1', and
-'0' values which map to REQUIRED and DISABLED respectively.
-
-"compression-algorithms" expects comma separated list of algorithms. Supported
-algorithms include:
-
-- zstd
-- zlib
-- lz4 (X protocol only)
-- uncompressed - special value, which if it appears in the list, causes
-  connection to succeed even if compression negotiation fails.
-
-If "compression" connection option is not defined, its value will be deduced
-from "compression-algorithms" value when it is provided.
-
-"compression-level" expects an integer value. Valid range depends on the
-compression algorithm and server configuration, but generally following is
-expected:
-
-- zstd: 1-22 (default 3)
-- zlib: 1-9 (default 3), supported only by X protocol
-- lz4: 0-16 (default 2), supported only by X protocol.
-
-Connection Attributes
-
-Connection attributes are key-value pairs to be sent to the server at connect
-time. They are stored at the following PERFORMANCE_SCHEMA tables:
-
-- session_account_connect_attrs: attributes for the current session, and other
-  sessions associated with the session account.
-- session_connect_attrs: attributes for all sessions.
-
-These attributes should be defined when creating a session and are immutable
-during the life-time of the session.
-
-To define connection attributes on a URI, the connection-attributes should be
-defined as part of the URI as follows:
-
-root@localhost:port/schema?connection-attributes=[att1=value1,att2=val2,...]
-
-Note that the characters used for the attribute name and value must follow the
-URI standard, this is, if the character is not allowed it must be percent
-encoded.
-
-To define connection attributes when creating a session using a dictionary the
-connection-attributes option should be defined, its value can be set in the
-following formats:
-
-- Array of "key=value" pairs.
-- Dictionary containing the key-value pairs.
-
-Note that the connection-attribute values are expected to be strings, if other
-data type is used in the dictionary, the string representation of the used data
-will be stored on the database.
-
-URL Encoding
-
-URL encoded values only accept alphanumeric characters and the next symbols:
--._~!$'()*+;
-
-Any other character must be URL encoded.
-
-URL encoding is done by replacing the character being encoded by the sequence:
-%XX
-
-Where XX is the hexadecimal ASCII value of the character being encoded.
-
-If host is a literal IPv6 address it should be enclosed in "[" and "]"
-characters.
-
-If host is a literal IPv6 address with zone ID, the '%' character separating
-address from the zone ID needs to be URL encoded.
-
-//@<OUT> BUG28393119 UNABLE TO GET HELP ON CONNECTION DATA, after session
-The connection data may be specified in the following formats:
-
-- A URI string
-- A dictionary with the connection options
-
-A basic URI string has the following format:
-
-[scheme://][user[:password]@]<host[:port]|socket>[/schema][?option=value&option=value...]
-
-Connection Options
-
-The following options are valid for use either in a URI or in a dictionary:
-
-- ssl-mode: The SSL mode to be used in the connection.
-- ssl-ca: The path to the X509 certificate authority file in PEM format.
-- ssl-capath: The path to the directory that contains the X509 certificate
-  authority files in PEM format.
-- ssl-cert: The path to the SSL public key certificate file in PEM format.
-- ssl-key: The path to the SSL private key file in PEM format.
-- ssl-crl: The path to file that contains certificate revocation lists.
-- ssl-crlpath: The path of directory that contains certificate revocation list
-  files.
-- ssl-cipher: The list of permissible encryption ciphers for connections that
-  use TLS protocols up through TLSv1.2.
-- tls-version: List of protocols permitted for secure connections.
-- tls-ciphers: List of TLS v1.3 ciphers to use.
-- auth-method: Authentication method.
-- get-server-public-key: Request public key from the server required for RSA
-  key pair-based password exchange. Use when connecting to MySQL 8.0 servers
-  with classic MySQL sessions with SSL mode DISABLED.
-- server-public-key-path: The path name to a file containing a client-side copy
-  of the public key required by the server for RSA key pair-based password
-  exchange. Use when connecting to MySQL 8.0 servers with classic MySQL
-  sessions with SSL mode DISABLED.
-- connect-timeout: The connection timeout in milliseconds. If not provided a
-  default timeout of 10 seconds will be used. Specifying a value of 0 disables
-  the connection timeout.
-- compression: Enable compression in client/server protocol.
-- compression-algorithms: Use compression algorithm in server/client protocol.
-- compression-level: Use this compression level in the client/server protocol.
-- connection-attributes: List of connection attributes to be registered at the
-  PERFORMANCE_SCHEMA connection attributes tables.
-- local-infile: Enable/disable LOAD DATA LOCAL INFILE.
-- net-buffer-length: The buffer size for TCP/IP and socket communication.
-- plugin-authentication-kerberos-client-mode: (Windows) Allows defining the
-  kerberos client mode (SSPI, GSSAPI) when using kerberos authentication.
-- oci-config-file: Allows defining the OCI configuration file for OCI
-  authentication.
-- authentication-oci-client-config-profile: Allows defining the OCI profile
-  used from the configuration for client side OCI authentication.
-<<<<<<< HEAD
-- authentication-openid-connect-client-id-token-file: Allows defining the file
-  path to an OpenId Connect authorization token file when using OpenId Connect
-  authentication.
-=======
-- client-interactive: Enable/disable interactive mode for the session.
->>>>>>> a3c8fb9a
-
-When these options are defined in a URI, their values must be URL encoded.
-
-The following options are also valid when a dictionary is used:
-
-Base Connection Options
-
-- uri: a URI string.
-- scheme: the protocol to be used on the connection.
-- user: the MySQL user name to be used on the connection.
-- password: the password to be used on the connection.
-- host: the hostname or IP address to be used on the connection.
-- port: the port to be used in a TCP connection.
-- socket: the socket file name to be used on a connection through unix sockets.
-- schema: the schema to be selected once the connection is done.
-
-SSH Tunnel Connection Options
-
-- ssh: a SSHURI string used when SSH tunnel is required.
-- ssh-password: the password the be used on the SSH connection.
-- ssh-identity-file: the key file to be used on the SSH connection.
-- ssh-identity-file-password: the SSH key file password.
-- ssh-config-file: the SSH configuration file, default is the value of
-  shell.options['ssh.configFile']
-
-ATTENTION: The connection options have precedence over options specified in the
-           connection options uri
-
-The connection options are case insensitive and can only be defined once.
-
-If an option is defined more than once, an error will be generated.
-
-The options specified in the connection data determine the type of connection
-to be used.
-
-The scheme option defines the protocol to be used on the connection, the
-following are the accepted values:
-
-- mysql: for connections using the MySQL protocol.
-- mysqlx: for connections using the X protocol.
-
-If no protocol is specified in the connection data, the shell will first
-attempt connecting using the X protocol, if the connection fails it will then
-try to connect using the MySQL protocol.
-
-In general, the Shell connects to the server using TCP connections, unless the
-connection data contains the options required to create any of the connections
-described below.
-
-Unix-domain Socket Connections
-
-To connect to a local MySQL server using a Unix-domain socket, the host must be
-set to 'localhost', no port number should be provided and the socket path
-should be provided.
-
-When using the MySQL protocol, the socket path might not be provided, in such
-case a default path for the socket file will be used.
-
-When using a connection dictionary, the socket path is set as the value for the
-socket option.
-
-When using a URI, the socket path must be URL encoded as follows:
-
-- user@/path%2Fto%2Fsocket.sock
-- user@./path%2Fto%2Fsocket.sock
-- user@../path%2Fto%2Fsocket.sock
-
-It is possible to skip the URL encoding by enclosing the socket path in
-parenthesis:
-
-- user@(/path/to/socket.sock)
-- user@(./path/to/socket.sock)
-- user@(../path/to/socket.sock)
-
-Windows Named Pipe Connections
-
-To connect to MySQL server using a named pipe the host must be set to '.', no
-port number should be provided.
-
-If the pipe name is not provided the default pipe name will be used: MySQL.
-
-When using a connection dictionary, the named pipe name is set as the value for
-the socket option.
-
-When using a URI, if the named pipe has invalid characters for a URL, they must
-be URL encoded. URL encoding can be skipped by enclosing the pipe name in
-parenthesis:
-
-- user@\\.\named.pipe
-- user@(\\.\named.pipe)
-
-Named pipe connections are only supported on the MySQL protocol.
-
-Windows Shared Memory Connections
-
-Shared memory connections are only allowed if the server has shared memory
-connections enabled using the default shared memory base name: MySQL.
-
-To connect to a local MySQL server using shared memory the host should be set
-to 'localhost' and no port should be provided.
-
-If the server does not have shared memory connections enabled using the default
-base name, the connection will be done using TCP.
-
-Shared memory connections are only supported on the MySQL protocol.
-
-SSL Mode
-
-The ssl-mode option accepts the following values:
-
-- DISABLED
-- PREFERRED
-- REQUIRED
-- VERIFY_CA
-- VERIFY_IDENTITY
-
-TLS Version
-
-The tls-version option accepts values in the following format: TLSv<version>,
-e.g. TLSv1.2, TLSv1.3.
-
-Authentication method
-
-In case of classic session, this is the name of the authentication plugin to
-use, i.e. caching_sha2_password.
-
-In case of X protocol session, it should be one of:
-
-- AUTO,
-- FROM_CAPABILITIES,
-- FALLBACK,
-- MYSQL41,
-- PLAIN,
-- SHA256_MEMORY.
-
-Connection Compression
-
-Connection compression is governed by following connection options:
-"compression", "compression-algorithms", and "compression-level".
-
-"compression" accepts following values:
-
-- REQUIRED: connection will only be made when compression negotiation is
-  succesful.
-- PREFFERED: (default for X protocol connections) shell will attempt to
-  establish connection with compression enabled, but if compression negotiation
-  fails, connection will be established without compression.
-- DISABLED: (defalut for classic protocol connections) connection will be
-  established without compression.
-
-For convenience "compression" also accepts Boolean: 'True', 'False', '1', and
-'0' values which map to REQUIRED and DISABLED respectively.
-
-"compression-algorithms" expects comma separated list of algorithms. Supported
-algorithms include:
-
-- zstd
-- zlib
-- lz4 (X protocol only)
-- uncompressed - special value, which if it appears in the list, causes
-  connection to succeed even if compression negotiation fails.
-
-If "compression" connection option is not defined, its value will be deduced
-from "compression-algorithms" value when it is provided.
-
-"compression-level" expects an integer value. Valid range depends on the
-compression algorithm and server configuration, but generally following is
-expected:
-
-- zstd: 1-22 (default 3)
-- zlib: 1-9 (default 3), supported only by X protocol
-- lz4: 0-16 (default 2), supported only by X protocol.
-
-Connection Attributes
-
-Connection attributes are key-value pairs to be sent to the server at connect
-time. They are stored at the following PERFORMANCE_SCHEMA tables:
-
-- session_account_connect_attrs: attributes for the current session, and other
-  sessions associated with the session account.
-- session_connect_attrs: attributes for all sessions.
-
-These attributes should be defined when creating a session and are immutable
-during the life-time of the session.
-
-To define connection attributes on a URI, the connection-attributes should be
-defined as part of the URI as follows:
-
-root@localhost:port/schema?connection-attributes=[att1=value1,att2=val2,...]
-
-Note that the characters used for the attribute name and value must follow the
-URI standard, this is, if the character is not allowed it must be percent
-encoded.
-
-To define connection attributes when creating a session using a dictionary the
-connection-attributes option should be defined, its value can be set in the
-following formats:
-
-- Array of "key=value" pairs.
-- Dictionary containing the key-value pairs.
-
-Note that the connection-attribute values are expected to be strings, if other
-data type is used in the dictionary, the string representation of the used data
-will be stored on the database.
-
-URL Encoding
-
-URL encoded values only accept alphanumeric characters and the next symbols:
--._~!$'()*+;
-
-Any other character must be URL encoded.
-
-URL encoding is done by replacing the character being encoded by the sequence:
-%XX
-
-Where XX is the hexadecimal ASCII value of the character being encoded.
-
-If host is a literal IPv6 address it should be enclosed in "[" and "]"
-characters.
-
-If host is a literal IPv6 address with zone ID, the '%' character separating
-address from the zone ID needs to be URL encoded.
-
-SEE ALSO
-
-Additional entries were found matching connection
-
-The following topics were found at the SQL Syntax category:
-
-- ALTER TABLE
-- CREATE TABLE
-?{(VER(>=5.7.27) && VER(<8.0.0)) || VER(>=8.0.17)}
-- DESC
-- DESCRIBE
-?{}
-- EXPLAIN
-- KILL
-
-For help on a specific topic use: \? <topic>
-
-e.g.: \? ALTER TABLE
-
-//@<OUT> Help on connection attributes
-Connection Attributes
-
-Connection attributes are key-value pairs to be sent to the server at connect
-time. They are stored at the following PERFORMANCE_SCHEMA tables:
-
-- session_account_connect_attrs: attributes for the current session, and other
-  sessions associated with the session account.
-- session_connect_attrs: attributes for all sessions.
-
-These attributes should be defined when creating a session and are immutable
-during the life-time of the session.
-
-To define connection attributes on a URI, the connection-attributes should be
-defined as part of the URI as follows:
-
-root@localhost:port/schema?connection-attributes=[att1=value1,att2=val2,...]
-
-Note that the characters used for the attribute name and value must follow the
-URI standard, this is, if the character is not allowed it must be percent
-encoded.
-
-To define connection attributes when creating a session using a dictionary the
-connection-attributes option should be defined, its value can be set in the
-following formats:
-
-- Array of "key=value" pairs.
-- Dictionary containing the key-value pairs.
-
-Note that the connection-attribute values are expected to be strings, if other
-data type is used in the dictionary, the string representation of the used data
-will be stored on the database.
-
-//@<OUT> Help on connection compression
-Connection Compression
-
-Connection compression is governed by following connection options:
-"compression", "compression-algorithms", and "compression-level".
-
-"compression" accepts following values:
-
-- REQUIRED: connection will only be made when compression negotiation is
-  succesful.
-- PREFFERED: (default for X protocol connections) shell will attempt to
-  establish connection with compression enabled, but if compression negotiation
-  fails, connection will be established without compression.
-- DISABLED: (defalut for classic protocol connections) connection will be
-  established without compression.
-
-For convenience "compression" also accepts Boolean: 'True', 'False', '1', and
-'0' values which map to REQUIRED and DISABLED respectively.
-
-"compression-algorithms" expects comma separated list of algorithms. Supported
-algorithms include:
-
-- zstd
-- zlib
-- lz4 (X protocol only)
-- uncompressed - special value, which if it appears in the list, causes
-  connection to succeed even if compression negotiation fails.
-
-If "compression" connection option is not defined, its value will be deduced
-from "compression-algorithms" value when it is provided.
-
-"compression-level" expects an integer value. Valid range depends on the
-compression algorithm and server configuration, but generally following is
-expected:
-
-- zstd: 1-22 (default 3)
-- zlib: 1-9 (default 3), supported only by X protocol
-- lz4: 0-16 (default 2), supported only by X protocol.
-
-//@<OUT> Help on connection options
 Connection Options
 
 The following options are valid for use either in a URI or in a dictionary:
@@ -2124,6 +1316,7 @@
 - authentication-openid-connect-client-id-token-file: Allows defining the file
   path to an OpenId Connect authorization token file when using OpenId Connect
   authentication.
+- client-interactive: Enable/disable interactive mode for the session.
 
 When these options are defined in a URI, their values must be URL encoded.
 
@@ -2156,6 +1349,648 @@
 
 If an option is defined more than once, an error will be generated.
 
+The options specified in the connection data determine the type of connection
+to be used.
+
+The scheme option defines the protocol to be used on the connection, the
+following are the accepted values:
+
+- mysql: for connections using the MySQL protocol.
+- mysqlx: for connections using the X protocol.
+
+If no protocol is specified in the connection data, the shell will first
+attempt connecting using the X protocol, if the connection fails it will then
+try to connect using the MySQL protocol.
+
+In general, the Shell connects to the server using TCP connections, unless the
+connection data contains the options required to create any of the connections
+described below.
+
+Unix-domain Socket Connections
+
+To connect to a local MySQL server using a Unix-domain socket, the host must be
+set to 'localhost', no port number should be provided and the socket path
+should be provided.
+
+When using the MySQL protocol, the socket path might not be provided, in such
+case a default path for the socket file will be used.
+
+When using a connection dictionary, the socket path is set as the value for the
+socket option.
+
+When using a URI, the socket path must be URL encoded as follows:
+
+- user@/path%2Fto%2Fsocket.sock
+- user@./path%2Fto%2Fsocket.sock
+- user@../path%2Fto%2Fsocket.sock
+
+It is possible to skip the URL encoding by enclosing the socket path in
+parenthesis:
+
+- user@(/path/to/socket.sock)
+- user@(./path/to/socket.sock)
+- user@(../path/to/socket.sock)
+
+Windows Named Pipe Connections
+
+To connect to MySQL server using a named pipe the host must be set to '.', no
+port number should be provided.
+
+If the pipe name is not provided the default pipe name will be used: MySQL.
+
+When using a connection dictionary, the named pipe name is set as the value for
+the socket option.
+
+When using a URI, if the named pipe has invalid characters for a URL, they must
+be URL encoded. URL encoding can be skipped by enclosing the pipe name in
+parenthesis:
+
+- user@\\.\named.pipe
+- user@(\\.\named.pipe)
+
+Named pipe connections are only supported on the MySQL protocol.
+
+Windows Shared Memory Connections
+
+Shared memory connections are only allowed if the server has shared memory
+connections enabled using the default shared memory base name: MySQL.
+
+To connect to a local MySQL server using shared memory the host should be set
+to 'localhost' and no port should be provided.
+
+If the server does not have shared memory connections enabled using the default
+base name, the connection will be done using TCP.
+
+Shared memory connections are only supported on the MySQL protocol.
+
+SSL Mode
+
+The ssl-mode option accepts the following values:
+
+- DISABLED
+- PREFERRED
+- REQUIRED
+- VERIFY_CA
+- VERIFY_IDENTITY
+
+TLS Version
+
+The tls-version option accepts values in the following format: TLSv<version>,
+e.g. TLSv1.2, TLSv1.3.
+
+Authentication method
+
+In case of classic session, this is the name of the authentication plugin to
+use, i.e. caching_sha2_password.
+
+In case of X protocol session, it should be one of:
+
+- AUTO,
+- FROM_CAPABILITIES,
+- FALLBACK,
+- MYSQL41,
+- PLAIN,
+- SHA256_MEMORY.
+
+Connection Compression
+
+Connection compression is governed by following connection options:
+"compression", "compression-algorithms", and "compression-level".
+
+"compression" accepts following values:
+
+- REQUIRED: connection will only be made when compression negotiation is
+  succesful.
+- PREFFERED: (default for X protocol connections) shell will attempt to
+  establish connection with compression enabled, but if compression negotiation
+  fails, connection will be established without compression.
+- DISABLED: (defalut for classic protocol connections) connection will be
+  established without compression.
+
+For convenience "compression" also accepts Boolean: 'True', 'False', '1', and
+'0' values which map to REQUIRED and DISABLED respectively.
+
+"compression-algorithms" expects comma separated list of algorithms. Supported
+algorithms include:
+
+- zstd
+- zlib
+- lz4 (X protocol only)
+- uncompressed - special value, which if it appears in the list, causes
+  connection to succeed even if compression negotiation fails.
+
+If "compression" connection option is not defined, its value will be deduced
+from "compression-algorithms" value when it is provided.
+
+"compression-level" expects an integer value. Valid range depends on the
+compression algorithm and server configuration, but generally following is
+expected:
+
+- zstd: 1-22 (default 3)
+- zlib: 1-9 (default 3), supported only by X protocol
+- lz4: 0-16 (default 2), supported only by X protocol.
+
+Connection Attributes
+
+Connection attributes are key-value pairs to be sent to the server at connect
+time. They are stored at the following PERFORMANCE_SCHEMA tables:
+
+- session_account_connect_attrs: attributes for the current session, and other
+  sessions associated with the session account.
+- session_connect_attrs: attributes for all sessions.
+
+These attributes should be defined when creating a session and are immutable
+during the life-time of the session.
+
+To define connection attributes on a URI, the connection-attributes should be
+defined as part of the URI as follows:
+
+root@localhost:port/schema?connection-attributes=[att1=value1,att2=val2,...]
+
+Note that the characters used for the attribute name and value must follow the
+URI standard, this is, if the character is not allowed it must be percent
+encoded.
+
+To define connection attributes when creating a session using a dictionary the
+connection-attributes option should be defined, its value can be set in the
+following formats:
+
+- Array of "key=value" pairs.
+- Dictionary containing the key-value pairs.
+
+Note that the connection-attribute values are expected to be strings, if other
+data type is used in the dictionary, the string representation of the used data
+will be stored on the database.
+
+URL Encoding
+
+URL encoded values only accept alphanumeric characters and the next symbols:
+-._~!$'()*+;
+
+Any other character must be URL encoded.
+
+URL encoding is done by replacing the character being encoded by the sequence:
+%XX
+
+Where XX is the hexadecimal ASCII value of the character being encoded.
+
+If host is a literal IPv6 address it should be enclosed in "[" and "]"
+characters.
+
+If host is a literal IPv6 address with zone ID, the '%' character separating
+address from the zone ID needs to be URL encoded.
+
+//@<OUT> BUG28393119 UNABLE TO GET HELP ON CONNECTION DATA, after session
+Information about the data used to create sessions.
+
+Connection Data
+
+The connection data may be specified in the following formats:
+
+- A URI string
+- A dictionary with the connection options
+
+A basic URI string has the following format:
+
+[scheme://][user[:password]@]<host[:port]|socket>[/schema][?option=value&option=value...]
+
+Connection Options
+
+The following options are valid for use either in a URI or in a dictionary:
+
+- ssl-mode: The SSL mode to be used in the connection.
+- ssl-ca: The path to the X509 certificate authority file in PEM format.
+- ssl-capath: The path to the directory that contains the X509 certificate
+  authority files in PEM format.
+- ssl-cert: The path to the SSL public key certificate file in PEM format.
+- ssl-key: The path to the SSL private key file in PEM format.
+- ssl-crl: The path to file that contains certificate revocation lists.
+- ssl-crlpath: The path of directory that contains certificate revocation list
+  files.
+- ssl-cipher: The list of permissible encryption ciphers for connections that
+  use TLS protocols up through TLSv1.2.
+- tls-version: List of protocols permitted for secure connections.
+- tls-ciphers: List of TLS v1.3 ciphers to use.
+- auth-method: Authentication method.
+- get-server-public-key: Request public key from the server required for RSA
+  key pair-based password exchange. Use when connecting to MySQL 8.0 servers
+  with classic MySQL sessions with SSL mode DISABLED.
+- server-public-key-path: The path name to a file containing a client-side copy
+  of the public key required by the server for RSA key pair-based password
+  exchange. Use when connecting to MySQL 8.0 servers with classic MySQL
+  sessions with SSL mode DISABLED.
+- connect-timeout: The connection timeout in milliseconds. If not provided a
+  default timeout of 10 seconds will be used. Specifying a value of 0 disables
+  the connection timeout.
+- compression: Enable compression in client/server protocol.
+- compression-algorithms: Use compression algorithm in server/client protocol.
+- compression-level: Use this compression level in the client/server protocol.
+- connection-attributes: List of connection attributes to be registered at the
+  PERFORMANCE_SCHEMA connection attributes tables.
+- local-infile: Enable/disable LOAD DATA LOCAL INFILE.
+- net-buffer-length: The buffer size for TCP/IP and socket communication.
+- plugin-authentication-kerberos-client-mode: (Windows) Allows defining the
+  kerberos client mode (SSPI, GSSAPI) when using kerberos authentication.
+- oci-config-file: Allows defining the OCI configuration file for OCI
+  authentication.
+- authentication-oci-client-config-profile: Allows defining the OCI profile
+  used from the configuration for client side OCI authentication.
+- authentication-openid-connect-client-id-token-file: Allows defining the file
+  path to an OpenId Connect authorization token file when using OpenId Connect
+  authentication.
+- client-interactive: Enable/disable interactive mode for the session.
+
+When these options are defined in a URI, their values must be URL encoded.
+
+The following options are also valid when a dictionary is used:
+
+Base Connection Options
+
+- uri: a URI string.
+- scheme: the protocol to be used on the connection.
+- user: the MySQL user name to be used on the connection.
+- password: the password to be used on the connection.
+- host: the hostname or IP address to be used on the connection.
+- port: the port to be used in a TCP connection.
+- socket: the socket file name to be used on a connection through unix sockets.
+- schema: the schema to be selected once the connection is done.
+
+SSH Tunnel Connection Options
+
+- ssh: a SSHURI string used when SSH tunnel is required.
+- ssh-password: the password the be used on the SSH connection.
+- ssh-identity-file: the key file to be used on the SSH connection.
+- ssh-identity-file-password: the SSH key file password.
+- ssh-config-file: the SSH configuration file, default is the value of
+  shell.options['ssh.configFile']
+
+ATTENTION: The connection options have precedence over options specified in the
+           connection options uri
+
+The connection options are case insensitive and can only be defined once.
+
+If an option is defined more than once, an error will be generated.
+
+The options specified in the connection data determine the type of connection
+to be used.
+
+The scheme option defines the protocol to be used on the connection, the
+following are the accepted values:
+
+- mysql: for connections using the MySQL protocol.
+- mysqlx: for connections using the X protocol.
+
+If no protocol is specified in the connection data, the shell will first
+attempt connecting using the X protocol, if the connection fails it will then
+try to connect using the MySQL protocol.
+
+In general, the Shell connects to the server using TCP connections, unless the
+connection data contains the options required to create any of the connections
+described below.
+
+Unix-domain Socket Connections
+
+To connect to a local MySQL server using a Unix-domain socket, the host must be
+set to 'localhost', no port number should be provided and the socket path
+should be provided.
+
+When using the MySQL protocol, the socket path might not be provided, in such
+case a default path for the socket file will be used.
+
+When using a connection dictionary, the socket path is set as the value for the
+socket option.
+
+When using a URI, the socket path must be URL encoded as follows:
+
+- user@/path%2Fto%2Fsocket.sock
+- user@./path%2Fto%2Fsocket.sock
+- user@../path%2Fto%2Fsocket.sock
+
+It is possible to skip the URL encoding by enclosing the socket path in
+parenthesis:
+
+- user@(/path/to/socket.sock)
+- user@(./path/to/socket.sock)
+- user@(../path/to/socket.sock)
+
+Windows Named Pipe Connections
+
+To connect to MySQL server using a named pipe the host must be set to '.', no
+port number should be provided.
+
+If the pipe name is not provided the default pipe name will be used: MySQL.
+
+When using a connection dictionary, the named pipe name is set as the value for
+the socket option.
+
+When using a URI, if the named pipe has invalid characters for a URL, they must
+be URL encoded. URL encoding can be skipped by enclosing the pipe name in
+parenthesis:
+
+- user@\\.\named.pipe
+- user@(\\.\named.pipe)
+
+Named pipe connections are only supported on the MySQL protocol.
+
+Windows Shared Memory Connections
+
+Shared memory connections are only allowed if the server has shared memory
+connections enabled using the default shared memory base name: MySQL.
+
+To connect to a local MySQL server using shared memory the host should be set
+to 'localhost' and no port should be provided.
+
+If the server does not have shared memory connections enabled using the default
+base name, the connection will be done using TCP.
+
+Shared memory connections are only supported on the MySQL protocol.
+
+SSL Mode
+
+The ssl-mode option accepts the following values:
+
+- DISABLED
+- PREFERRED
+- REQUIRED
+- VERIFY_CA
+- VERIFY_IDENTITY
+
+TLS Version
+
+The tls-version option accepts values in the following format: TLSv<version>,
+e.g. TLSv1.2, TLSv1.3.
+
+Authentication method
+
+In case of classic session, this is the name of the authentication plugin to
+use, i.e. caching_sha2_password.
+
+In case of X protocol session, it should be one of:
+
+- AUTO,
+- FROM_CAPABILITIES,
+- FALLBACK,
+- MYSQL41,
+- PLAIN,
+- SHA256_MEMORY.
+
+Connection Compression
+
+Connection compression is governed by following connection options:
+"compression", "compression-algorithms", and "compression-level".
+
+"compression" accepts following values:
+
+- REQUIRED: connection will only be made when compression negotiation is
+  succesful.
+- PREFFERED: (default for X protocol connections) shell will attempt to
+  establish connection with compression enabled, but if compression negotiation
+  fails, connection will be established without compression.
+- DISABLED: (defalut for classic protocol connections) connection will be
+  established without compression.
+
+For convenience "compression" also accepts Boolean: 'True', 'False', '1', and
+'0' values which map to REQUIRED and DISABLED respectively.
+
+"compression-algorithms" expects comma separated list of algorithms. Supported
+algorithms include:
+
+- zstd
+- zlib
+- lz4 (X protocol only)
+- uncompressed - special value, which if it appears in the list, causes
+  connection to succeed even if compression negotiation fails.
+
+If "compression" connection option is not defined, its value will be deduced
+from "compression-algorithms" value when it is provided.
+
+"compression-level" expects an integer value. Valid range depends on the
+compression algorithm and server configuration, but generally following is
+expected:
+
+- zstd: 1-22 (default 3)
+- zlib: 1-9 (default 3), supported only by X protocol
+- lz4: 0-16 (default 2), supported only by X protocol.
+
+Connection Attributes
+
+Connection attributes are key-value pairs to be sent to the server at connect
+time. They are stored at the following PERFORMANCE_SCHEMA tables:
+
+- session_account_connect_attrs: attributes for the current session, and other
+  sessions associated with the session account.
+- session_connect_attrs: attributes for all sessions.
+
+These attributes should be defined when creating a session and are immutable
+during the life-time of the session.
+
+To define connection attributes on a URI, the connection-attributes should be
+defined as part of the URI as follows:
+
+root@localhost:port/schema?connection-attributes=[att1=value1,att2=val2,...]
+
+Note that the characters used for the attribute name and value must follow the
+URI standard, this is, if the character is not allowed it must be percent
+encoded.
+
+To define connection attributes when creating a session using a dictionary the
+connection-attributes option should be defined, its value can be set in the
+following formats:
+
+- Array of "key=value" pairs.
+- Dictionary containing the key-value pairs.
+
+Note that the connection-attribute values are expected to be strings, if other
+data type is used in the dictionary, the string representation of the used data
+will be stored on the database.
+
+URL Encoding
+
+URL encoded values only accept alphanumeric characters and the next symbols:
+-._~!$'()*+;
+
+Any other character must be URL encoded.
+
+URL encoding is done by replacing the character being encoded by the sequence:
+%XX
+
+Where XX is the hexadecimal ASCII value of the character being encoded.
+
+If host is a literal IPv6 address it should be enclosed in "[" and "]"
+characters.
+
+If host is a literal IPv6 address with zone ID, the '%' character separating
+address from the zone ID needs to be URL encoded.
+
+SEE ALSO
+
+Additional entries were found matching connection
+
+The following topics were found at the SQL Syntax category:
+
+- ALTER TABLE
+- CREATE TABLE
+?{(VER(>=5.7.27) && VER(<8.0.0)) || VER(>=8.0.17)}
+- DESC
+- DESCRIBE
+?{}
+- EXPLAIN
+- KILL
+
+For help on a specific topic use: \? <topic>
+
+e.g.: \? ALTER TABLE
+
+//@<OUT> Help on connection attributes
+Connection Attributes
+
+Connection attributes are key-value pairs to be sent to the server at connect
+time. They are stored at the following PERFORMANCE_SCHEMA tables:
+
+- session_account_connect_attrs: attributes for the current session, and other
+  sessions associated with the session account.
+- session_connect_attrs: attributes for all sessions.
+
+These attributes should be defined when creating a session and are immutable
+during the life-time of the session.
+
+To define connection attributes on a URI, the connection-attributes should be
+defined as part of the URI as follows:
+
+root@localhost:port/schema?connection-attributes=[att1=value1,att2=val2,...]
+
+Note that the characters used for the attribute name and value must follow the
+URI standard, this is, if the character is not allowed it must be percent
+encoded.
+
+To define connection attributes when creating a session using a dictionary the
+connection-attributes option should be defined, its value can be set in the
+following formats:
+
+- Array of "key=value" pairs.
+- Dictionary containing the key-value pairs.
+
+Note that the connection-attribute values are expected to be strings, if other
+data type is used in the dictionary, the string representation of the used data
+will be stored on the database.
+
+//@<OUT> Help on connection compression
+Connection Compression
+
+Connection compression is governed by following connection options:
+"compression", "compression-algorithms", and "compression-level".
+
+"compression" accepts following values:
+
+- REQUIRED: connection will only be made when compression negotiation is
+  succesful.
+- PREFFERED: (default for X protocol connections) shell will attempt to
+  establish connection with compression enabled, but if compression negotiation
+  fails, connection will be established without compression.
+- DISABLED: (defalut for classic protocol connections) connection will be
+  established without compression.
+
+For convenience "compression" also accepts Boolean: 'True', 'False', '1', and
+'0' values which map to REQUIRED and DISABLED respectively.
+
+"compression-algorithms" expects comma separated list of algorithms. Supported
+algorithms include:
+
+- zstd
+- zlib
+- lz4 (X protocol only)
+- uncompressed - special value, which if it appears in the list, causes
+  connection to succeed even if compression negotiation fails.
+
+If "compression" connection option is not defined, its value will be deduced
+from "compression-algorithms" value when it is provided.
+
+"compression-level" expects an integer value. Valid range depends on the
+compression algorithm and server configuration, but generally following is
+expected:
+
+- zstd: 1-22 (default 3)
+- zlib: 1-9 (default 3), supported only by X protocol
+- lz4: 0-16 (default 2), supported only by X protocol.
+
+//@<OUT> Help on connection options
+Connection Options
+
+The following options are valid for use either in a URI or in a dictionary:
+
+- ssl-mode: The SSL mode to be used in the connection.
+- ssl-ca: The path to the X509 certificate authority file in PEM format.
+- ssl-capath: The path to the directory that contains the X509 certificate
+  authority files in PEM format.
+- ssl-cert: The path to the SSL public key certificate file in PEM format.
+- ssl-key: The path to the SSL private key file in PEM format.
+- ssl-crl: The path to file that contains certificate revocation lists.
+- ssl-crlpath: The path of directory that contains certificate revocation list
+  files.
+- ssl-cipher: The list of permissible encryption ciphers for connections that
+  use TLS protocols up through TLSv1.2.
+- tls-version: List of protocols permitted for secure connections.
+- tls-ciphers: List of TLS v1.3 ciphers to use.
+- auth-method: Authentication method.
+- get-server-public-key: Request public key from the server required for RSA
+  key pair-based password exchange. Use when connecting to MySQL 8.0 servers
+  with classic MySQL sessions with SSL mode DISABLED.
+- server-public-key-path: The path name to a file containing a client-side copy
+  of the public key required by the server for RSA key pair-based password
+  exchange. Use when connecting to MySQL 8.0 servers with classic MySQL
+  sessions with SSL mode DISABLED.
+- connect-timeout: The connection timeout in milliseconds. If not provided a
+  default timeout of 10 seconds will be used. Specifying a value of 0 disables
+  the connection timeout.
+- compression: Enable compression in client/server protocol.
+- compression-algorithms: Use compression algorithm in server/client protocol.
+- compression-level: Use this compression level in the client/server protocol.
+- connection-attributes: List of connection attributes to be registered at the
+  PERFORMANCE_SCHEMA connection attributes tables.
+- local-infile: Enable/disable LOAD DATA LOCAL INFILE.
+- net-buffer-length: The buffer size for TCP/IP and socket communication.
+- plugin-authentication-kerberos-client-mode: (Windows) Allows defining the
+  kerberos client mode (SSPI, GSSAPI) when using kerberos authentication.
+- oci-config-file: Allows defining the OCI configuration file for OCI
+  authentication.
+- authentication-oci-client-config-profile: Allows defining the OCI profile
+  used from the configuration for client side OCI authentication.
+- authentication-openid-connect-client-id-token-file: Allows defining the file
+  path to an OpenId Connect authorization token file when using OpenId Connect
+  authentication.
+- client-interactive: Enable/disable interactive mode for the session.
+
+When these options are defined in a URI, their values must be URL encoded.
+
+The following options are also valid when a dictionary is used:
+
+Base Connection Options
+
+- uri: a URI string.
+- scheme: the protocol to be used on the connection.
+- user: the MySQL user name to be used on the connection.
+- password: the password to be used on the connection.
+- host: the hostname or IP address to be used on the connection.
+- port: the port to be used in a TCP connection.
+- socket: the socket file name to be used on a connection through unix sockets.
+- schema: the schema to be selected once the connection is done.
+
+SSH Tunnel Connection Options
+
+- ssh: a SSHURI string used when SSH tunnel is required.
+- ssh-password: the password the be used on the SSH connection.
+- ssh-identity-file: the key file to be used on the SSH connection.
+- ssh-identity-file-password: the SSH key file password.
+- ssh-config-file: the SSH configuration file, default is the value of
+  shell.options['ssh.configFile']
+
+ATTENTION: The connection options have precedence over options specified in the
+           connection options uri
+
+The connection options are case insensitive and can only be defined once.
+
+If an option is defined more than once, an error will be generated.
+
 //@<OUT> Help on connection types
 The options specified in the connection data determine the type of connection
 to be used.
