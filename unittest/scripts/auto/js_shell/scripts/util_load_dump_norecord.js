--- conflicted
+++ resolved
@@ -309,11 +309,7 @@
     t_vector=", \`t_vector\`";
   }
   session.runSql("set @@global.sql_require_primary_key=ON;");
-<<<<<<< HEAD
-  EXPECT_THROWS(function () {util.loadDump(__tmp_dir+"/ldtest/dump");}, "While 'Scanning metadata': sql_require_primary_key enabled at destination server");
-=======
-  EXPECT_THROWS(function () {util.loadDump(__tmp_dir+"/ldtest/dump");}, "Util.loadDump: sql_require_primary_key enabled at destination server");
->>>>>>> 7f20b6a6
+  EXPECT_THROWS(function () {util.loadDump(__tmp_dir+"/ldtest/dump");}, "sql_require_primary_key enabled at destination server");
   EXPECT_STDOUT_CONTAINS_MULTILINE(`ERROR: The sql_require_primary_key option is enabled at the destination server and one or more tables without a Primary Key were found in the dump:
 schema \`all_features\`: \`findextable3\`, \`findextable\`
 schema \`xtest\`: \`t_bigint\`, \`t_bit\`, \`t_char\`, \`t_date\`, \`t_decimal1\`, \`t_decimal2\`, \`t_decimal3\`, \`t_double\`, \`t_enum\`, \`t_float\`, \`t_geom_all\`, \`t_geom\`, \`t_int\`, \`t_integer\`, \`t_json\`, \`t_lchar\`, \`t_lob\`, \`t_mediumint\`, \`t_numeric1\`, \`t_numeric2\`, \`t_real\`, \`t_set\`, \`t_smallint\`, \`t_tinyint\`${t_vector}
@@ -374,17 +370,12 @@
 EXPECT_SHELL_LOG_CONTAINS("Executing DDL script for schema");
 EXPECT_SHELL_LOG_CONTAINS("Executing DDL script for `xtest`.`t_tinyint`");
 EXPECT_SHELL_LOG_CONTAINS("Executing triggers SQL for `sakila`.`payment`");
-<<<<<<< HEAD
-EXPECT_STDOUT_CONTAINS("Executing common postamble SQL");
+EXPECT_SHELL_LOG_CONTAINS("Executing common postamble SQL");
 
 if (__version_num < 90000) {
   // 9.0 has some warnings due to WL#10495 (possibly due a bug)
   EXPECT_STDOUT_CONTAINS("0 warnings were reported during the load.");
 }
-=======
-EXPECT_SHELL_LOG_CONTAINS("Executing common postamble SQL");
-EXPECT_STDOUT_CONTAINS("0 warnings were reported during the load.");
->>>>>>> 7f20b6a6
 
 // users not loaded, so don't compare accounts list
 EXPECT_DUMP_LOADED_IGNORE_ACCOUNTS(session);
@@ -637,12 +628,8 @@
 session.runSql("CREATE PROCEDURE mysqlaas_compat.proc2 () NO SQL SQL SECURITY DEFINER BEGIN END;");
 session.runSql("CREATE EVENT mysqlaas_compat.event2 ON SCHEDULE EVERY 1 DAY DO BEGIN END;");
 
-<<<<<<< HEAD
-EXPECT_THROWS(function () {util.loadDump(__tmp_dir+"/ldtest/dump", {dryRun: 1});}, "While 'Scanning metadata': Duplicate objects found in destination database");
+EXPECT_THROWS(function () {util.loadDump(__tmp_dir+"/ldtest/dump", {dryRun: 1});}, "While 'Checking for pre-existing objects': Duplicate objects found in destination database");
 EXPECT_STDOUT_CONTAINS("One or more objects in the dump already exist in the destination database. You must either exclude these objects from the load, enable the 'dropExistingObjects' option to drop them automatically, or enable the 'ignoreExistingObjects' option to ignore them.");
-=======
-EXPECT_THROWS(function () {util.loadDump(__tmp_dir+"/ldtest/dump", {dryRun: 1});}, "Util.loadDump: While 'Checking for pre-existing objects': Duplicate objects found in destination database");
->>>>>>> 7f20b6a6
 
 //@<> load dump where some objects already exist, but exclude them from the load
 util.loadDump(__tmp_dir+"/ldtest/dump", {dryRun: 1, excludeSchemas: ["sakila", "mysqlaas_compat"]});
@@ -861,11 +848,7 @@
 //@<> load again using a different progress file should assume a fresh load
 // in practice this means the load will fail because of duplicate objects from the previous attempt
 // TSFR12_2
-<<<<<<< HEAD
-EXPECT_THROWS(function () {util.loadDump(__tmp_dir+"/ldtest/dump", {progressFile: __tmp_dir+"/progress", dryRun: 1});}, "While 'Scanning metadata': Duplicate objects found in destination database");
-=======
-EXPECT_THROWS(function () {util.loadDump(__tmp_dir+"/ldtest/dump", {progressFile: __tmp_dir+"/progress", dryRun: 1});}, "Util.loadDump: While 'Checking for pre-existing objects': Duplicate objects found in destination database");
->>>>>>> 7f20b6a6
+EXPECT_THROWS(function () {util.loadDump(__tmp_dir+"/ldtest/dump", {progressFile: __tmp_dir+"/progress", dryRun: 1});}, "While 'Checking for pre-existing objects': Duplicate objects found in destination database");
 
 EXPECT_STDOUT_NOT_CONTAINS("Load progress file detected.");
 
@@ -989,11 +972,7 @@
 
 //@<> try loading an already loaded dump after resetting progress (will fail because of duplicate objects)
 WIPE_SHELL_LOG();
-<<<<<<< HEAD
-EXPECT_THROWS(function () {util.loadDump(__tmp_dir+"/ldtest/dump-big", {resetProgress: 1});}, "While 'Scanning metadata': Duplicate objects found in destination database");
-=======
-EXPECT_THROWS(function () {util.loadDump(__tmp_dir+"/ldtest/dump-big", {resetProgress: 1});}, "Util.loadDump: While 'Checking for pre-existing objects': Duplicate objects found in destination database");
->>>>>>> 7f20b6a6
+EXPECT_THROWS(function () {util.loadDump(__tmp_dir+"/ldtest/dump-big", {resetProgress: 1});}, "While 'Checking for pre-existing objects': Duplicate objects found in destination database");
 
 EXPECT_SHELL_LOG_NOT_CONTAINS("test@primer-dataset-id@1.tsv.zst: Records:");
 EXPECT_OUTPUT_CONTAINS("ERROR: Schema `sakila` already contains a view named ");
