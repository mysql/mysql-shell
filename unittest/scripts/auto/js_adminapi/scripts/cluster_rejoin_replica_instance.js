--- conflicted
+++ resolved
@@ -414,13 +414,9 @@
 session4.runSql("RESET " + get_reset_binary_logs_keyword());
 testutil.dbugSet("+d,dba_clone_version_check_fail");
 
-<<<<<<< HEAD
-EXPECT_THROWS_TYPE(function() { cluster.rejoinInstance(__sandbox_uri4, {recoveryMethod: "clone"}); }, "Instance '" + __endpoint1 + "' cannot be a donor because its version (8.0.17) isn't compatible with the recipient's (" + __version + ").", "MYSQLSH");
-=======
 EXPECT_THROWS(function() { cluster.rejoinInstance(__sandbox_uri4); }, "Instance provisioning required");
 
 EXPECT_OUTPUT_CONTAINS(`WARNING: Clone-based recovery not available: Instance '${__endpoint1}' cannot be a donor because its version (8.0.17) isn't compatible with the recipient's (${__version})`);
->>>>>>> 33b1f235
 
 // Disable the debug trap so the command can succeed
 testutil.dbugSet("");
