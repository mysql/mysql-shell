--- conflicted
+++ resolved
@@ -136,12 +136,6 @@
 //@<OUT> BUG#25503159: number of recovery users before executing addInstance().
 Number of recovery user before addInstance(): 1
 
-<<<<<<< HEAD
-//@<ERR> BUG#25503159: add instance fail (using an invalid localaddress).
-Cluster.addInstance: Server address configuration error (RuntimeError)
-
-=======
->>>>>>> 7cb801d7
 //@ BUG#30281908: add instance using clone and simulating a restart timeout {VER(>= 8.0.17)}
 |WARNING: Clone process appears to have finished and tried to restart the MySQL server, but it has not yet started back up.|
 |Please make sure the MySQL server at '<<<hostname>>>:<<<__mysql_sandbox_port2>>>' is restarted and call <Cluster>.rescan() to complete the process. To increase the timeout, change shell.options["dba.restartWaitTimeout"].|
