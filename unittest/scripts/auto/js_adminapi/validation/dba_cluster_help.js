--- conflicted
+++ resolved
@@ -1106,7 +1106,6 @@
         Replication communication protocol to the highest version possible.
       - updateViewChangeUuid: boolean value used to indicate if the command
         should generate and set a value for Group Replication View Change UUID
-<<<<<<< HEAD
         in the whole Cluster. Required for InnoDB ClusterSet usage (if running
         MySQL version lower than 8.3.0).
       - addUnmanaged: set to true to automatically add newly discovered
@@ -1115,11 +1114,8 @@
       - removeObsolete: set to true to automatically remove all obsolete
         instances, i.e. no longer part of the replication topology, from the
         metadata. Defaults to false.
-=======
-        in the whole Cluster. Required for InnoDB ClusterSet usage.
       - repairMetadata: boolean. Set to true to repair the Metadata if detected
         to be inconsistent.
->>>>>>> 2d2db134
 
       The value for addInstances and removeInstances is used to specify which
       instances to add or remove from the metadata, respectively. Both options
@@ -1127,21 +1123,14 @@
       for both options in order to automatically add or remove the instances in
       the metadata, without having to explicitly specify them.
 
-<<<<<<< HEAD
-      ATTENTION: The addInstances and removeInstances options will be removed
-                 in a future release. Use addUnmanaged and removeObsolete
-                 instead.
-=======
       'repairMetadata' is used to eliminate any inconsistencies detected in the
       Metadata. These inconsistencies may arise from a few scenarios, such as
       the failure of one or more commands. Clusters detected in the ClusterSet
       Metadata that do not qualify as valid members will be removed.
 
-      ATTENTION: The updateTopologyMode option will be removed in a future
-                 release.
-
-      ATTENTION: The interactive option will be removed in a future release.
->>>>>>> 2d2db134
+      ATTENTION: The addInstances and removeInstances options will be removed
+                 in a future release. Use addUnmanaged and removeObsolete
+                 instead.
 
 //@<OUT> Status
 NAME
