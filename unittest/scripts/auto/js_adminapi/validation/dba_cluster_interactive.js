--- conflicted
+++ resolved
@@ -63,14 +63,11 @@
 Instance configuration is suitable.
 NOTE: Group Replication will communicate with other members using '<<<hostname>>>:<<<__mysql_sandbox_gr_port2>>>'. Use the localAddress option to override.
 
-<<<<<<< HEAD
-* Checking connectivity and SSL configuration...
-=======
-?{VER(<8.0.27)}
-NOTE: The 'localAddress' "<<<hostname>>>" is [[*]], which is compatible with the Group Replication automatically generated list of IPs.
-See https://dev.mysql.com/doc/refman/en/group-replication-ip-address-permissions.html for more details.
-?{}
->>>>>>> 7cb801d7
+?{VER(<8.0.27)}
+NOTE: The 'localAddress' "<<<hostname>>>" is [[*]], which is compatible with the Group Replication automatically generated list of IPs.
+See https://dev.mysql.com/doc/refman/en/group-replication-ip-address-permissions.html for more details.
+?{}
+* Checking connectivity and SSL configuration...
 A new instance will be added to the InnoDB Cluster. Depending on the amount of
 data on the cluster this might take from a few seconds to several hours.
 
@@ -96,14 +93,11 @@
 Instance configuration is suitable.
 NOTE: Group Replication will communicate with other members using '<<<hostname>>>:<<<__mysql_sandbox_gr_port3>>>'. Use the localAddress option to override.
 
-<<<<<<< HEAD
-* Checking connectivity and SSL configuration...
-=======
-?{VER(<8.0.27)}
-NOTE: The 'localAddress' "<<<hostname>>>" is [[*]], which is compatible with the Group Replication automatically generated list of IPs.
-See https://dev.mysql.com/doc/refman/en/group-replication-ip-address-permissions.html for more details.
-?{}
->>>>>>> 7cb801d7
+?{VER(<8.0.27)}
+NOTE: The 'localAddress' "<<<hostname>>>" is [[*]], which is compatible with the Group Replication automatically generated list of IPs.
+See https://dev.mysql.com/doc/refman/en/group-replication-ip-address-permissions.html for more details.
+?{}
+* Checking connectivity and SSL configuration...
 A new instance will be added to the InnoDB Cluster. Depending on the amount of
 data on the cluster this might take from a few seconds to several hours.
 
@@ -127,14 +121,11 @@
 Instance configuration is suitable.
 NOTE: Group Replication will communicate with other members using '<<<hostname>>>:<<<__mysql_sandbox_gr_port3>>>'. Use the localAddress option to override.
 
-<<<<<<< HEAD
-* Checking connectivity and SSL configuration...
-=======
-?{VER(<8.0.27)}
-NOTE: The 'localAddress' "<<<hostname>>>" is [[*]], which is compatible with the Group Replication automatically generated list of IPs.
-See https://dev.mysql.com/doc/refman/en/group-replication-ip-address-permissions.html for more details.
-?{}
->>>>>>> 7cb801d7
+?{VER(<8.0.27)}
+NOTE: The 'localAddress' "<<<hostname>>>" is [[*]], which is compatible with the Group Replication automatically generated list of IPs.
+See https://dev.mysql.com/doc/refman/en/group-replication-ip-address-permissions.html for more details.
+?{}
+* Checking connectivity and SSL configuration...
 A new instance will be added to the InnoDB Cluster. Depending on the amount of
 data on the cluster this might take from a few seconds to several hours.
 
@@ -256,14 +247,11 @@
 Instance configuration is suitable.
 NOTE: Group Replication will communicate with other members using '<<<hostname>>>:<<<__mysql_sandbox_gr_port2>>>'. Use the localAddress option to override.
 
-<<<<<<< HEAD
-* Checking connectivity and SSL configuration...
-=======
-?{VER(<8.0.27)}
-NOTE: The 'localAddress' "<<<hostname>>>" is [[*]], which is compatible with the Group Replication automatically generated list of IPs.
-See https://dev.mysql.com/doc/refman/en/group-replication-ip-address-permissions.html for more details.
-?{}
->>>>>>> 7cb801d7
+?{VER(<8.0.27)}
+NOTE: The 'localAddress' "<<<hostname>>>" is [[*]], which is compatible with the Group Replication automatically generated list of IPs.
+See https://dev.mysql.com/doc/refman/en/group-replication-ip-address-permissions.html for more details.
+?{}
+* Checking connectivity and SSL configuration...
 A new instance will be added to the InnoDB Cluster. Depending on the amount of
 data on the cluster this might take from a few seconds to several hours.
 
@@ -297,14 +285,11 @@
 Instance configuration is suitable.
 NOTE: Group Replication will communicate with other members using '<<<hostname>>>:<<<__mysql_sandbox_gr_port3>>>'. Use the localAddress option to override.
 
-<<<<<<< HEAD
-* Checking connectivity and SSL configuration...
-=======
-?{VER(<8.0.27)}
-NOTE: The 'localAddress' "<<<hostname>>>" is [[*]], which is compatible with the Group Replication automatically generated list of IPs.
-See https://dev.mysql.com/doc/refman/en/group-replication-ip-address-permissions.html for more details.
-?{}
->>>>>>> 7cb801d7
+?{VER(<8.0.27)}
+NOTE: The 'localAddress' "<<<hostname>>>" is [[*]], which is compatible with the Group Replication automatically generated list of IPs.
+See https://dev.mysql.com/doc/refman/en/group-replication-ip-address-permissions.html for more details.
+?{}
+* Checking connectivity and SSL configuration...
 A new instance will be added to the InnoDB Cluster. Depending on the amount of
 data on the cluster this might take from a few seconds to several hours.
 
@@ -328,14 +313,11 @@
 Instance configuration is suitable.
 NOTE: Group Replication will communicate with other members using '<<<hostname>>>:<<<__mysql_sandbox_gr_port3>>>'. Use the localAddress option to override.
 
-<<<<<<< HEAD
-* Checking connectivity and SSL configuration...
-=======
-?{VER(<8.0.27)}
-NOTE: The 'localAddress' "<<<hostname>>>" is [[*]], which is compatible with the Group Replication automatically generated list of IPs.
-See https://dev.mysql.com/doc/refman/en/group-replication-ip-address-permissions.html for more details.
-?{}
->>>>>>> 7cb801d7
+?{VER(<8.0.27)}
+NOTE: The 'localAddress' "<<<hostname>>>" is [[*]], which is compatible with the Group Replication automatically generated list of IPs.
+See https://dev.mysql.com/doc/refman/en/group-replication-ip-address-permissions.html for more details.
+?{}
+* Checking connectivity and SSL configuration...
 A new instance will be added to the InnoDB Cluster. Depending on the amount of
 data on the cluster this might take from a few seconds to several hours.
 
