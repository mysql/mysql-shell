#@ {has_oci_environment('OS')}
# Test dump and load into/from OCI ObjectStorage

#@<> INCLUDE oci_utils.inc

#@<> INCLUDE dump_utils.inc

#@<> Setup
import oci
import os
import os.path
import shutil

oci_config_file=os.path.join(OCI_CONFIG_HOME, "config")

testutil.deploy_sandbox(__mysql_sandbox_port1, "root")
testutil.deploy_sandbox(__mysql_sandbox_port2, "root", {"local_infile":1})

session1=mysql.get_session(__sandbox_uri1)
session2=mysql.get_session(__sandbox_uri2)
uuid = session2.run_sql("select @@server_uuid").fetch_one()[0]

session1.run_sql("create schema world")

# load test schemas
testutil.import_data(__sandbox_uri1, __data_path+"/sql/sakila-schema.sql")
testutil.import_data(__sandbox_uri1, __data_path+"/sql/sakila-data.sql", "sakila")
testutil.import_data(__sandbox_uri1, __data_path+"/sql/world.sql", "world")

testutil.mkdir(__tmp_dir+"/dumps")

# ------------
# Defaults

prepare_empty_bucket(OS_BUCKET_NAME, OS_NAMESPACE)
shell.connect(__sandbox_uri1)

#@<> Option conflict, attempt creating a dump using PAR and osBucketName

# Sample PAR URLs to test option conflict with the supported object storages (Oci/Aws/Azure)
sample_bucket_par = "https://objectstorage.us-ashburn-1.oraclecloud.com/p/secret-token-string/n/namespace/b/bucket/o/"
sample_prefix_par = "https://objectstorage.us-ashburn-1.oraclecloud.com/p/secret-token-string/n/namespace/b/bucket/o/prefix/"

for sample_par in [ sample_bucket_par, convert_par(sample_bucket_par), sample_prefix_par, convert_par(sample_prefix_par) ]:
    EXPECT_THROWS(lambda: util.dump_instance(sample_par, {"osBucketName":OS_BUCKET_NAME, "osNamespace": OS_NAMESPACE, "ociConfigFile":oci_config_file}), "The option 'osBucketName' can not be used when using a PAR as the target output url.")
    EXPECT_THROWS(lambda: util.dump_schemas(["world"], sample_par, {"osBucketName":OS_BUCKET_NAME, "osNamespace": OS_NAMESPACE, "ociConfigFile":oci_config_file}), "The option 'osBucketName' can not be used when using a PAR as the target output url.")
    EXPECT_THROWS(lambda: util.dump_tables("sakila", ["actor"], sample_par, {"osBucketName":OS_BUCKET_NAME, "osNamespace": OS_NAMESPACE, "ociConfigFile":oci_config_file}), "The option 'osBucketName' can not be used when using a PAR as the target output url.")

#@<> Create a dump with defaults into OCI, no prefix
util.dump_instance("", {"osBucketName":OS_BUCKET_NAME, "osNamespace": OS_NAMESPACE, "ociConfigFile":oci_config_file})

#@<> Load the dump from OCI with defaults
shell.connect(__sandbox_uri2)
util.load_dump("", {"osBucketName":OS_BUCKET_NAME, "osNamespace": OS_NAMESPACE, "ociConfigFile":oci_config_file})

compare_servers(session1, session2)

wipeout_server(session2)

#@<> Create a dump with defaults into OCI, with prefix
prepare_empty_bucket(OS_BUCKET_NAME, OS_NAMESPACE)

shell.connect(__sandbox_uri1)
util.dump_instance("mydump", {"osBucketName":OS_BUCKET_NAME, "osNamespace": OS_NAMESPACE, "ociConfigFile":oci_config_file})

#@<> Try another dump in the same bucket with a different prefix
util.dump_schemas(["world"], "another/dump", {"osBucketName":OS_BUCKET_NAME, "osNamespace": OS_NAMESPACE, "ociConfigFile":oci_config_file})

#@<> Load the dump from OCI with defaults, with prefix
shell.connect(__sandbox_uri2)
util.load_dump("mydump", {"osBucketName":OS_BUCKET_NAME, "osNamespace": OS_NAMESPACE, "ociConfigFile":oci_config_file})

compare_servers(session1, session2)
delete_object(OS_BUCKET_NAME, "mydump/load-progress."+uuid+".json", OS_NAMESPACE)
wipeout_server(session2)

#@<> Load different dump in the same bucket
util.load_dump("another/dump", {"osBucketName":OS_BUCKET_NAME, "osNamespace": OS_NAMESPACE, "ociConfigFile":oci_config_file})

compare_schema(session1, session2, "world")
res = session2.run_sql("select schema_name from information_schema.schemata where schema_name in ('world', 'sakila')").fetch_all()
EXPECT_EQ(1, len(res))
EXPECT_EQ("world", res[0][0])

wipeout_server(session2)

#@<> Cause a partial load
shell.connect(__sandbox_uri2)

backup_file = "backup"
if os.path.isfile(backup_file):
    os.remove(backup_file)
else:
    shutil.rmtree(backup_file, ignore_errors=True)

testutil.create_file("sakila@film_text@@0.tsv.zst", "badfile")
testutil.anycopy({"osBucketName":OS_BUCKET_NAME, "osNamespace": OS_NAMESPACE, "ociConfigFile":oci_config_file, "name":"mydump/sakila@film_text@@0.tsv.zst"}, backup_file)
testutil.anycopy("sakila@film_text@@0.tsv.zst", {"osBucketName":OS_BUCKET_NAME, "osNamespace": OS_NAMESPACE, "ociConfigFile":oci_config_file, "name":"mydump/sakila@film_text@@0.tsv.zst"})

EXPECT_THROWS(lambda: util.load_dump("mydump", {"osBucketName":OS_BUCKET_NAME, "osNamespace":OS_NAMESPACE, "ociConfigFile":oci_config_file}), "Error loading dump")

EXPECT_STDOUT_CONTAINS("sakila@film_text@@0.tsv.zst: MySQL Error 2000 (00000): zstd.read: Unknown frame descriptor")

testutil.anycopy(backup_file, {"osBucketName":OS_BUCKET_NAME, "osNamespace":OS_NAMESPACE, "ociConfigFile":oci_config_file, "name":"mydump/sakila@film_text@@0.tsv.zst"})

os.remove(backup_file)
os.remove("sakila@film_text@@0.tsv.zst")

#@<> Resume partial load
WIPE_SHELL_LOG()
util.load_dump("mydump", {"osBucketName":OS_BUCKET_NAME, "osNamespace":OS_NAMESPACE, "ociConfigFile":oci_config_file})

EXPECT_SHELL_LOG_NOT_CONTAINS("Executing DDL script for ")
EXPECT_SHELL_LOG_CONTAINS("sakila@film_text@@0.tsv.zst: Records: ")
compare_servers(session1, session2)
wipeout_server(session2)

#@<> Load dump with a local progress file
testutil.rmfile("progress.txt")
WIPE_SHELL_LOG()
util.load_dump("mydump", {"osBucketName":OS_BUCKET_NAME, "osNamespace":OS_NAMESPACE,  "ociConfigFile":oci_config_file, "progressFile":"progress.txt"})
open("progress.txt").read()

EXPECT_SHELL_LOG_CONTAINS("Executing DDL script for ")
EXPECT_SHELL_LOG_CONTAINS("sakila@film_text@@0.tsv.zst: Records: ")

#@<> Bad Bucket Name Option
<<<<<<< HEAD
EXPECT_THROWS(lambda: util.load_dump("mydump", {"osBucketName":"bukkit"}), "Shell Error (54404): Failed opening object 'mydump/@.json' in READ mode: Failed to get summary for object 'mydump/@.json': Not Found (404)")
=======
EXPECT_THROWS(lambda: util.load_dump("mydump", {"osBucketName":"bukkit"}), "Shell Error (54404): Util.load_dump: While 'Opening dump': Failed opening object 'mydump/@.json' in READ mode: Failed to get summary for object 'mydump/@.json': Not Found (404)")
>>>>>>> 7f20b6a6

#@<> BUG#32734880 progress file is not removed when resetProgress is used
dump_dir = "mydump"
delete_object(OS_BUCKET_NAME, "mydump/load-progress."+uuid+".json", OS_NAMESPACE)

# wipe the destination server
wipeout_server(session2)

# load the full dump
shell.connect(__sandbox_uri2)
WIPE_OUTPUT()
WIPE_SHELL_LOG()
EXPECT_NO_THROWS(lambda: util.load_dump(dump_dir, { "osBucketName": OS_BUCKET_NAME, "osNamespace": OS_NAMESPACE, "ociConfigFile": oci_config_file, "showProgress": False }), "Loading the dump should not fail")
EXPECT_SHELL_LOG_CONTAINS(".tsv.zst: Records: 4079  Deleted: 0  Skipped: 0  Warnings: 0")

# wipe the destination server again
wipeout_server(session2)

# reset the progress, load the dump again, this time just the DDL
WIPE_OUTPUT()
EXPECT_NO_THROWS(lambda: util.load_dump(dump_dir, { "loadData": False, "resetProgress": True, "osBucketName": OS_BUCKET_NAME, "osNamespace": OS_NAMESPACE, "ociConfigFile": oci_config_file, "showProgress": False }), "Loading the dump should not fail")
EXPECT_STDOUT_CONTAINS("NOTE: Load progress file detected for the instance but 'resetProgress' option was enabled. Load progress will be discarded and the whole dump will be reloaded.")

# load the data without resetting the progress
WIPE_OUTPUT()
WIPE_SHELL_LOG()
EXPECT_NO_THROWS(lambda: util.load_dump(dump_dir, { "loadDdl": False, "osBucketName": OS_BUCKET_NAME, "osNamespace": OS_NAMESPACE, "ociConfigFile": oci_config_file, "showProgress": False }), "Loading the dump should not fail")
EXPECT_STDOUT_CONTAINS("NOTE: Load progress file detected. Load will be resumed from where it was left, assuming no external updates were made.")
# ensure data was loaded
EXPECT_SHELL_LOG_CONTAINS(".tsv.zst: Records: 4079  Deleted: 0  Skipped: 0  Warnings: 0")

#@<> Bug #31188854: USING THE OCIPROFILE OPTION IN A DUMP MAKE THE DUMP TO ALWAYS FAIL
# This error now confirms the reported issue is fixed
dump_dir = "mydump-31188854"
EXPECT_THROWS(lambda: util.dump_instance(dump_dir, {"osBucketName": "any-bucket", "ociProfile": "DEFAULT"}), "Failed to list objects using prefix")
EXPECT_THROWS(lambda: util.dump_schemas(["world"], dump_dir, {"osBucketName": "any-bucket", "ociProfile": "DEFAULT"}), "Failed to list objects using prefix")
EXPECT_THROWS(lambda: util.dump_tables("sakila", ["actor"], dump_dir, {"osBucketName": "any-bucket", "ociProfile": "DEFAULT"}), "Failed to list objects using prefix")
EXPECT_THROWS(lambda: util.export_table("sakila.actor", os.path.join(dump_dir, "out.txt"), {"osBucketName": "any-bucket", "ociProfile": "DEFAULT"}), "Failed to list objects using prefix")

#@<> BUG#34599319 - dump&load when paths contain spaces and other characters that need to be URL-encoded
tested_schema = "test schema"
tested_table = "fish & chips"
dump_dir = "shell test/dump & load"

shell.connect(__sandbox_uri1)
session.run_sql("DROP SCHEMA IF EXISTS !;", [ tested_schema ])
session.run_sql("CREATE SCHEMA !;", [ tested_schema ])
session.run_sql("CREATE TABLE !.! (id INT PRIMARY KEY);", [ tested_schema, tested_table ])
session.run_sql("INSERT INTO !.! (id) VALUES (1234);", [ tested_schema, tested_table ])
session.run_sql("ANALYZE TABLE !.!;", [ tested_schema, tested_table ])

# prepare the dump
prepare_empty_bucket(OS_BUCKET_NAME, OS_NAMESPACE)
util.dump_schemas([tested_schema], dump_dir, {"osBucketName": OS_BUCKET_NAME, "osNamespace": OS_NAMESPACE, "ociConfigFile": oci_config_file})

#@<> BUG#34599319 - test
shell.connect(__sandbox_uri2)
EXPECT_NO_THROWS(lambda: util.load_dump(dump_dir, {"osBucketName": OS_BUCKET_NAME, "osNamespace": OS_NAMESPACE, "ociConfigFile": oci_config_file, "progressFile": ""}), "load_dump() with URL-encoded file names")
EXPECT_STDOUT_CONTAINS(f"1 tables in 1 schemas were loaded")

#@<> BUG#34599319 - cleanup
shell.connect(__sandbox_uri1)
session.run_sql("DROP SCHEMA IF EXISTS !;", [ tested_schema ])

#@<> BUG#34657730 - util.export_table() should output remote options needed to import this dump
# setup
tested_schema = "tested_schema"
tested_table = "tested_table"
dump_dir = "bug_34657730"

shell.connect(__sandbox_uri1)
session.run_sql("DROP SCHEMA IF EXISTS !;", [ tested_schema ])
session.run_sql("CREATE SCHEMA !;", [ tested_schema ])
session.run_sql("CREATE TABLE !.! (id INT NOT NULL PRIMARY KEY AUTO_INCREMENT, something BINARY)", [ tested_schema, tested_table ])
session.run_sql("INSERT INTO !.! (id) VALUES (302)", [ tested_schema, tested_table ])
session.run_sql("INSERT INTO !.! (something) VALUES (char(0))", [ tested_schema, tested_table ])

# prepare the dump
prepare_empty_bucket(OS_BUCKET_NAME, OS_NAMESPACE)
WIPE_OUTPUT()
util.export_table(quote_identifier(tested_schema, tested_table), dump_dir, {"osBucketName": OS_BUCKET_NAME, "osNamespace": OS_NAMESPACE, "ociConfigFile": oci_config_file})

# capture the import command
full_stdout_output = testutil.fetch_captured_stdout(False)
index_of_util = full_stdout_output.find("util.")
EXPECT_NE(-1, index_of_util)
util_import_table_code = full_stdout_output[index_of_util:]

#@<> BUG#34657730 - test
shell.connect(__sandbox_uri2)
wipeout_server(session2)

session.run_sql("CREATE SCHEMA !;", [ tested_schema ])
session.run_sql("CREATE TABLE !.! (id INT NOT NULL PRIMARY KEY AUTO_INCREMENT, something BINARY)", [ tested_schema, tested_table ])

EXPECT_NO_THROWS(lambda: exec(util_import_table_code), "importing data")
EXPECT_EQ(md5_table(session1, tested_schema, tested_table), md5_table(session2, tested_schema, tested_table))

#@<> BUG#34657730 - cleanup
shell.connect(__sandbox_uri1)
session.run_sql("DROP SCHEMA IF EXISTS !;", [ tested_schema ])

#@<> BUG#35462985 - util.export_table() to a remote location should not require a prefix to exist
EXPECT_NO_THROWS(lambda: util.export_table("sakila.actor", "new-dir/actors.tsv", {"osBucketName": OS_BUCKET_NAME, "osNamespace": OS_NAMESPACE, "ociConfigFile": oci_config_file, "showProgress": False}), "export_table() to non-existing prefix")

#@<> WL15884-TSFR_4_1 - dump/load without `ociAuth`
prepare_empty_bucket(OS_BUCKET_NAME, OS_NAMESPACE)

shell.connect(__sandbox_uri1)

EXPECT_NO_THROWS(lambda: util.dump_instance("instance", {"includeSchemas": ["world"], "osBucketName": OS_BUCKET_NAME, "ociConfigFile": oci_config_file, "showProgress": False}), "dump_instance() without ociAuth")
EXPECT_NO_THROWS(lambda: util.dump_schemas(["world"], "schemas", {"osBucketName": OS_BUCKET_NAME, "ociConfigFile": oci_config_file, "showProgress": False}), "dump_schemas() without ociAuth")
EXPECT_NO_THROWS(lambda: util.dump_tables("world", ["Country"], "tables", {"osBucketName": OS_BUCKET_NAME, "ociConfigFile": oci_config_file, "showProgress": False}), "dump_tables() without ociAuth")

shell.connect(__sandbox_uri2)
wipeout_server(session2)

EXPECT_NO_THROWS(lambda: util.load_dump("tables", {"osBucketName": OS_BUCKET_NAME, "ociConfigFile": oci_config_file, "showProgress": False}), "load_dump() without ociAuth")

#@<> WL15884-TSFR_5_1 - dump/load with `ociAuth` = 'api_key'
prepare_empty_bucket(OS_BUCKET_NAME, OS_NAMESPACE)

shell.connect(__sandbox_uri1)

EXPECT_NO_THROWS(lambda: util.dump_instance("instance", {"ociAuth": "api_key", "includeSchemas": ["world"], "osBucketName": OS_BUCKET_NAME, "ociConfigFile": oci_config_file, "showProgress": False}), "dump_instance() with `ociAuth` = 'api_key'")
EXPECT_NO_THROWS(lambda: util.dump_schemas(["world"], "schemas", {"ociAuth": "api_key", "osBucketName": OS_BUCKET_NAME, "ociConfigFile": oci_config_file, "showProgress": False}), "dump_schemas() with `ociAuth` = 'api_key'")
EXPECT_NO_THROWS(lambda: util.dump_tables("world", ["Country"], "tables", {"ociAuth": "api_key", "osBucketName": OS_BUCKET_NAME, "ociConfigFile": oci_config_file, "showProgress": False}), "dump_tables() with `ociAuth` = 'api_key'")

shell.connect(__sandbox_uri2)
wipeout_server(session2)

EXPECT_NO_THROWS(lambda: util.load_dump("tables", {"ociAuth": "api_key", "osBucketName": OS_BUCKET_NAME, "ociConfigFile": oci_config_file, "showProgress": False}), "load_dump() with `ociAuth` = 'api_key'")

#@<> WL15884 - check if this host supports 'instance_principal' authentication
prepare_empty_bucket(OS_BUCKET_NAME, OS_NAMESPACE)

shell.connect(__sandbox_uri1)

try:
    util.dump_tables("world", ["Country"], "tables", {"ociAuth": "instance_principal", "osBucketName": OS_BUCKET_NAME, "showProgress": False})
    instance_principal_host = True
except Exception as e:
    print(e)
    instance_principal_host = False

#@<> WL15884-TSFR_6_1 - dump/load with `ociAuth` = 'instance_principal' {instance_principal_host}
prepare_empty_bucket(OS_BUCKET_NAME, OS_NAMESPACE)

shell.connect(__sandbox_uri1)

EXPECT_NO_THROWS(lambda: util.dump_instance("instance", {"ociAuth": "instance_principal", "includeSchemas": ["world"], "osBucketName": OS_BUCKET_NAME, "showProgress": False}), "dump_instance() with `ociAuth` = 'instance_principal'")
EXPECT_NO_THROWS(lambda: util.dump_schemas(["world"], "schemas", {"ociAuth": "instance_principal", "osBucketName": OS_BUCKET_NAME, "showProgress": False}), "dump_schemas() with `ociAuth` = 'instance_principal'")
EXPECT_NO_THROWS(lambda: util.dump_tables("world", ["Country"], "tables", {"ociAuth": "instance_principal", "osBucketName": OS_BUCKET_NAME, "showProgress": False}), "dump_tables() with `ociAuth` = 'instance_principal'")

shell.connect(__sandbox_uri2)
wipeout_server(session2)

EXPECT_NO_THROWS(lambda: util.load_dump("tables", {"ociAuth": "instance_principal", "osBucketName": OS_BUCKET_NAME, "osNamespace": OS_NAMESPACE, "showProgress": False}), "load_dump() with `ociAuth` = 'instance_principal'")

#@<> WL15884-TSFR_8_1 - dump/load with `ociAuth` = 'security_token'
# prepare token and config file
token_path = os.path.join(__tmp_dir, "oci_security_token")

with open(token_path, "w") as f:
    f.write(get_session_token(oci_config_file))

current_config = read_config_file(oci_config_file)
new_config = {"security_token_file": token_path, "region": current_config["region"], "tenancy": current_config["tenancy"], "key_file": current_config["key_file"]}
if "pass_phrase" in current_config:
    new_config["pass_phrase"] = current_config["pass_phrase"]
config_path = os.path.join(__tmp_dir, "oci_config_file_with_token")
write_config_file(config_path, new_config)

# tests
prepare_empty_bucket(OS_BUCKET_NAME, OS_NAMESPACE)

shell.connect(__sandbox_uri1)

EXPECT_NO_THROWS(lambda: util.dump_instance("instance", {"ociAuth": "security_token", "includeSchemas": ["world"], "osBucketName": OS_BUCKET_NAME, "ociConfigFile": config_path, "showProgress": False}), "dump_instance() with `ociAuth` = 'security_token'")
EXPECT_NO_THROWS(lambda: util.dump_schemas(["world"], "schemas", {"ociAuth": "security_token", "osBucketName": OS_BUCKET_NAME, "ociConfigFile": config_path, "showProgress": False}), "dump_schemas() with `ociAuth` = 'security_token'")
EXPECT_NO_THROWS(lambda: util.dump_tables("world", ["Country"], "tables", {"ociAuth": "security_token", "osBucketName": OS_BUCKET_NAME, "ociConfigFile": config_path, "showProgress": False}), "dump_tables() with `ociAuth` = 'security_token'")

shell.connect(__sandbox_uri2)
wipeout_server(session2)

EXPECT_NO_THROWS(lambda: util.load_dump("tables", {"ociAuth": "security_token", "osBucketName": OS_BUCKET_NAME, "ociConfigFile": config_path, "showProgress": False}), "load_dump() with `ociAuth` = 'security_token'")

#@<> BUG#34891382 - Dump fails if an empty table is dumped when compression is set to none.
tested_schema = "tested_schema"
tested_table = "tested_table"
dump_dir = "bug_34891382"

shell.connect(__sandbox_uri1)
session.run_sql("DROP SCHEMA IF EXISTS !;", [ tested_schema ])
session.run_sql("CREATE SCHEMA !;", [ tested_schema ])
session.run_sql("CREATE TABLE !.! (id INT PRIMARY KEY);", [ tested_schema, tested_table ])
session.run_sql("ANALYZE TABLE !.!;", [ tested_schema, tested_table ])

#@<> BUG#34891382 - test
prepare_empty_bucket(OS_BUCKET_NAME, OS_NAMESPACE)
EXPECT_NO_THROWS(lambda: util.dump_schemas([tested_schema], dump_dir, {"compression": "none", "osBucketName": OS_BUCKET_NAME, "osNamespace": OS_NAMESPACE, "ociConfigFile": oci_config_file}), "dump an empty table with no compression")

#@<> BUG#34891382 - cleanup
session.run_sql("DROP SCHEMA IF EXISTS !;", [ tested_schema ])

#@<> Cleanup
testutil.rmfile("progress.txt")
testutil.destroy_sandbox(__mysql_sandbox_port1)
testutil.destroy_sandbox(__mysql_sandbox_port2)<|MERGE_RESOLUTION|>--- conflicted
+++ resolved
@@ -125,11 +125,7 @@
 EXPECT_SHELL_LOG_CONTAINS("sakila@film_text@@0.tsv.zst: Records: ")
 
 #@<> Bad Bucket Name Option
-<<<<<<< HEAD
-EXPECT_THROWS(lambda: util.load_dump("mydump", {"osBucketName":"bukkit"}), "Shell Error (54404): Failed opening object 'mydump/@.json' in READ mode: Failed to get summary for object 'mydump/@.json': Not Found (404)")
-=======
-EXPECT_THROWS(lambda: util.load_dump("mydump", {"osBucketName":"bukkit"}), "Shell Error (54404): Util.load_dump: While 'Opening dump': Failed opening object 'mydump/@.json' in READ mode: Failed to get summary for object 'mydump/@.json': Not Found (404)")
->>>>>>> 7f20b6a6
+EXPECT_THROWS(lambda: util.load_dump("mydump", {"osBucketName":"bukkit"}), "Shell Error (54404): While 'Opening dump': Failed opening object 'mydump/@.json' in READ mode: Failed to get summary for object 'mydump/@.json': Not Found (404)")
 
 #@<> BUG#32734880 progress file is not removed when resetProgress is used
 dump_dir = "mydump"
