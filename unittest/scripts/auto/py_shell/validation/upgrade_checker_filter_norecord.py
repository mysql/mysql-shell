#@<OUT> WL15974-TSFR_3_3_1
Upgrade Consistency Checks

The MySQL Shell will now list checks for possible compatibility issues for
upgrade of MySQL Server...

Included:

- checkTableCommand
  Issues reported by 'check table x for upgrade' command

Excluded:

- oldTemporal
  Usage of old temporal type
  Condition: When the upgrade reaches any of the following versions: 8.0.11

- routineSyntax
  MySQL syntax check for routine-like objects
  Condition: When the upgrade reaches any of the following versions: 8.0.11

- reservedKeywords
  Usage of db objects with names conflicting with new reserved keywords
  Condition: When the upgrade reaches any of the following versions: 8.0.11,
  8.0.14, 8.0.17, 8.0.31

- utf8mb3
  Usage of utf8mb3 charset
  Condition: When the upgrade reaches any of the following versions: 8.0.11

- mysqlSchema
  Table names in the mysql schema conflicting with new tables in the latest
  MySQL.
  Condition: When the upgrade reaches any of the following versions: 8.0.11

- nonNativePartitioning
  Partitioned tables using engines with non native partitioning
  Condition: When the upgrade reaches any of the following versions: 8.0.11

- foreignKeyLength
  Foreign key constraint names longer than 64 characters
  Condition: When the upgrade reaches any of the following versions: 8.0.11

- maxdbSqlModeFlags
  Usage of obsolete MAXDB sql_mode flag
  Condition: When the upgrade reaches any of the following versions: 8.0.11

- obsoleteSqlModeFlags
  Usage of obsolete sql_mode flags
  Condition: When the upgrade reaches any of the following versions: 8.0.11

- enumSetElementLength
  ENUM/SET column definitions containing elements longer than 255 characters
  Condition: When the upgrade reaches any of the following versions: 8.0.11

- partitionedTablesInSharedTablespaces
  Usage of partitioned tables in shared tablespaces
  Condition: When the upgrade reaches any of the following versions: 8.0.11,
  8.0.13

- circularDirectory
  Circular directory references in tablespace data file paths
  Condition: When the upgrade reaches any of the following versions: 8.0.17

- removedFunctions
  Usage of removed functions
  Condition: When the upgrade reaches any of the following versions: 8.0.11

- groupbyAscSyntax
  Usage of removed GROUP BY ASC/DESC syntax
  Condition: When the upgrade reaches any of the following versions: 8.0.13

<<<<<<< HEAD
- sysVars
  System variable check for deprecation, removal, changes in defaults values or
    invalid values.
=======
- removedSysLogVars
  Removed system variables for error logging to the system log configuration
  Condition: When the upgrade reaches any of the following versions: 8.0.13

- removedSysVars
  Removed system variables
  Condition: When the upgrade reaches any of the following versions: 8.0.11,
  8.0.13, 8.0.16, 8.2.0, 8.3.0, 8.4.0

- sysVarsNewDefaults
  System variables with new default values
  Condition: When the upgrade reaches any of the following versions: 8.0.11,
  8.4.0
>>>>>>> 17918024

- zeroDates
  Zero Date, Datetime, and Timestamp values
  Condition: When the upgrade reaches any of the following versions: 8.0.11

- schemaInconsistency
  Schema inconsistencies resulting from file removal or corruption
  Condition: When the upgrade reaches any of the following versions: 8.0.11

- ftsInTablename
  Table names containing 'FTS'
  Condition: When upgrading to a version between 8.0.11 and 8.0.17 on non
  Windows platforms.

- engineMixup
  Tables recognized by InnoDB that belong to a different engine
  Condition: When the upgrade reaches any of the following versions: 8.0.11

- oldGeometryTypes
  Spatial data columns created in MySQL 5.6
  Condition: When upgrading to a version between 8.0.11 and 8.0.23

- defaultAuthenticationPlugin
  New default authentication plugin considerations
  Condition: When the upgrade reaches any of the following versions: 8.0.11

- defaultAuthenticationPluginMds
  New default authentication plugin considerations
  Condition: When the upgrade reaches any of the following versions: 8.0.11

- changedFunctionsInGeneratedColumns
  Indexes on functions with changed semantics
  Condition: When the upgrade reaches any of the following versions: 5.7.0,
  8.0.28

- columnsWhichCannotHaveDefaults
  Columns which cannot have default values
  Condition: When the upgrade reaches any of the following versions: 8.0.12

- invalid57Names
  Check for invalid table names and schema names used in 5.7
  Condition: When the upgrade reaches any of the following versions: 8.0.0

- orphanedObjects
  Check for orphaned routines and events in 5.7
  Condition: When the upgrade reaches any of the following versions: 8.0.0

- dollarSignName
  Check for deprecated usage of single dollar signs in object names
  Condition: When the upgrade reaches any of the following versions: 8.0.31

- indexTooLarge
  Check for indexes that are too large to work on higher versions of MySQL
  Server than 5.7
  Condition: When the upgrade reaches any of the following versions: 8.0.0

- emptyDotTableSyntax
  Check for deprecated '.<table>' syntax used in routines.
  Condition: When the upgrade reaches any of the following versions: 8.0.0

- invalidEngineForeignKey
  Check for columns that have foreign keys pointing to tables from a different
  database engine.
  Condition: When the upgrade reaches any of the following versions: 8.0.0

- authMethodUsage
  Check for deprecated or invalid user authentication methods.
  Condition: Server version is lower than 9.0.0 and the target version is at
    least 8.0.0

- pluginUsage
  Check for deprecated or removed plugin usage.
  Condition: Server version is lower than 8.4.0 and the target version is at
  least 8.0.31

- deprecatedDefaultAuth
  Check for deprecated or invalid default authentication methods in system
  variables.
  Condition: When the upgrade reaches any of the following versions: 8.0.0,
  8.1.0, 8.2.0

- deprecatedRouterAuthMethod
  Check for deprecated or invalid authentication methods in use by MySQL Router
  internal accounts.
  Condition: When the upgrade reaches any of the following versions: 8.0.0,
  8.1.0, 8.2.0

- deprecatedTemporalDelimiter
  Check for deprecated temporal delimiters in table partitions.
  Condition: When the upgrade reaches any of the following versions: 8.0.29

- columnDefinition
  Checks for errors in column definitions
  Condition: When the upgrade reaches any of the following versions: 8.4.0

- invalidPrivileges
  Checks for user privileges that will be removed
  Condition: When the upgrade reaches any of the following versions: 8.4.0

- partitionsWithPrefixKeys
  Checks for partitions by key using columns with prefix key indexes
  Condition: When the upgrade reaches any of the following versions: 8.4.0

Included: 1
Excluded: 38


#@<OUT> WL15974-TSFR_3_3_2
Upgrade Consistency Checks

The MySQL Shell will now list checks for possible compatibility issues for
upgrade of MySQL Server...

Included:

- oldTemporal
  Usage of old temporal type
  Condition: When the upgrade reaches any of the following versions: 8.0.11

- routineSyntax
  MySQL syntax check for routine-like objects
  Condition: When the upgrade reaches any of the following versions: 8.0.11

- reservedKeywords
  Usage of db objects with names conflicting with new reserved keywords
  Condition: When the upgrade reaches any of the following versions: 8.0.11,
  8.0.14, 8.0.17, 8.0.31

- utf8mb3
  Usage of utf8mb3 charset
  Condition: When the upgrade reaches any of the following versions: 8.0.11

- mysqlSchema
  Table names in the mysql schema conflicting with new tables in the latest
  MySQL.
  Condition: When the upgrade reaches any of the following versions: 8.0.11

- nonNativePartitioning
  Partitioned tables using engines with non native partitioning
  Condition: When the upgrade reaches any of the following versions: 8.0.11

- foreignKeyLength
  Foreign key constraint names longer than 64 characters
  Condition: When the upgrade reaches any of the following versions: 8.0.11

- maxdbSqlModeFlags
  Usage of obsolete MAXDB sql_mode flag
  Condition: When the upgrade reaches any of the following versions: 8.0.11

- obsoleteSqlModeFlags
  Usage of obsolete sql_mode flags
  Condition: When the upgrade reaches any of the following versions: 8.0.11

- enumSetElementLength
  ENUM/SET column definitions containing elements longer than 255 characters
  Condition: When the upgrade reaches any of the following versions: 8.0.11

- partitionedTablesInSharedTablespaces
  Usage of partitioned tables in shared tablespaces
  Condition: When the upgrade reaches any of the following versions: 8.0.11,
  8.0.13

- circularDirectory
  Circular directory references in tablespace data file paths
  Condition: When the upgrade reaches any of the following versions: 8.0.17

- removedFunctions
  Usage of removed functions
  Condition: When the upgrade reaches any of the following versions: 8.0.11

- groupbyAscSyntax
  Usage of removed GROUP BY ASC/DESC syntax
  Condition: When the upgrade reaches any of the following versions: 8.0.13

<<<<<<< HEAD
- sysVars
  System variable check for deprecation, removal, changes in defaults values or
    invalid values.
=======
- removedSysLogVars
  Removed system variables for error logging to the system log configuration
  Condition: When the upgrade reaches any of the following versions: 8.0.13

- removedSysVars
  Removed system variables
  Condition: When the upgrade reaches any of the following versions: 8.0.11,
  8.0.13, 8.0.16, 8.2.0, 8.3.0, 8.4.0

- sysVarsNewDefaults
  System variables with new default values
  Condition: When the upgrade reaches any of the following versions: 8.0.11,
  8.4.0
>>>>>>> 17918024

- zeroDates
  Zero Date, Datetime, and Timestamp values
  Condition: When the upgrade reaches any of the following versions: 8.0.11

- schemaInconsistency
  Schema inconsistencies resulting from file removal or corruption
  Condition: When the upgrade reaches any of the following versions: 8.0.11

- ftsInTablename
  Table names containing 'FTS'
  Condition: When upgrading to a version between 8.0.11 and 8.0.17 on non
  Windows platforms.

- engineMixup
  Tables recognized by InnoDB that belong to a different engine
  Condition: When the upgrade reaches any of the following versions: 8.0.11

- oldGeometryTypes
  Spatial data columns created in MySQL 5.6
  Condition: When upgrading to a version between 8.0.11 and 8.0.23

- checkTableCommand
  Issues reported by 'check table x for upgrade' command

- defaultAuthenticationPlugin
  New default authentication plugin considerations
  Condition: When the upgrade reaches any of the following versions: 8.0.11

- defaultAuthenticationPluginMds
  New default authentication plugin considerations
  Condition: When the upgrade reaches any of the following versions: 8.0.11

- changedFunctionsInGeneratedColumns
  Indexes on functions with changed semantics
  Condition: When the upgrade reaches any of the following versions: 5.7.0,
  8.0.28

- columnsWhichCannotHaveDefaults
  Columns which cannot have default values
  Condition: When the upgrade reaches any of the following versions: 8.0.12

- invalid57Names
  Check for invalid table names and schema names used in 5.7
  Condition: When the upgrade reaches any of the following versions: 8.0.0

- orphanedObjects
  Check for orphaned routines and events in 5.7
  Condition: When the upgrade reaches any of the following versions: 8.0.0

- dollarSignName
  Check for deprecated usage of single dollar signs in object names
  Condition: When the upgrade reaches any of the following versions: 8.0.31

- indexTooLarge
  Check for indexes that are too large to work on higher versions of MySQL
  Server than 5.7
  Condition: When the upgrade reaches any of the following versions: 8.0.0

- emptyDotTableSyntax
  Check for deprecated '.<table>' syntax used in routines.
  Condition: When the upgrade reaches any of the following versions: 8.0.0

- invalidEngineForeignKey
  Check for columns that have foreign keys pointing to tables from a different
  database engine.
  Condition: When the upgrade reaches any of the following versions: 8.0.0

- authMethodUsage
  Check for deprecated or invalid user authentication methods.
  Condition: Server version is lower than 9.0.0 and the target version is at
    least 8.0.0

- pluginUsage
  Check for deprecated or removed plugin usage.
  Condition: Server version is lower than 8.4.0 and the target version is at
  least 8.0.31

- deprecatedDefaultAuth
  Check for deprecated or invalid default authentication methods in system
  variables.
  Condition: When the upgrade reaches any of the following versions: 8.0.0,
  8.1.0, 8.2.0

- deprecatedRouterAuthMethod
  Check for deprecated or invalid authentication methods in use by MySQL Router
  internal accounts.
  Condition: When the upgrade reaches any of the following versions: 8.0.0,
  8.1.0, 8.2.0

- deprecatedTemporalDelimiter
  Check for deprecated temporal delimiters in table partitions.
  Condition: When the upgrade reaches any of the following versions: 8.0.29

- columnDefinition
  Checks for errors in column definitions
  Condition: When the upgrade reaches any of the following versions: 8.4.0

- invalidPrivileges
  Checks for user privileges that will be removed
  Condition: When the upgrade reaches any of the following versions: 8.4.0

- partitionsWithPrefixKeys
  Checks for partitions by key using columns with prefix key indexes
  Condition: When the upgrade reaches any of the following versions: 8.4.0

Excluded:
  Empty.

Included: 39


#@<OUT> warning about excluded checks
[[*]]WARNING: The following checks were excluded (per user request):
checkTableCommand: Issues reported by 'check table x for upgrade' command
dollarSignName: Check for deprecated usage of single dollar signs in object names

#@<OUT> warning about excluded checks JSON
[[*]]"excludedChecks": [
        {
            "id": "checkTableCommand",
            "title": "Issues reported by 'check table x for upgrade' command"
        },
        {
            "id": "dollarSignName",
            "title": "Check for deprecated usage of single dollar signs in object names"
        }
    ]
}<|MERGE_RESOLUTION|>--- conflicted
+++ resolved
@@ -70,25 +70,9 @@
   Usage of removed GROUP BY ASC/DESC syntax
   Condition: When the upgrade reaches any of the following versions: 8.0.13
 
-<<<<<<< HEAD
 - sysVars
   System variable check for deprecation, removal, changes in defaults values or
-    invalid values.
-=======
-- removedSysLogVars
-  Removed system variables for error logging to the system log configuration
-  Condition: When the upgrade reaches any of the following versions: 8.0.13
-
-- removedSysVars
-  Removed system variables
-  Condition: When the upgrade reaches any of the following versions: 8.0.11,
-  8.0.13, 8.0.16, 8.2.0, 8.3.0, 8.4.0
-
-- sysVarsNewDefaults
-  System variables with new default values
-  Condition: When the upgrade reaches any of the following versions: 8.0.11,
-  8.4.0
->>>>>>> 17918024
+  invalid values.
 
 - zeroDates
   Zero Date, Datetime, and Timestamp values
@@ -157,7 +141,7 @@
 - authMethodUsage
   Check for deprecated or invalid user authentication methods.
   Condition: Server version is lower than 9.0.0 and the target version is at
-    least 8.0.0
+  least 8.0.0
 
 - pluginUsage
   Check for deprecated or removed plugin usage.
@@ -263,25 +247,9 @@
   Usage of removed GROUP BY ASC/DESC syntax
   Condition: When the upgrade reaches any of the following versions: 8.0.13
 
-<<<<<<< HEAD
 - sysVars
   System variable check for deprecation, removal, changes in defaults values or
-    invalid values.
-=======
-- removedSysLogVars
-  Removed system variables for error logging to the system log configuration
-  Condition: When the upgrade reaches any of the following versions: 8.0.13
-
-- removedSysVars
-  Removed system variables
-  Condition: When the upgrade reaches any of the following versions: 8.0.11,
-  8.0.13, 8.0.16, 8.2.0, 8.3.0, 8.4.0
-
-- sysVarsNewDefaults
-  System variables with new default values
-  Condition: When the upgrade reaches any of the following versions: 8.0.11,
-  8.4.0
->>>>>>> 17918024
+  invalid values.
 
 - zeroDates
   Zero Date, Datetime, and Timestamp values
@@ -353,7 +321,7 @@
 - authMethodUsage
   Check for deprecated or invalid user authentication methods.
   Condition: Server version is lower than 9.0.0 and the target version is at
-    least 8.0.0
+  least 8.0.0
 
 - pluginUsage
   Check for deprecated or removed plugin usage.
