--- conflicted
+++ resolved
@@ -3672,7 +3672,6 @@
 for schema_name in schema_names:
     session.run_sql("DROP SCHEMA !;", [schema_name])
 
-<<<<<<< HEAD
 #@<> WL15887 - setup
 schema_name = "wl15887"
 account_name = get_test_user_account("sample_account")
@@ -4010,7 +4009,7 @@
 
 #@<> WL15947 - cleanup
 session.run_sql("DROP SCHEMA IF EXISTS !;", [schema_name])
-=======
+
 #@<> BUG#36701854 - dumps from a server with a greater minor version are disallowed {not __dbug_off}
 testutil.dbug_set("+d,dumper_unsupported_server_version")
 
@@ -4023,7 +4022,6 @@
 EXPECT_FAIL("RuntimeError", f"Unsupported MySQL Server {unsupported_version} detected, please upgrade the MySQL Shell first", test_output_absolute, { "showProgress": False })
 
 testutil.dbug_set("")
->>>>>>> 39f52bbc
 
 #@<> Cleanup
 drop_all_schemas()
