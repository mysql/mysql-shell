# Special case integration tests of dump and load

#@<> INCLUDE dump_utils.inc

#@<> Setup
from contextlib import ExitStack
import json
import os
import os.path
import random
import shutil
import threading
import time
from typing import NamedTuple
import urllib.parse

outdir = os.path.join(__tmp_dir, "ldtest")
wipe_dir(outdir)
testutil.mkdir(outdir)

mysql_tmpdir = os.path.join(__tmp_dir, "mysql")
wipe_dir(mysql_tmpdir)
testutil.mkdir(mysql_tmpdir)

def prepare(sbport, options={}):
    # load test schemas
    uri = "mysql://root:root@localhost:%s" % sbport
    datadir = os.path.join(outdir, f"datadirs{sbport}")
    testutil.mkdir(datadir)
    # 8.0 seems to create dirs automatically but not 5.7
    if __version_num < 80000:
        testutil.mkdir(os.path.join(datadir, "testindexdir"))
        testutil.mkdir(os.path.join(datadir, "test datadir"))
    options.update({
        "loose_innodb_directories": datadir,
        "early_plugin_load": "keyring_file."+("dll" if __os_type == "windows" else "so"),
        "keyring_file_data": os.path.join(datadir, "keyring"),
        "local_infile": "1",
        "tmpdir": mysql_tmpdir,
        # small sort buffer to force stray filesorts to be triggered even if we don't have much data
        "sort_buffer_size": 32768,
    })
    if __os_type == "windows":
        options.update({
            "named_pipe": "1",
            "socket": f"mysql-dl-{sbport}"
        })
    testutil.deploy_sandbox(sbport, "root", options)


prepare(__mysql_sandbox_port1)
session1 = mysql.get_session(__sandbox_uri1)
session1.run_sql("SET @@GLOBAL.time_zone = '+9:00'")
session1.run_sql("SET @@GLOBAL.character_set_server = 'euckr'")
session1.run_sql("SET @@GLOBAL.collation_server = 'euckr_korean_ci'")
session1.run_sql("set names utf8mb4")
session1.run_sql("create schema world")
testutil.import_data(__sandbox_uri1, os.path.join(__data_path, "sql", "world.sql"), "world")
testutil.import_data(__sandbox_uri1, os.path.join(__data_path, "sql", "misc_features.sql"))
testutil.import_data(__sandbox_uri1, os.path.join(__data_path, "sql", "fieldtypes_all.sql"), "", "utf8mb4")
session1.run_sql("create schema tests")
# BUG#33079172 "SQL SECURITY INVOKER" INSERTED AT WRONG LOCATION
session1.run_sql("create procedure tests.tmp() IF @v > 0 THEN SELECT 1; ELSE SELECT 2; END IF;;")

shell.connect(__sandbox_uri1)
util.dump_instance(os.path.join(outdir, "dump_instance"), {"showProgress": False})

prepare(__mysql_sandbox_port2)
session2 = mysql.get_session(__sandbox_uri2)
session2.run_sql("set names utf8mb4")

# BUG#36159820 - accounts which are excluded when dumping with ocimds=true and when loading into MHS
mhs_excluded_users = [ "administrator", "ociadmin", "ocidbm", "ocimonitor", "ocirpl", "oracle-cloud-agent", "rrhhuser" ]

## Tests to ensure restricted users dumped with strip_restricted_grants can be loaded with a restricted user and not just with root

#@<> ensure accounts dumped in compat mode can be loaded {VER(>=8.0.16) and not __dbug_off}
testutil.dbug_set("+d,dump_loader_force_mds")
session2.run_sql("SET global partial_revokes=1")

mds_administrator_role_grants = [
"CREATE ROLE IF NOT EXISTS administrator",
"GRANT SELECT, INSERT, UPDATE, DELETE, CREATE, DROP, PROCESS, REFERENCES, INDEX, ALTER, SHOW DATABASES, CREATE TEMPORARY TABLES, LOCK TABLES, EXECUTE, REPLICATION SLAVE, REPLICATION CLIENT, CREATE VIEW, SHOW VIEW, CREATE ROUTINE, ALTER ROUTINE, CREATE USER, EVENT, TRIGGER, CREATE ROLE, DROP ROLE ON *.* TO `administrator`@`%` WITH GRANT OPTION",
"GRANT APPLICATION_PASSWORD_ADMIN,CONNECTION_ADMIN,REPLICATION_APPLIER,RESOURCE_GROUP_ADMIN,RESOURCE_GROUP_USER,XA_RECOVER_ADMIN ON *.* TO `administrator`@`%` WITH GRANT OPTION",
"REVOKE INSERT, UPDATE, DELETE, CREATE, DROP, REFERENCES, INDEX, ALTER, CREATE TEMPORARY TABLES, LOCK TABLES, EXECUTE, CREATE VIEW, CREATE ROUTINE, ALTER ROUTINE, EVENT, TRIGGER ON `mysql`.* FROM `administrator`@`%`",
"REVOKE CREATE, DROP, REFERENCES, INDEX, ALTER, CREATE TEMPORARY TABLES, LOCK TABLES, CREATE VIEW, CREATE ROUTINE, ALTER ROUTINE, EVENT, TRIGGER ON `sys`.* FROM `administrator`@`%`"
]

mds_user_grants = [
    "GRANT SELECT, INSERT, UPDATE, DELETE, CREATE, DROP, PROCESS, REFERENCES, INDEX, ALTER, SHOW DATABASES, CREATE TEMPORARY TABLES, LOCK TABLES, EXECUTE, REPLICATION SLAVE, REPLICATION CLIENT, CREATE VIEW, SHOW VIEW, CREATE ROUTINE, ALTER ROUTINE, CREATE USER, EVENT, TRIGGER, CREATE ROLE, DROP ROLE ON *.* TO {} WITH GRANT OPTION",
    "GRANT APPLICATION_PASSWORD_ADMIN,CONNECTION_ADMIN,REPLICATION_APPLIER,RESOURCE_GROUP_ADMIN,RESOURCE_GROUP_USER,XA_RECOVER_ADMIN ON *.* TO {} WITH GRANT OPTION",
    "REVOKE INSERT, UPDATE, DELETE, CREATE, DROP, REFERENCES, INDEX, ALTER, CREATE TEMPORARY TABLES, LOCK TABLES, EXECUTE, CREATE VIEW, CREATE ROUTINE, ALTER ROUTINE, EVENT, TRIGGER ON `mysql`.* FROM {}",
    "REVOKE CREATE, DROP, REFERENCES, INDEX, ALTER, CREATE TEMPORARY TABLES, LOCK TABLES, CREATE VIEW, CREATE ROUTINE, ALTER ROUTINE, EVENT, TRIGGER ON `sys`.* FROM {}",
    "GRANT PROXY ON ''@'' TO {} WITH GRANT OPTION",
    "GRANT `administrator`@`%` TO {} WITH ADMIN OPTION"
]

def reset_server(session):
    wipeout_server(session)
    for grant in mds_administrator_role_grants:
        session.run_sql(grant)
    session.run_sql("create user if not exists admin@'%' identified by 'pass'")
    for grant in mds_user_grants:
        session.run_sql(grant.format("admin@'%'"))

reset_server(session2)

session2.run_sql("create user testuser@'%' IDENTIFIED BY 'password'")
session2.run_sql("grant select, delete on *.* to testuser@'%'")
session2.run_sql("create user myuser@'%' IDENTIFIED BY 'password'")
session2.run_sql("create user myuser2@'%' IDENTIFIED BY 'password'")
session2.run_sql("create user myuser3@'%' IDENTIFIED BY 'password'")
session2.run_sql("CREATE SCHEMA test_schema")

#Bug #32526567 - strip_restricted_grants should allow GRANT ALL ON user schemas
# should work as is in MDS
session2.run_sql("grant all on test_schema.* to myuser@'%'")
# should expand and filter out privs
session2.run_sql("grant all on mysql.* to myuser@'%'")

# should expand and filter out privs
session2.run_sql("grant all on *.* to myuser2@'%'")

# single user with all grants
session2.run_sql("grant all on test_schema.* to myuser3@'%' with grant option")
session2.run_sql("grant all on mysql.* to myuser3@'%' with grant option")
session2.run_sql("grant all on *.* to myuser3@'%' with grant option")

# test role
test_role = "sample-test-role"
session2.run_sql(f"CREATE ROLE IF NOT EXISTS '{test_role}'")

# BUG#36159820 - accounts which are excluded when dumping with ocimds=true
for u in mhs_excluded_users:
    session2.run_sql(f"CREATE USER IF NOT EXISTS '{u}'@'localhost' IDENTIFIED BY 'pwd';")

def format_rows(rows):
    return "\n".join([r[0] for r in rows])

shell.connect(__sandbox_uri2)

# dump with root
util.dump_instance(os.path.join(outdir, "dump_root"), {"compatibility":["strip_restricted_grants", "strip_definers"], "ocimds":True})
users_file = os.path.join(outdir, "dump_root", "@.users.sql")

# CREATE USER for role is converted to CREATE ROLE
EXPECT_FILE_CONTAINS(f"""CREATE ROLE IF NOT EXISTS {get_user_account_for_output(f"'{test_role}'@'%'")}""", users_file)

# BUG#36159820 - accounts were not dumped
for u in mhs_excluded_users:
    EXPECT_FILE_NOT_CONTAINS(f"""CREATE USER IF NOT EXISTS {get_user_account_for_output(f"'{u}'@'localhost'")}""", users_file)

# BUG#36159820 - administrator role was excluded, there should be a warning that a user has excluded role
EXPECT_STDOUT_CONTAINS(f"User 'admin'@'%' has a grant statement on a role `administrator`@`%` which is not included in the dump (")

# dump with admin user
shell.connect(f"mysql://admin:pass@localhost:{__mysql_sandbox_port2}")
# disable consistency b/c we won't be able to acquire a backup lock
util.dump_instance(os.path.join(outdir, "dump_admin"), {"compatibility":["strip_restricted_grants", "strip_definers"], "ocimds":True, "consistent":False})

# load with admin user
reset_server(session2)
util.load_dump(os.path.join(outdir, "dump_admin"), {"loadUsers":1, "loadDdl":0, "loadData":0, "excludeUsers":["root@%","root@localhost"]})

EXPECT_EQ("""GRANT USAGE ON *.* TO `myuser`@`%`
GRANT SELECT, SHOW VIEW ON `mysql`.* TO `myuser`@`%`
GRANT ALL PRIVILEGES ON `test_schema`.* TO `myuser`@`%`""",
        format_rows(session2.run_sql("show grants for myuser@'%'").fetch_all()))

EXPECT_EQ("""GRANT SELECT, INSERT, UPDATE, DELETE, CREATE, DROP, PROCESS, REFERENCES, INDEX, ALTER, SHOW DATABASES, CREATE TEMPORARY TABLES, LOCK TABLES, EXECUTE, REPLICATION SLAVE, REPLICATION CLIENT, CREATE VIEW, SHOW VIEW, CREATE ROUTINE, ALTER ROUTINE, CREATE USER, EVENT, TRIGGER, CREATE ROLE, DROP ROLE ON *.* TO `myuser2`@`%`
GRANT APPLICATION_PASSWORD_ADMIN,CONNECTION_ADMIN,REPLICATION_APPLIER,XA_RECOVER_ADMIN ON *.* TO `myuser2`@`%`
REVOKE INSERT, UPDATE, DELETE, CREATE, DROP, REFERENCES, INDEX, ALTER, CREATE TEMPORARY TABLES, LOCK TABLES, EXECUTE, CREATE VIEW, CREATE ROUTINE, ALTER ROUTINE, EVENT, TRIGGER ON `mysql`.* FROM `myuser2`@`%`
REVOKE CREATE, DROP, REFERENCES, INDEX, ALTER, CREATE TEMPORARY TABLES, LOCK TABLES, CREATE VIEW, CREATE ROUTINE, ALTER ROUTINE, EVENT, TRIGGER ON `sys`.* FROM `myuser2`@`%`""",
          format_rows(session2.run_sql("show grants for myuser2@'%'").fetch_all()))

EXPECT_EQ("""GRANT SELECT, INSERT, UPDATE, DELETE, CREATE, DROP, PROCESS, REFERENCES, INDEX, ALTER, SHOW DATABASES, CREATE TEMPORARY TABLES, LOCK TABLES, EXECUTE, REPLICATION SLAVE, REPLICATION CLIENT, CREATE VIEW, SHOW VIEW, CREATE ROUTINE, ALTER ROUTINE, CREATE USER, EVENT, TRIGGER, CREATE ROLE, DROP ROLE ON *.* TO `myuser3`@`%` WITH GRANT OPTION
GRANT APPLICATION_PASSWORD_ADMIN,CONNECTION_ADMIN,REPLICATION_APPLIER,XA_RECOVER_ADMIN ON *.* TO `myuser3`@`%` WITH GRANT OPTION
GRANT SELECT, SHOW VIEW ON `mysql`.* TO `myuser3`@`%` WITH GRANT OPTION
GRANT ALL PRIVILEGES ON `test_schema`.* TO `myuser3`@`%` WITH GRANT OPTION
REVOKE INSERT, UPDATE, DELETE, CREATE, DROP, REFERENCES, INDEX, ALTER, CREATE TEMPORARY TABLES, LOCK TABLES, EXECUTE, CREATE VIEW, CREATE ROUTINE, ALTER ROUTINE, EVENT, TRIGGER ON `mysql`.* FROM `myuser3`@`%`
REVOKE CREATE, DROP, REFERENCES, INDEX, ALTER, CREATE TEMPORARY TABLES, LOCK TABLES, CREATE VIEW, CREATE ROUTINE, ALTER ROUTINE, EVENT, TRIGGER ON `sys`.* FROM `myuser3`@`%`""",
          format_rows(session2.run_sql("show grants for myuser3@'%'").fetch_all()))

reset_server(session2)
util.load_dump(os.path.join(outdir, "dump_root"), {"loadUsers":1, "loadDdl":0, "loadData":0, "excludeUsers":["root@%","root@localhost"]})

EXPECT_EQ("""GRANT USAGE ON *.* TO `myuser`@`%`
GRANT SELECT, SHOW VIEW ON `mysql`.* TO `myuser`@`%`
GRANT ALL PRIVILEGES ON `test_schema`.* TO `myuser`@`%`""",
          format_rows(session2.run_sql("show grants for myuser@'%'").fetch_all()))

EXPECT_EQ("""GRANT SELECT, INSERT, UPDATE, DELETE, CREATE, DROP, PROCESS, REFERENCES, INDEX, ALTER, SHOW DATABASES, CREATE TEMPORARY TABLES, LOCK TABLES, EXECUTE, REPLICATION SLAVE, REPLICATION CLIENT, CREATE VIEW, SHOW VIEW, CREATE ROUTINE, ALTER ROUTINE, CREATE USER, EVENT, TRIGGER, CREATE ROLE, DROP ROLE ON *.* TO `myuser2`@`%`
GRANT APPLICATION_PASSWORD_ADMIN,CONNECTION_ADMIN,REPLICATION_APPLIER,XA_RECOVER_ADMIN ON *.* TO `myuser2`@`%`
REVOKE INSERT, UPDATE, DELETE, CREATE, DROP, REFERENCES, INDEX, ALTER, CREATE TEMPORARY TABLES, LOCK TABLES, EXECUTE, CREATE VIEW, CREATE ROUTINE, ALTER ROUTINE, EVENT, TRIGGER ON `mysql`.* FROM `myuser2`@`%`
REVOKE CREATE, DROP, REFERENCES, INDEX, ALTER, CREATE TEMPORARY TABLES, LOCK TABLES, CREATE VIEW, CREATE ROUTINE, ALTER ROUTINE, EVENT, TRIGGER ON `sys`.* FROM `myuser2`@`%`""",
          format_rows(session2.run_sql("show grants for myuser2@'%'").fetch_all()))

EXPECT_EQ("""GRANT SELECT, INSERT, UPDATE, DELETE, CREATE, DROP, PROCESS, REFERENCES, INDEX, ALTER, SHOW DATABASES, CREATE TEMPORARY TABLES, LOCK TABLES, EXECUTE, REPLICATION SLAVE, REPLICATION CLIENT, CREATE VIEW, SHOW VIEW, CREATE ROUTINE, ALTER ROUTINE, CREATE USER, EVENT, TRIGGER, CREATE ROLE, DROP ROLE ON *.* TO `myuser3`@`%` WITH GRANT OPTION
GRANT APPLICATION_PASSWORD_ADMIN,CONNECTION_ADMIN,REPLICATION_APPLIER,XA_RECOVER_ADMIN ON *.* TO `myuser3`@`%` WITH GRANT OPTION
GRANT SELECT, SHOW VIEW ON `mysql`.* TO `myuser3`@`%` WITH GRANT OPTION
GRANT ALL PRIVILEGES ON `test_schema`.* TO `myuser3`@`%` WITH GRANT OPTION
REVOKE INSERT, UPDATE, DELETE, CREATE, DROP, REFERENCES, INDEX, ALTER, CREATE TEMPORARY TABLES, LOCK TABLES, EXECUTE, CREATE VIEW, CREATE ROUTINE, ALTER ROUTINE, EVENT, TRIGGER ON `mysql`.* FROM `myuser3`@`%`
REVOKE CREATE, DROP, REFERENCES, INDEX, ALTER, CREATE TEMPORARY TABLES, LOCK TABLES, CREATE VIEW, CREATE ROUTINE, ALTER ROUTINE, EVENT, TRIGGER ON `sys`.* FROM `myuser3`@`%`""",
          format_rows(session2.run_sql("show grants for myuser3@'%'").fetch_all()))

testutil.dbug_set("")

wipeout_server(session2)
session2.run_sql("SET global partial_revokes=0")

#@<> Dump ddlOnly
shell.connect(__sandbox_uri1)
util.dump_instance(outdir+"/ddlonly", {"ddlOnly": True})

shell.connect(__sandbox_uri2)

#@<> load data which is not in the dump (fail)
EXPECT_THROWS(lambda: util.load_dump(outdir+"/ddlonly",
                                     {"loadData": True, "loadDdl": False, "excludeSchemas":["all_features","all_features2","xtest"]}), "Error: Shell Error (53005): Error loading dump")
EXPECT_STDOUT_MATCHES(re.compile(r"ERROR: \[Worker00\d\]: While executing DDL script for `.+`\.`.+`: Unknown database 'world'"))

testutil.rmfile(outdir+"/ddlonly/load-progress*.json")

#@<> load ddl normally
util.load_dump(outdir+"/ddlonly")

compare_servers(session1, session2, check_rows=False, check_users=False)
#@<> Dump dataOnly
shell.connect(__sandbox_uri1)
util.dump_instance(outdir+"/dataonly", {"dataOnly": True})

shell.connect(__sandbox_uri2)

#@<> load data assuming tables already exist

# WL14841-TSFR_2_1
# will fail because tables already exist
EXPECT_THROWS(lambda: util.load_dump(outdir+"/dataonly",
<<<<<<< HEAD
                                     {"dryRun": True}), "Error: Shell Error (53021): While 'Scanning metadata': Duplicate objects found in destination database")
=======
                                     {"dryRun": True}), "Error: Shell Error (53021): Util.load_dump: While 'Checking for pre-existing objects': Duplicate objects found in destination database")
>>>>>>> 7f20b6a6

# will pass because we're explicitly only loading data
util.load_dump(outdir+"/dataonly", {"dryRun": True, "loadDdl": False})

util.load_dump(outdir+"/dataonly", {"ignoreExistingObjects": True})

compare_servers(session1, session2, check_users=False)

wipeout_server(session2)


#@<> load ddl which is not in the dump (fail/no-op)
util.load_dump(outdir+"/dataonly", {"loadData": False, "loadDdl": True})

#@<> BUG#33502098 - dump which does not include any schemas but includes users should succeed
dump_dir = os.path.join(outdir, "bug_33502098")

# dump
shell.connect(__sandbox_uri1)
EXPECT_THROWS(lambda: util.dump_instance(dump_dir, { "includeSchemas": [ "non_existing_schema" ], "users": False }), "Filters for schemas result in an empty set.")
EXPECT_NO_THROWS(lambda: util.dump_instance(dump_dir, { "includeSchemas": [ "non_existing_schema" ], "users": True }), "Dump")

# load
shell.connect(__sandbox_uri2)
wipeout_server(session2)
EXPECT_NO_THROWS(lambda: util.load_dump(dump_dir, { "loadUsers":True }), "Load")

# validation
compare_users(session1, session2)

#@<> Bug #32526496 - ensure dumps with users that have grants on specific objects (tables, SPs etc) can be loaded

shell.connect(__sandbox_uri1)
# first create all objects that can reference a user, since the load has to create accounts last
# this also ensures that our assumption that the server allows objects to reference users that don't exist still holds
session.run_sql("CREATE SCHEMA schema1")
session.run_sql("CREATE SCHEMA schema2")
session.run_sql("USE schema1")
session.run_sql("CREATE definer=uuuser@localhost PROCEDURE mysp1() BEGIN END")
session.run_sql("CREATE definer=uuuuser@localhost FUNCTION myfun1() RETURNS INT NO SQL RETURN 1")
session.run_sql("CREATE definer=uuuuuser@localhost VIEW view1 AS select 1")
session.run_sql("CREATE TABLE table1 (pk INT PRIMARY KEY)")
session.run_sql("CREATE definer=uuuuuuser@localhost TRIGGER trigger1 BEFORE UPDATE ON table1 FOR EACH ROW BEGIN END")
session.run_sql("CREATE definer=uuuuuuuser@localhost EVENT event1 ON SCHEDULE EVERY 1 year DISABLE DO BEGIN END")

session.run_sql("CREATE USER uuuser@localhost IDENTIFIED BY 'pwd'")
session.run_sql("CREATE USER uuuuser@localhost IDENTIFIED BY 'pwd'")
session.run_sql("CREATE USER uuuuuser@localhost IDENTIFIED BY 'pwd'")
session.run_sql("CREATE USER uuuuuuser@localhost IDENTIFIED BY 'pwd'")
session.run_sql("CREATE USER uuuuuuuser@localhost IDENTIFIED BY 'pwd'")

dump_dir = os.path.join(outdir, "user_load_order")
EXPECT_NO_THROWS(lambda: util.dump_instance(dump_dir), "Dump")

shell.connect(__sandbox_uri2)
wipeout_server(session2)

EXPECT_NO_THROWS(lambda: util.load_dump(dump_dir, {"loadUsers":True, "excludeUsers":["root@%"]}), "Load")

compare_servers(session1, session2)

# cleanup
shell.connect(__sandbox_uri1)
session.run_sql("DROP USER uuuser@localhost")
session.run_sql("DROP USER uuuuser@localhost")
session.run_sql("DROP USER uuuuuser@localhost")
session.run_sql("DROP USER uuuuuuser@localhost")
session.run_sql("DROP USER uuuuuuuser@localhost")

#@<> BUG#34952027 - privileges are no longer filtered based on object filters
# NOTE: this removes filtering introduced by fix for BUG#33406711
# setup
dump_dir = os.path.join(outdir, "bug_34952027")

tested_user = "'user_34952027'@'localhost'"
tested_user_key = tested_user.replace("'", "")
tested_user_for_output = get_user_account_for_output(tested_user)

session1.run_sql(f"CREATE USER {tested_user} IDENTIFIED BY 'pwd'")
grant_on_table = f"GRANT SELECT ON `schema1`.`table1` TO {tested_user_for_output}"
session1.run_sql(grant_on_table)
grant_on_function = f"GRANT EXECUTE ON FUNCTION `schema1`.`myfun1` TO {tested_user_for_output}"
session1.run_sql(grant_on_function)
grant_on_procedure = f"GRANT ALTER ROUTINE ON PROCEDURE `schema1`.`mysp1` TO {tested_user_for_output}"
session1.run_sql(grant_on_procedure)
grant_on_excluded_schema = f"GRANT ALTER ON `schema2`.* TO {tested_user_for_output}"
session1.run_sql(grant_on_excluded_schema)
# schema-level privileges with wild-cards
schema_level_grant_with_underscore = f"GRANT SELECT ON `some_schema`.* TO {tested_user_for_output}"
session1.run_sql(schema_level_grant_with_underscore)
schema_level_grant_with_escaped_underscore = f"GRANT SELECT ON `another\\_schema`.* TO {tested_user_for_output}"
session1.run_sql(schema_level_grant_with_escaped_underscore)
schema_level_grant_with_percent = f"GRANT SELECT ON `myschema%`.* TO {tested_user_for_output}"
session1.run_sql(schema_level_grant_with_percent)
schema_level_grant_with_escaped_percent = f"GRANT SELECT ON `all\\%`.* TO {tested_user_for_output}"
session1.run_sql(schema_level_grant_with_escaped_percent)

expected_accounts = snapshot_accounts(session1)
del expected_accounts["root@%"]

#@<> BUG#34952027 - warnings for grants with excluded objects
shell.connect(__sandbox_uri1)

EXPECT_NO_THROWS(lambda: util.dump_instance(dump_dir, { "includeSchemas": [ "schema2" ], "showProgress": False }), "Dump")

EXPECT_STDOUT_CONTAINS(grant_on_excluded_object(tested_user, grant_on_table).warning())
EXPECT_STDOUT_CONTAINS(grant_on_excluded_object(tested_user, grant_on_function).warning())
EXPECT_STDOUT_CONTAINS(grant_on_excluded_object(tested_user, grant_on_procedure).warning())
EXPECT_STDOUT_CONTAINS(grant_on_excluded_object(tested_user, schema_level_grant_with_escaped_underscore).warning())
EXPECT_STDOUT_CONTAINS(grant_on_excluded_object(tested_user, schema_level_grant_with_escaped_percent).warning())
# wildcard grants are not reported
EXPECT_STDOUT_NOT_CONTAINS(grant_on_excluded_object(tested_user, schema_level_grant_with_underscore).warning())
EXPECT_STDOUT_NOT_CONTAINS(grant_on_excluded_object(tested_user, schema_level_grant_with_percent).warning())

wipe_dir(dump_dir)

#@<> BUG#34952027 - warnings for grants with excluded objects with partial_revokes ON {VER(>=8.0.16)}
shell.connect(__sandbox_uri1)
session.run_sql("SET @@GLOBAL.partial_revokes = ON")

EXPECT_NO_THROWS(lambda: util.dump_instance(dump_dir, { "includeSchemas": [ "schema2" ], "showProgress": False }), "Dump")

EXPECT_STDOUT_CONTAINS(grant_on_excluded_object(tested_user, grant_on_table).warning())
EXPECT_STDOUT_CONTAINS(grant_on_excluded_object(tested_user, grant_on_function).warning())
EXPECT_STDOUT_CONTAINS(grant_on_excluded_object(tested_user, grant_on_procedure).warning())
EXPECT_STDOUT_CONTAINS(grant_on_excluded_object(tested_user, schema_level_grant_with_escaped_underscore).warning())
EXPECT_STDOUT_CONTAINS(grant_on_excluded_object(tested_user, schema_level_grant_with_escaped_percent).warning())
# partial_revokes is ON, wildcard grants are reported
EXPECT_STDOUT_CONTAINS(grant_on_excluded_object(tested_user, schema_level_grant_with_underscore).warning())
EXPECT_STDOUT_CONTAINS(grant_on_excluded_object(tested_user, schema_level_grant_with_percent).warning())

wipe_dir(dump_dir)
session.run_sql("SET @@GLOBAL.partial_revokes = OFF")

#@<> BUG#34952027 - dump excluding one of the schemas, load with no filters, schema-related privilege is present
wipeout_server(session2)

shell.connect(__sandbox_uri1)
EXPECT_NO_THROWS(lambda: util.dump_instance(dump_dir, { "excludeSchemas": [ "schema2" ], "showProgress": False }), "Dump")
EXPECT_STDOUT_CONTAINS(grant_on_excluded_object(tested_user, grant_on_excluded_schema).warning())

shell.connect(__sandbox_uri2)
EXPECT_NO_THROWS(lambda: util.load_dump(dump_dir, { "loadUsers": True, "excludeUsers": [ "root@%" ], "showProgress": False }), "Load")

# BUG#36197620 - summary should contain more details regarding all executed stages
EXPECT_STDOUT_CONTAINS(f"{60 if __version_num >= 84000 else 59} DDL files were executed in ")
EXPECT_STDOUT_CONTAINS("1 accounts were loaded")
EXPECT_STDOUT_CONTAINS("Data load duration: ")
EXPECT_STDOUT_CONTAINS("Total duration: ")

# root is not re-created
actual_accounts = snapshot_accounts(session2)
del actual_accounts["root@%"]
# validation, privileges for schema2 are included
EXPECT_EQ(expected_accounts, actual_accounts)

#@<> BUG#34952027 - use the same dump, exclude a table when loading, throws because there's a grant which refers to an excluded table
wipeout_server(session2)
testutil.rmfile(os.path.join(dump_dir, "load-progress*.json"))

shell.connect(__sandbox_uri2)

EXPECT_THROWS(lambda: util.load_dump(dump_dir, { "excludeTables": [ "schema1.table1" ], "loadUsers": True, "excludeUsers": [ "root@%" ], "showProgress": False }), "Table 'schema1.table1' doesn't exist")
# 'abort' is the default value for handleGrantErrors
EXPECT_THROWS(lambda: util.load_dump(dump_dir, { "handleGrantErrors": "abort", "excludeTables": [ "schema1.table1" ], "loadUsers": True, "excludeUsers": [ "root@%" ], "showProgress": False }), "Table 'schema1.table1' doesn't exist")
# invalid value for handleGrantErrors
EXPECT_THROWS(lambda: util.load_dump(dump_dir, { "handleGrantErrors": "invalid", "showProgress": False }), "ValueError: Argument #2: The value of the 'handleGrantErrors' option must be set to one of: 'abort', 'drop_account', 'ignore'.")

#@<> BUG#34952027 - same as above, ignore the error
EXPECT_NO_THROWS(lambda: util.load_dump(dump_dir, { "handleGrantErrors": "ignore", "excludeTables": [ "schema1.table1" ], "loadUsers": True, "excludeUsers": [ "root@%" ], "showProgress": False }), "Load")
EXPECT_STDOUT_CONTAINS(f"""
ERROR: While executing user accounts SQL: MySQL Error 1146 (42S02): Table 'schema1.table1' doesn't exist: {grant_on_table};
NOTE: The above error was ignored, the load operation will continue.
""")
EXPECT_STDOUT_CONTAINS("1 accounts were loaded, 1 GRANT statement errors were ignored")

# privileges for schema1.table1 are not included
expected_accounts[tested_user_key]["grants"] = [grant for grant in expected_accounts[tested_user_key]["grants"] if "table1" not in grant]
# root is not re-created
actual_accounts = snapshot_accounts(session2)
del actual_accounts["root@%"]
# validation
EXPECT_EQ(expected_accounts, actual_accounts)

#@<> BUG#34952027 - same as above, drop the account
EXPECT_NO_THROWS(lambda: util.load_dump(dump_dir, { "handleGrantErrors": "drop_account", "excludeTables": [ "schema1.table1" ], "loadUsers": True, "excludeUsers": [ "root@%" ], "showProgress": False }), "Load")
EXPECT_STDOUT_CONTAINS(f"""
ERROR: While executing user accounts SQL: MySQL Error 1146 (42S02): Table 'schema1.table1' doesn't exist: {grant_on_table};
NOTE: Due to the above error the account 'user_34952027'@'localhost' was dropped, the load operation will continue.
""")
EXPECT_STDOUT_CONTAINS("0 accounts were loaded, 1 accounts were dropped due to GRANT statement errors")
# ensure that no more grant statements are executed
EXPECT_STDOUT_NOT_CONTAINS("You are not allowed to create a user with GRANT")

# privileges for the user are not included
del expected_accounts[tested_user_key]
# root is not re-created
actual_accounts = snapshot_accounts(session2)
del actual_accounts["root@%"]
# validation
EXPECT_EQ(expected_accounts, actual_accounts)

#@<> BUG#34952027 - a warning if the value of partial_revoke differs between source and target {VER(>=8.0.16)}
session.run_sql("SET GLOBAL partial_revokes=1")
EXPECT_NO_THROWS(lambda: util.load_dump(dump_dir, { "handleGrantErrors": "drop_account", "excludeTables": [ "schema1.table1" ], "loadUsers": True, "excludeUsers": [ "root@%" ], "showProgress": False }), "Load")
EXPECT_STDOUT_CONTAINS("WARNING: The dump was created on an instance where the 'partial_revokes' system variable was disabled, however the target instance has it enabled. GRANT statements on object names with wildcard characters (% or _) will behave differently.")
session.run_sql("SET GLOBAL partial_revokes=0")

#@<> BUG#34952027 - cleanup
shell.connect(__sandbox_uri1)
session.run_sql(f"DROP USER {tested_user}")

#@ Source data is utf8mb4, but double-encoded in latin1 (preparation)
session1.run_sql("create schema dblenc")
testutil.import_data(__sandbox_uri1, __data_path+"/sql/double_encoded_utf8mb4_with_latin1.sql", "dblenc")

# query as latin1 = OK
session1.run_sql("SET NAMES latin1")
shell.dump_rows(session1.run_sql("SELECT * FROM dblenc.client_latin1_table_utf8mb4"), "tabbed")

# query as utf8mb4 = bakemoji
session1.run_sql("SET NAMES utf8mb4")
shell.dump_rows(session1.run_sql("SELECT * FROM dblenc.client_latin1_table_utf8mb4"), "tabbed")

#@ Preserve double-encoding as latin1
# Dump and load with defaults should leave the data double-encoded in the same way, so select output should be identical as long as client charsets is latin1 in both
shell.connect(__sandbox_uri1)
util.dump_schemas(["dblenc"], outdir+"/dblenc-defaults")
shell.connect(__sandbox_uri2)
util.load_dump(outdir+"/dblenc-defaults")

# query as latin1 should be OK
session2.run_sql("SET NAMES latin1")
shell.dump_rows(session2.run_sql("SELECT * FROM dblenc.client_latin1_table_utf8mb4"), "tabbed")

session2.run_sql("drop schema dblenc")

#@ Fix double-encoding so it can be queried as utf8mb4
# Dump as latin1 and load as utf8mb4 should fix the double-encoding, so select output will be correct in the loaded copy, even when client charset is utf8mb4
shell.connect(__sandbox_uri1)
util.dump_schemas(["dblenc"], outdir+"/dblenc-latin1", {"defaultCharacterSet": "latin1"})
shell.connect(__sandbox_uri2)
# override the source character set
util.load_dump(outdir+"/dblenc-latin1", {"characterSet": "utf8mb4"})

# query as utf8mb4 should be OK
session2.run_sql("SET NAMES utf8mb4")
shell.dump_rows(session2.run_sql("SELECT * FROM dblenc.client_latin1_table_utf8mb4"), "tabbed")

#@<> setup tests with include/exclude users
shell.connect(__sandbox_uri1)
session.run_sql("CREATE USER IF NOT EXISTS 'first'@'localhost' IDENTIFIED BY 'pwd';")
session.run_sql("CREATE USER IF NOT EXISTS 'first'@'10.11.12.13' IDENTIFIED BY 'pwd';")
session.run_sql("CREATE USER IF NOT EXISTS 'firstfirst'@'localhost' IDENTIFIED BY 'pwd';")
session.run_sql("CREATE USER IF NOT EXISTS 'second'@'localhost' IDENTIFIED BY 'pwd';")
session.run_sql("CREATE USER IF NOT EXISTS 'second'@'10.11.12.14' IDENTIFIED BY 'pwd';")
# account which is excluded always, dumper also excludes it, so we need to hack the sql file
session.run_sql("CREATE USER IF NOT EXISTS 'mysql.sys-ex'@'localhost' IDENTIFIED BY 'pwd';")

# BUG#36159820 - accounts which are excluded when loading into MHS - dump is without ocimds, so these accounts are dumped normally
for u in mhs_excluded_users:
    session.run_sql(f"CREATE USER IF NOT EXISTS '{u}'@'localhost' IDENTIFIED BY 'pwd';")

users_outdir = os.path.join(outdir, "users")
util.dump_instance(users_outdir, { "users": True, "ddlOnly": True, "showProgress": False })

# replace 'mysql.sys-ex'@'localhost' with 'mysql.sys'@'localhost' in the SQL
with open(os.path.join(users_outdir, "@.users.sql"), "r+", encoding="utf-8", newline="") as f:
    new_contents = f.read().replace("mysql.sys-ex", "mysql.sys")
    # overwrite the file
    f.seek(0)
    f.write(new_contents)
    f.truncate()

# helper function
def EXPECT_INCLUDE_EXCLUDE(options, included, excluded, expected_exception=None, is_mds=False):
    opts = { "loadUsers": True, "showProgress": False, "resetProgress": True }
    opts.update(options)
    shell.connect(__sandbox_uri2)
    if is_mds:
        reset_server(session)
    else:
        wipeout_server(session)
    WIPE_OUTPUT()
    if expected_exception:
        EXPECT_THROWS(lambda: util.load_dump(users_outdir, opts), expected_exception)
    else:
        EXPECT_NO_THROWS(lambda: util.load_dump(users_outdir, opts), "Loading the dump should not fail")
    all_users = {c[0] for c in session.run_sql("SELECT GRANTEE FROM information_schema.user_privileges;").fetch_all()}
    for i in included:
        EXPECT_TRUE(i in all_users, "User {0} should exist".format(i))
        EXPECT_STDOUT_NOT_CONTAINS("NOTE: Skipping CREATE/ALTER USER statements for user {0}".format(i))
        EXPECT_STDOUT_NOT_CONTAINS("NOTE: Skipping GRANT/REVOKE statements for user {0}".format(i))
    for e in excluded:
        EXPECT_TRUE(e not in all_users, "User {0} should not exist".format(e))
        EXPECT_STDOUT_CONTAINS("NOTE: Skipping CREATE/ALTER USER statements for user {0}".format(e))
        EXPECT_STDOUT_CONTAINS("NOTE: Skipping GRANT/REVOKE statements for user {0}".format(e))
    for u in included + excluded:
        if u.find('mysql.') != -1:
            session.run_sql("DROP USER IF EXISTS {0};".format(u))

#@<> the `includeUsers` and `excludeUsers` options cannot be used when `loadUsers` is false
EXPECT_THROWS(lambda: util.load_dump(users_outdir, { "loadUsers": False, "includeUsers": ["third"] }), "ValueError: Argument #2: The 'includeUsers' option cannot be used if the 'loadUsers' option is set to false.")
EXPECT_THROWS(lambda: util.load_dump(users_outdir, { "loadUsers": False, "excludeUsers": ["third"] }), "ValueError: Argument #2: The 'excludeUsers' option cannot be used if the 'loadUsers' option is set to false.")

#@<> test invalid user names
EXPECT_THROWS(lambda: util.load_dump(users_outdir, { "loadUsers": True, "includeUsers": [""] }), "ValueError: Argument #2: User name must not be empty.")
EXPECT_THROWS(lambda: util.load_dump(users_outdir, { "loadUsers": True, "excludeUsers": [""] }), "ValueError: Argument #2: User name must not be empty.")

EXPECT_THROWS(lambda: util.load_dump(users_outdir, { "loadUsers": True, "includeUsers": ["@"] }), "ValueError: Argument #2: User name must not be empty.")
EXPECT_THROWS(lambda: util.load_dump(users_outdir, { "loadUsers": True, "excludeUsers": ["@"] }), "ValueError: Argument #2: User name must not be empty.")

EXPECT_THROWS(lambda: util.load_dump(users_outdir, { "loadUsers": True, "includeUsers": ["@@"] }), "ValueError: Argument #2: Invalid user name: @")
EXPECT_THROWS(lambda: util.load_dump(users_outdir, { "loadUsers": True, "excludeUsers": ["@@"] }), "ValueError: Argument #2: Invalid user name: @")

EXPECT_THROWS(lambda: util.load_dump(users_outdir, { "loadUsers": True, "includeUsers": ["foo@''nope"] }), "ValueError: Argument #2: Malformed hostname. Cannot use \"'\" or '\"' characters on the hostname without quotes")
EXPECT_THROWS(lambda: util.load_dump(users_outdir, { "loadUsers": True, "includeUsers": ["foo@''nope"] }), "ValueError: Argument #2: Malformed hostname. Cannot use \"'\" or '\"' characters on the hostname without quotes")

#@<> don't include or exclude any users, all accounts are loaded (error from duplicates)
EXPECT_INCLUDE_EXCLUDE({ "includeUsers": [], "excludeUsers": [] }, [], [], "Duplicate objects found in destination database")

EXPECT_STDOUT_CONTAINS("ERROR: Account 'root'@'%' already exists")

#@<> don't include or exclude any users, all accounts are loaded
EXPECT_INCLUDE_EXCLUDE({ "ignoreExistingObjects":True, "includeUsers": [], "excludeUsers": [] }, ["'first'@'localhost'", "'first'@'10.11.12.13'", "'firstfirst'@'localhost'", "'second'@'localhost'", "'second'@'10.11.12.14'"], [])

EXPECT_STDOUT_CONTAINS("NOTE: Account 'root'@'%' already exists")

#@<> include non-existent user, no accounts are loaded
EXPECT_INCLUDE_EXCLUDE({ "includeUsers": ["third"] }, [], ["'first'@'localhost'", "'first'@'10.11.12.13'", "'firstfirst'@'localhost'", "'second'@'localhost'", "'second'@'10.11.12.14'"])

#@<> exclude non-existent user (and root@%), all accounts are loaded, mysql.sys is always excluded (and it already exists)
EXPECT_INCLUDE_EXCLUDE({ "excludeUsers": ["third", "'root'@'%'"] }, ["'first'@'localhost'", "'first'@'10.11.12.13'", "'firstfirst'@'localhost'", "'second'@'localhost'", "'second'@'10.11.12.14'"], [])
EXPECT_STDOUT_CONTAINS("NOTE: Skipping CREATE/ALTER USER statements for user 'mysql.sys'@'localhost'")
EXPECT_STDOUT_CONTAINS("NOTE: Skipping GRANT/REVOKE statements for user 'mysql.sys'@'localhost'")

#@<> include an existing user, one account is loaded
EXPECT_INCLUDE_EXCLUDE({ "includeUsers": ["first@localhost"] }, ["'first'@'localhost'"], ["'first'@'10.11.12.13'", "'firstfirst'@'localhost'", "'second'@'localhost'", "'second'@'10.11.12.14'"])

#@<> include an existing user, one account is loaded - single quotes
EXPECT_INCLUDE_EXCLUDE({ "includeUsers": ["'first'@'localhost'"] }, ["'first'@'localhost'"], ["'first'@'10.11.12.13'", "'firstfirst'@'localhost'", "'second'@'localhost'", "'second'@'10.11.12.14'"])

#@<> include an existing user, one account is loaded - double quotes
EXPECT_INCLUDE_EXCLUDE({ "includeUsers": ['"first"@"localhost"'] }, ["'first'@'localhost'"], ["'first'@'10.11.12.13'", "'firstfirst'@'localhost'", "'second'@'localhost'", "'second'@'10.11.12.14'"])

#@<> include an existing user, one account is loaded - backticks
EXPECT_INCLUDE_EXCLUDE({ "includeUsers": ["`first`@`localhost`"] }, ["'first'@'localhost'"], ["'first'@'10.11.12.13'", "'firstfirst'@'localhost'", "'second'@'localhost'", "'second'@'10.11.12.14'"])

#@<> include using just the username, two accounts are loaded
EXPECT_INCLUDE_EXCLUDE({ "includeUsers": ["first"] }, ["'first'@'localhost'", "'first'@'10.11.12.13'"], ["'firstfirst'@'localhost'", "'second'@'localhost'", "'second'@'10.11.12.14'"])

#@<> include using just the same username twice, two accounts are loaded
EXPECT_INCLUDE_EXCLUDE({ "includeUsers": ["first", "first"] }, ["'first'@'localhost'", "'first'@'10.11.12.13'"], ["'firstfirst'@'localhost'", "'second'@'localhost'", "'second'@'10.11.12.14'"])

#@<> include using just the username, exclude different accounts using just the username, two accounts are loaded
EXPECT_INCLUDE_EXCLUDE({ "includeUsers": ["first"], "excludeUsers": ["second"] }, ["'first'@'localhost'", "'first'@'10.11.12.13'"], ["'firstfirst'@'localhost'", "'second'@'localhost'", "'second'@'10.11.12.14'"])

#@<> include and exclude the same username, conflicting options -> exception
EXPECT_INCLUDE_EXCLUDE({ "includeUsers": ["first"], "excludeUsers": ["first"] }, [], [], "Argument #2: Conflicting filtering options")

#@<> include using just the username, exclude one of the accounts, one account is loaded
EXPECT_INCLUDE_EXCLUDE({ "includeUsers": ["first"], "excludeUsers": ["first@10.11.12.13"] }, ["'first'@'localhost'"], ["'first'@'10.11.12.13'", "'firstfirst'@'localhost'", "'second'@'localhost'", "'second'@'10.11.12.14'"])

#@<> include using just the username, exclude one of the accounts, one account is loaded - single quotes
EXPECT_INCLUDE_EXCLUDE({ "includeUsers": ["first"], "excludeUsers": ["'first'@'10.11.12.13'"] }, ["'first'@'localhost'"], ["'first'@'10.11.12.13'", "'firstfirst'@'localhost'", "'second'@'localhost'", "'second'@'10.11.12.14'"])

#@<> include using just the username, exclude one of the accounts, one account is loaded - double quotes
EXPECT_INCLUDE_EXCLUDE({ "includeUsers": ["first"], "excludeUsers": ['"first"@"10.11.12.13"'] }, ["'first'@'localhost'"], ["'first'@'10.11.12.13'", "'firstfirst'@'localhost'", "'second'@'localhost'", "'second'@'10.11.12.14'"])

#@<> include using just the username, exclude one of the accounts, one account is loaded - backticks
EXPECT_INCLUDE_EXCLUDE({ "includeUsers": ["first"], "excludeUsers": ["`first`@`10.11.12.13`"] }, ["'first'@'localhost'"], ["'first'@'10.11.12.13'", "'firstfirst'@'localhost'", "'second'@'localhost'", "'second'@'10.11.12.14'"])

#@<> include using two usernames, four accounts are loaded
EXPECT_INCLUDE_EXCLUDE({ "includeUsers": ["first", "second"] }, ["'first'@'localhost'", "'first'@'10.11.12.13'", "'second'@'localhost'", "'second'@'10.11.12.14'"], ["'firstfirst'@'localhost'"])

#@<> include using two usernames, exclude one of them, conflicting options ->exception
EXPECT_INCLUDE_EXCLUDE({ "includeUsers": ["first", "second"], "excludeUsers": ["second"] }, [], [], "Argument #2: Conflicting filtering options")

#@<> include using two usernames, exclude one of the accounts, three accounts are loaded
EXPECT_INCLUDE_EXCLUDE({ "includeUsers": ["first", "second"], "excludeUsers": ["second@localhost"] }, ["'first'@'localhost'", "'first'@'10.11.12.13'", "'second'@'10.11.12.14'"], ["'firstfirst'@'localhost'", "'second'@'localhost'"])

#@<> include using an username and an account, three accounts are loaded
EXPECT_INCLUDE_EXCLUDE({ "includeUsers": ["first", "second@localhost"] }, ["'first'@'localhost'", "'first'@'10.11.12.13'", "'second'@'localhost'"], ["'firstfirst'@'localhost'", "'second'@'10.11.12.14'"])

#@<> include using an username and an account, exclude using username, conflicting options -> exception
EXPECT_INCLUDE_EXCLUDE({ "includeUsers": ["first", "second@localhost"], "excludeUsers": ["second"]  }, [], [], "Argument #2: Conflicting filtering options")

#@<> include using an username and an account, exclude using an account, conflicting options -> exception
EXPECT_INCLUDE_EXCLUDE({ "includeUsers": ["first", "second@localhost"], "excludeUsers": ["second@localhost"]  }, [], [], "Argument #2: Conflicting filtering options")

#@<> include using an username and non-existing username, exclude using a non-existing username, two accounts are loaded
EXPECT_INCLUDE_EXCLUDE({ "includeUsers": ["first", "third"], "excludeUsers": ["fourth"]  }, ["'first'@'localhost'", "'first'@'10.11.12.13'"], ["'firstfirst'@'localhost'", "'second'@'localhost'", "'second'@'10.11.12.14'"])

#@<> don't include or exclude anything, mysql.sys is always excluded (and it already exists)
EXPECT_INCLUDE_EXCLUDE({ "ignoreExistingObjects": True }, [], [])
EXPECT_STDOUT_CONTAINS("NOTE: Skipping CREATE/ALTER USER statements for user 'mysql.sys'@'localhost'")
EXPECT_STDOUT_CONTAINS("NOTE: Skipping GRANT/REVOKE statements for user 'mysql.sys'@'localhost'")

#@<> BUG#36159820 - don't include or exclude anything when loading into MHS, some accounts are always excluded {VER(>=8.0.16) and not __dbug_off}
testutil.dbug_set("+d,dump_loader_force_mds")
session2.run_sql("SET global partial_revokes=1")

EXPECT_INCLUDE_EXCLUDE({ "ignoreExistingObjects": True, 'ignoreVersion': True }, [], [ f"'{u}'@'localhost'" for u in mhs_excluded_users ], is_mds = True)
EXPECT_STDOUT_CONTAINS("NOTE: Skipping CREATE/ALTER USER statements for user 'mysql.sys'@'localhost'")
EXPECT_STDOUT_CONTAINS("NOTE: Skipping GRANT/REVOKE statements for user 'mysql.sys'@'localhost'")

wipeout_server(session2)
session2.run_sql("SET global partial_revokes=0")
testutil.dbug_set("")

#@<> cleanup tests with include/exclude users
shell.connect(__sandbox_uri1)
session.run_sql("DROP USER 'first'@'localhost';")
session.run_sql("DROP USER 'first'@'10.11.12.13';")
session.run_sql("DROP USER 'firstfirst'@'localhost';")
session.run_sql("DROP USER 'second'@'localhost';")
session.run_sql("DROP USER 'second'@'10.11.12.14';")
session.run_sql("DROP USER 'mysql.sys-ex'@'localhost';")

for u in mhs_excluded_users:
    session.run_sql(f"DROP USER '{u}'@'localhost'")

#@<> Bug#33128803 default roles {VER(>= 8.0.11)}
shell.connect(__sandbox_uri1)
session.run_sql("CREATE ROLE IF NOT EXISTS 'aaabra';")
session.run_sql("CREATE ROLE IF NOT EXISTS aaabby;")
session.run_sql("CREATE ROLE IF NOT EXISTS 'local'@'localhost';")
session.run_sql("create user IF NOT EXISTS wolodia@localhost default role 'aaabra', local@localhost, aaabby;")
session.run_sql("create user IF NOT EXISTS zenon@localhost default role aaabby;")

default_roles_dir = os.path.join(outdir, "default_roles_dir")
util.dump_instance(default_roles_dir, { "users": True, "showProgress": False })

shell.connect(__sandbox_uri2)
wipeout_server(session2)

EXPECT_NO_THROWS(lambda: util.load_dump(default_roles_dir, {"loadUsers":True, "excludeUsers":["root@%"]}), "Load")

compare_servers(session1, session2)

shell.connect(__sandbox_uri1)
session.run_sql("DROP ROLE 'aaabra';")
session.run_sql("DROP ROLE aaabby;")
session.run_sql("DROP ROLE 'local'@'localhost';")
session.run_sql("DROP user wolodia@localhost;")
session.run_sql("DROP user zenon@localhost;")

#@<> BUG#31748786 {not __dbug_off}
# create a MDS-compatible dump
shell.connect(__sandbox_uri1)

dump_dir = os.path.join(outdir, "skip_binlog")
EXPECT_NO_THROWS(lambda: util.dump_instance(dump_dir, { "ocimds": True, "compatibility": ["ignore_missing_pks", "strip_restricted_grants", "strip_definers", "skip_invalid_accounts"], "ddlOnly": True, "showProgress": False }), "Dumping the instance should not fail")

# when loading into non-MDS instance, if skipBinlog is set, but user doesn't have required privileges, exception should be thrown
wipeout_server(session2)

session2.run_sql("CREATE USER IF NOT EXISTS admin@'%' IDENTIFIED BY 'pass'")
session2.run_sql("GRANT ALL ON *.* TO 'admin'@'%'")

sql_log_bin_privileges = [ 'SUPER', 'SYSTEM_VARIABLES_ADMIN', 'SESSION_VARIABLES_ADMIN' ]
all_privileges = [x[0].upper() for x in session2.run_sql('SHOW PRIVILEGES').fetch_all()]
sql_log_bin_privileges = [x for x in sql_log_bin_privileges if x in all_privileges]

session2.run_sql("REVOKE {0} ON *.* FROM 'admin'@'%'".format(", ".join(sql_log_bin_privileges)))

shell.connect("mysql://admin:pass@{0}:{1}".format(__host, __mysql_sandbox_port2))

# join all but the last privilege with ', ', append ' or ' if there is more than one privilege, append the last privilege
missing_privileges = ', '.join(sql_log_bin_privileges[:-1]) + (' or ' if len(sql_log_bin_privileges) > 1 else '') + sql_log_bin_privileges[-1]
EXPECT_THROWS(lambda: util.load_dump(dump_dir, { "skipBinlog": True, "showProgress": False, "resetProgress": True  }), "Error: Shell Error (53004): 'SET sql_log_bin=0' failed with error: MySQL Error 1227 (42000): Access denied; you need (at least one of) the {0} privilege(s) for this operation".format(missing_privileges))

# when loading into MDS instance, if skipBinlog is set, but user doesn't have required privileges, exception should be thrown
testutil.dbug_set("+d,dump_loader_force_mds")

EXPECT_THROWS(lambda: util.load_dump(dump_dir, { "skipBinlog": True, "showProgress": False, "resetProgress": True  }), "Error: Shell Error (53004): 'SET sql_log_bin=0' failed with error: MySQL Error 1227 (42000): Access denied; you need (at least one of) the {0} privilege(s) for this operation".format(missing_privileges))

testutil.dbug_set("")

#@<> BUG#32140970 {not __dbug_off}
# create a MDS-compatible dump but without 'ocimds' option
shell.connect(__sandbox_uri1)

dump_dir = os.path.join(outdir, "ignore_version")
EXPECT_NO_THROWS(lambda: util.dump_instance(dump_dir, { "compatibility": ["strip_restricted_grants", "strip_definers"], "ddlOnly": True, "showProgress": False }), "Dumping the instance should not fail")

shell.connect(__sandbox_uri2)
wipeout_server(session2)

testutil.dbug_set("+d,dump_loader_force_mds")

# loading non-MDS dump into MDS should fail

EXPECT_THROWS(lambda: util.load_dump(dump_dir, { "showProgress": False }), "Error: Shell Error (53010): Dump is not compatible with MySQL HeatWave Service")
EXPECT_STDOUT_CONTAINS("ERROR: Destination is a MySQL HeatWave Service DB System instance but the dump was produced without the compatibility option. Please enable the 'ocimds' option when dumping your database. Alternatively, enable the 'ignoreVersion' option to load anyway.")

# loading non-MDS dump into MDS with the 'ignoreVersion' option enabled should succeed
wipeout_server(session2)
WIPE_OUTPUT()

EXPECT_NO_THROWS(lambda: util.load_dump(dump_dir, { "ignoreVersion": True, "showProgress": False }), "Loading with 'ignoreVersion' should succeed")
EXPECT_STDOUT_CONTAINS("WARNING: Destination is a MySQL HeatWave Service DB System instance but the dump was produced without the compatibility option. The 'ignoreVersion' option is enabled, so loading anyway. If this operation fails, create the dump once again with the 'ocimds' option enabled.")

testutil.dbug_set("")

#@<> WL14506: create tables and dumps with and without 'create_invisible_pks' compatibility option
dump_pks_dir = os.path.join(outdir, "invisible_pks")
dump_no_pks_dir = os.path.join(outdir, "no_invisible_pks")
dump_just_pk_dir = os.path.join(outdir, "just_pk")
schema_name = "wl14506"
pk_table_name = "pk"
no_pk_table_name = "no_pk"

shell.connect(__sandbox_uri1)
session.run_sql("DROP SCHEMA IF EXISTS !", [schema_name])
session.run_sql("CREATE SCHEMA IF NOT EXISTS !", [schema_name])
session.run_sql("CREATE TABLE !.! (id BIGINT AUTO_INCREMENT PRIMARY KEY, data BIGINT)", [ schema_name, pk_table_name ])

for i in range(20):
    session.run_sql("INSERT INTO !.! (data) VALUES " + ",".join(["("+ str(random.randint(0, 2 ** 63 - 1)) + ")" for _ in range(1000)]), [ schema_name, pk_table_name ])

# two statements to avoid 'Statement violates GTID consistency'
session.run_sql("CREATE TABLE !.! (data BIGINT)", [ schema_name, no_pk_table_name ])
session.run_sql("INSERT INTO !.! SELECT data FROM !.! GROUP BY data", [ schema_name, no_pk_table_name, schema_name, pk_table_name ])
# add unique index to make sure this table is chunked
session.run_sql("ALTER TABLE !.! ADD UNIQUE INDEX idx (data);", [ schema_name, no_pk_table_name ])

session.run_sql("ANALYZE TABLE !.!;", [ schema_name, pk_table_name ])
session.run_sql("ANALYZE TABLE !.!;", [ schema_name, no_pk_table_name ])

# small 'bytesPerChunk' value to force chunking
util.dump_schemas([schema_name], dump_pks_dir, { "ocimds": True, "compatibility": ["create_invisible_pks"], "bytesPerChunk" : "128k", "showProgress": False })
util.dump_schemas([schema_name], dump_no_pks_dir, { "ocimds": True, "compatibility": ["ignore_missing_pks"], "bytesPerChunk" : "128k", "showProgress": False })
# dump which has only table with a primary key
util.dump_tables(schema_name, [ pk_table_name ], dump_just_pk_dir, { "bytesPerChunk" : "128k", "showProgress": False })

# helper function
def EXPECT_PK(dump_dir, options, pk_created, expected_exception=None, wipeout=True):
    opts = { "showProgress": False, "resetProgress": True }
    opts.update(options)
    shell.connect(__sandbox_uri2)
    if wipeout:
        wipeout_server(session)
    WIPE_OUTPUT()
    if expected_exception:
        EXPECT_THROWS(lambda: util.load_dump(dump_dir, opts), expected_exception)
    else:
        EXPECT_NO_THROWS(lambda: util.load_dump(dump_dir, opts), "Loading the dump should not fail")
    pk = session.run_sql("SELECT COLUMN_NAME, COLUMN_TYPE, EXTRA FROM information_schema.columns WHERE COLUMN_KEY = 'PRI' AND TABLE_SCHEMA = ? AND TABLE_NAME = ?", [schema_name, no_pk_table_name]).fetch_all()
    if pk_created:
        # WL14506-FR4.6 - If the createInvisiblePKs option is set to true and the target instance supports WL#13784, the primary keys must be created automatically by setting the session server variable SQL_GENERATE_INVISIBLE_PRIMARY_KEY to ON.
        # WL14506-FR4.7 - If the createInvisiblePKs option is set to true and the target instance does not support WL#13784, the primary key must be created for each table which does not have one by modifying the CREATE TABLE statement and adding the my_row_id BIGINT UNSIGNED AUTO_INCREMENT INVISIBLE PRIMARY KEY column.
        # if server supports WL#13784 loader will use that feature, if something is wrong tests will fail
        # the format of the primary key is the same in case of both FR4.6 and FR4.7
        # WL14506-TSFR_4.7_1
        EXPECT_EQ(1, len(pk), "Primary key should have been created using a single column")
        EXPECT_EQ("my_row_id", pk[0][0], "Primary key should be named `my_row_id`")
        EXPECT_EQ("BIGINT UNSIGNED", pk[0][1].upper(), "Primary key should be a BIGINT UNSIGNED")
        EXPECT_NE(-1, pk[0][2].upper().find("AUTO_INCREMENT"), "Primary key should have the AUTO_INCREMENT attribute")
        EXPECT_NE(-1, pk[0][2].upper().find("INVISIBLE"), "Primary key should have the INVISIBLE attribute")
    else:
        EXPECT_EQ(0, len(pk), "Primary key should have NOT been created")

# WL14506-FR4 - The util.loadDump() function must support a new boolean option, createInvisiblePKs, which allows for automatic creation of invisible primary keys.
# WL14506-FR4.1 - The default value of this option must depend on the dump which is being loaded: if it was created using the create_invisible_pks value given to the compatibility option, it must be set to true. Otherwise it must be set to false.

#@<> dump created without 'create_invisible_pks', 'createInvisiblePKs' not given, primary key should not be created {VER(>= 8.0.24)}
EXPECT_PK(dump_no_pks_dir, {}, False)

#@<> dump created without 'create_invisible_pks', 'createInvisiblePKs' is false, primary key should not be created {VER(>= 8.0.24)}
# WL14506-TSFR_4_2
EXPECT_PK(dump_no_pks_dir, { "createInvisiblePKs": False }, False)

#@<> dump created without 'create_invisible_pks', 'createInvisiblePKs' is true, primary key should be created {VER(>= 8.0.24)}
# WL14506-TSFR_4_3
# WL14506-TSFR_4_8
EXPECT_PK(dump_no_pks_dir, { "createInvisiblePKs": True }, True)

#@<> dump created with 'create_invisible_pks', 'createInvisiblePKs' not given, primary key should be created {VER(>= 8.0.24)}
# WL14506-TSFR_4_1
EXPECT_PK(dump_pks_dir, {}, True)

#@<> dump created with 'create_invisible_pks', 'createInvisiblePKs' is false, primary key should not be created {VER(>= 8.0.24)}
# WL14506-TSFR_4_6
EXPECT_PK(dump_pks_dir, { "createInvisiblePKs": False }, False)

#@<> dump created with 'create_invisible_pks', 'createInvisiblePKs' is true, primary key should be created {VER(>= 8.0.24)}
# WL14506-TSFR_4_1
EXPECT_PK(dump_pks_dir, { "createInvisiblePKs": True }, True)

#@<> WL14506-FR4.2 - If the createInvisiblePKs option is set to true and the loadDdl option is set to false, a warning must be printed, the value of createInvisiblePks must be ignored and the load process must continue. {VER(>= 8.0.24)}
# WL14506-TSFR_4_4
# first load just DDL
EXPECT_PK(dump_pks_dir, { "createInvisiblePKs": False, "loadData": False }, False)
# then load data with 'createInvisiblePKs' set to true
EXPECT_PK(dump_pks_dir, { "loadDdl": False }, False, wipeout=False)
EXPECT_STDOUT_CONTAINS("WARNING: The 'createInvisiblePKs' option is set to true, but the 'loadDdl' option is false, Primary Keys are not going to be created.")

#@<> WL14506-TSFR_4_4 {VER(>= 8.0.24)}
# first load just DDL
EXPECT_PK(dump_pks_dir, { "createInvisiblePKs": False, "loadData": False }, False)
# then load data with 'createInvisiblePKs' set to true
EXPECT_PK(dump_pks_dir, { "createInvisiblePKs": True, "loadDdl": False }, False, wipeout=False)
EXPECT_STDOUT_CONTAINS("WARNING: The 'createInvisiblePKs' option is set to true, but the 'loadDdl' option is false, Primary Keys are not going to be created.")

#@<> WL14506-FR4.3 - If the createInvisiblePKs option is set to true and the target instance has version lower than 8.0.24, an error must be reported and the load process must be aborted. {VER(< 8.0.24)}
# 'createInvisiblePKs' is true implicitly
# WL14506-TSFR_4.3_1
EXPECT_PK(dump_pks_dir, {}, False, "The 'createInvisiblePKs' option requires server 8.0.24 or newer.")

# 'createInvisiblePKs' is true explicitly
EXPECT_PK(dump_no_pks_dir, { "createInvisiblePKs": True }, False, "The 'createInvisiblePKs' option requires server 8.0.24 or newer.")

#@<> WL14506-FR4.4 - If the createInvisiblePKs option is set to false and the dump which contains tables without primary keys is loaded into MDS, a warning must be reported stating that MDS HA cannot be used with this dump and the load process must continue. {VER(>= 8.0.24) and not __dbug_off}
# WL14506-TSFR_4_5
testutil.dbug_set("+d,dump_loader_force_mds")

EXPECT_PK(dump_no_pks_dir, { "createInvisiblePKs": False, "ignoreVersion": True }, False)
EXPECT_STDOUT_CONTAINS("WARNING: The dump contains tables without Primary Keys and it is loaded with the 'createInvisiblePKs' option set to false, this dump cannot be loaded into an MySQL HeatWave Service DB System instance with High Availability.")

# all tables have primary keys, no warning
EXPECT_PK(dump_just_pk_dir, { "createInvisiblePKs": False, "ignoreVersion": True }, False)
EXPECT_STDOUT_NOT_CONTAINS("createInvisiblePKs")

testutil.dbug_set("")

#@<> WL14506-FR4.5 - If the createInvisiblePKs option is set to true and the dump which contains tables without primary keys is loaded into MDS, a warning must be reported stating that Inbound Replication into an MDS HA instance cannot be used with this dump and the load process must continue. {VER(>= 8.0.24) and not __dbug_off}
# WL14506-TSFR_4_7
testutil.dbug_set("+d,dump_loader_force_mds")

EXPECT_PK(dump_no_pks_dir, { "createInvisiblePKs": True, "ignoreVersion": True }, True)
if __version_num < 80032:
    EXPECT_STDOUT_CONTAINS("WARNING: The dump contains tables without Primary Keys and it is loaded with the 'createInvisiblePKs' option set to true, Inbound Replication into an MySQL HeatWave Service DB System instance with High Availability cannot be used with this dump.")
else:
    EXPECT_STDOUT_CONTAINS("NOTE: The dump contains tables without Primary Keys and it is loaded with the 'createInvisiblePKs' option set to true, Inbound Replication into an MySQL HeatWave Service DB System instance with High Availability can be used with this dump.")

# all tables have primary keys, no warning
EXPECT_PK(dump_just_pk_dir, { "createInvisiblePKs": True, "ignoreVersion": True }, False)
EXPECT_STDOUT_NOT_CONTAINS("createInvisiblePKs")

testutil.dbug_set("")

#@<> if SQL_GENERATE_INVISIBLE_PRIMARY_KEY is globally ON and createInvisiblePKs is false, primary key should not be created {VER(>= 8.0.24)}
try:
    session.run_sql("SET @@GLOBAL.SQL_GENERATE_INVISIBLE_PRIMARY_KEY = ON")
    EXPECT_PK(dump_pks_dir, { "createInvisiblePKs": False }, False)
    session.run_sql("SET @@GLOBAL.SQL_GENERATE_INVISIBLE_PRIMARY_KEY = OFF")
except Exception as e:
    # server does not support SQL_GENERATE_INVISIBLE_PRIMARY_KEY
    EXPECT_EQ(1193, e.code)

#@<> WL14506: cleanup
session.run_sql("DROP SCHEMA IF EXISTS !", [schema_name])

#@<> BUG#32734880 progress file is not removed when resetProgress is used
# create a dump
shell.connect(__sandbox_uri1)

dump_dir = os.path.join(outdir, "dump_all")
EXPECT_NO_THROWS(lambda: util.dump_instance(dump_dir, { "showProgress": False }), "Dumping the instance should not fail")

# wipe the destination server
wipeout_server(session2)

# load the full dump
shell.connect(__sandbox_uri2)
WIPE_OUTPUT()
WIPE_SHELL_LOG()
EXPECT_NO_THROWS(lambda: util.load_dump(dump_dir, { "showProgress": False }), "Loading the dump should not fail")
EXPECT_SHELL_LOG_CONTAINS(".tsv.zst: Records: 4079  Deleted: 0  Skipped: 0  Warnings: 0")

# wipe the destination server again
wipeout_server(session2)

# reset the progress, load the dump again, this time just the DDL
WIPE_OUTPUT()
EXPECT_NO_THROWS(lambda: util.load_dump(dump_dir, { "loadData": False, "resetProgress": True, "showProgress": False }), "Loading the dump should not fail")
EXPECT_STDOUT_CONTAINS("NOTE: Load progress file detected for the instance but 'resetProgress' option was enabled. Load progress will be discarded and the whole dump will be reloaded.")

# load the data without resetting the progress
WIPE_OUTPUT()
WIPE_SHELL_LOG()
EXPECT_NO_THROWS(lambda: util.load_dump(dump_dir, { "loadDdl": False, "showProgress": False }), "Loading the dump should not fail")
EXPECT_STDOUT_CONTAINS("NOTE: Load progress file detected. Load will be resumed from where it was left, assuming no external updates were made.")
# ensure data was loaded
EXPECT_SHELL_LOG_CONTAINS(".tsv.zst: Records: 4079  Deleted: 0  Skipped: 0  Warnings: 0")

#@<> WL14632: create tables with partitions
dump_dir = os.path.join(outdir, "part")
metadata_file = os.path.join(dump_dir, "@.json")
schema_name = "wl14632"
no_partitions_table_name = "no_partitions"
partitions_table_name = "partitions"
subpartitions_table_name = "subpartitions"
all_tables = [ no_partitions_table_name, partitions_table_name, subpartitions_table_name ]
subpartition_prefix = "@o" if __os_type == "windows" else "@ó"

shell.connect(__sandbox_uri1)
session.run_sql("DROP SCHEMA IF EXISTS !", [schema_name])
session.run_sql("CREATE SCHEMA IF NOT EXISTS !", [schema_name])

session.run_sql("CREATE TABLE !.! (`id` int NOT NULL AUTO_INCREMENT PRIMARY KEY, `data` blob)", [ schema_name, no_partitions_table_name ])

session.run_sql("""CREATE TABLE !.!
(`id` int NOT NULL AUTO_INCREMENT PRIMARY KEY, `data` blob)
PARTITION BY RANGE (`id`)
(PARTITION x0 VALUES LESS THAN (10000),
 PARTITION x1 VALUES LESS THAN (20000),
 PARTITION x2 VALUES LESS THAN (30000),
 PARTITION x3 VALUES LESS THAN MAXVALUE)""", [ schema_name, partitions_table_name ])

session.run_sql(f"""CREATE TABLE !.!
(`id` int, `data` blob)
PARTITION BY RANGE (`id`)
SUBPARTITION BY KEY (id)
SUBPARTITIONS 2
(PARTITION `{subpartition_prefix}0` VALUES LESS THAN (10000),
 PARTITION `{subpartition_prefix}1` VALUES LESS THAN (20000),
 PARTITION `{subpartition_prefix}2` VALUES LESS THAN (30000),
 PARTITION `{subpartition_prefix}3` VALUES LESS THAN MAXVALUE)""", [ schema_name, subpartitions_table_name ])

for x in range(4):
    session.run_sql(f"""INSERT INTO !.! (`data`) VALUES {",".join([f"('{random_string(100,200)}')" for i in range(10000)])}""", [ schema_name, partitions_table_name ])
session.run_sql("INSERT INTO !.! SELECT * FROM !.!", [ schema_name, subpartitions_table_name, schema_name, partitions_table_name ])
session.run_sql("INSERT INTO !.! SELECT * FROM !.!", [ schema_name, no_partitions_table_name, schema_name, partitions_table_name ])

for table in all_tables:
    session.run_sql("ANALYZE TABLE !.!;", [ schema_name, table ])

partition_names = {}
for table in all_tables:
    partition_names[table] = []
    for row in session.run_sql("SELECT IFNULL(SUBPARTITION_NAME, PARTITION_NAME) FROM information_schema.partitions WHERE TABLE_SCHEMA = ? AND TABLE_NAME = ? AND PARTITION_NAME IS NOT NULL;", [ schema_name, table ]).fetch_all():
        partition_names[table].append(row[0])

# helper functions
def compute_checksum(schema, table):
    return session.run_sql("CHECKSUM TABLE !.!", [ schema, table ]).fetch_one()[1]

def EXPECT_DUMP_AND_LOAD_PARTITIONED(dump, tables = all_tables):
    wipe_dir(dump_dir)
    shell.connect(__sandbox_uri1)
    WIPE_OUTPUT()
    WIPE_SHELL_LOG()
    EXPECT_NO_THROWS(dump, "Dumping the data should not fail")
    files = os.listdir(dump_dir)
    for table in tables:
        # there should be a metadata file for the table
        EXPECT_TRUE(f"{schema_name}@{table}.json" in files)
        # there should be an SQL file for the table
        EXPECT_TRUE(f"{schema_name}@{table}.sql" in files)
        for partition in partition_names[table]:
            # there should be at least one partition-based data file
            EXPECT_TRUE([f for f in files if f.startswith(encode_partition_basename(schema_name, table, partition)) and f.endswith(".tsv.zst")])
            # dumper should mention the partition as a separate entity
            EXPECT_SHELL_LOG_CONTAINS(f"Data dump for table `{schema_name}`.`{table}` partition `{partition}` will be written to ")
    shell.connect(__sandbox_uri2)
    wipeout_server(session)
    WIPE_OUTPUT()
    WIPE_SHELL_LOG()
    # WL14632-TSFR_2_1
    EXPECT_NO_THROWS(lambda: util.load_dump(dump_dir, { "showProgress": False }), "Loading the dump should not fail")
    for table in tables:
        for partition in partition_names[table]:
            # loader should mention the partition as a separate entity
            EXPECT_SHELL_LOG_MATCHES(re.compile(f"\\[Worker00\\d\\]: {encode_partition_basename(schema_name, table, partition)}.*tsv.zst: Records: \\d+  Deleted: 0  Skipped: 0  Warnings: 0"))
    # verify consistency
    for table in tables:
        EXPECT_EQ(checksums[table], compute_checksum(schema_name, table))

checksums = {}
for table in all_tables:
    checksums[table] = compute_checksum(schema_name, table)

#@<> WL14632-TSFR_1_1
EXPECT_DUMP_AND_LOAD_PARTITIONED(lambda: util.dump_instance(dump_dir, { "showProgress": False }))
EXPECT_DUMP_AND_LOAD_PARTITIONED(lambda: util.dump_instance(dump_dir, { "bytesPerChunk": "128k", "showProgress": False }))

#@<> WL14632-TSFR_1_2
EXPECT_DUMP_AND_LOAD_PARTITIONED(lambda: util.dump_schemas([ schema_name ], dump_dir, { "showProgress": False }))
EXPECT_DUMP_AND_LOAD_PARTITIONED(lambda: util.dump_schemas([ schema_name ], dump_dir, { "bytesPerChunk": "128k", "showProgress": False }))

#@<> WL14632-TSFR_1_3
# test table with partitions
EXPECT_DUMP_AND_LOAD_PARTITIONED(lambda: util.dump_tables(schema_name, [ partitions_table_name ], dump_dir, { "showProgress": False }), [ partitions_table_name ])
EXPECT_DUMP_AND_LOAD_PARTITIONED(lambda: util.dump_tables(schema_name, [ partitions_table_name ], dump_dir, { "bytesPerChunk": "128k", "showProgress": False }), [ partitions_table_name ])

# BUG#33063035 check if the metadata file has the partition awareness capability
EXPECT_CAPABILITIES(metadata_file, [ partition_awareness_capability ])

# test table with sub-partitions
EXPECT_DUMP_AND_LOAD_PARTITIONED(lambda: util.dump_tables(schema_name, [ subpartitions_table_name ], dump_dir, { "showProgress": False }), [ subpartitions_table_name ])
EXPECT_DUMP_AND_LOAD_PARTITIONED(lambda: util.dump_tables(schema_name, [ subpartitions_table_name ], dump_dir, { "bytesPerChunk": "128k", "showProgress": False }), [ subpartitions_table_name ])

# BUG#33063035 check if the metadata file has the partition awareness capability
EXPECT_CAPABILITIES(metadata_file, [ partition_awareness_capability ])

#@<> BUG#33063035 dump table without partitions, metadata should not have the partition awareness capability
EXPECT_DUMP_AND_LOAD_PARTITIONED(lambda: util.dump_tables(schema_name, [ no_partitions_table_name ], dump_dir, { "showProgress": False }), [ ])
EXPECT_NO_CAPABILITIES(metadata_file, [ partition_awareness_capability ])

#@<> BUG#33063035 reuse previous dump, hack metadata with some fake capability
metadata = read_json(metadata_file)
metadata["capabilities"].append({
    "id": "make_toast",
    "description": "Makes toasts, yummy.",
    "versionRequired": "8.0.28",
})
write_json(metadata_file, metadata)

EXPECT_THROWS(lambda: util.load_dump(dump_dir, { "showProgress": False }), "Unsupported dump capabilities")
EXPECT_STDOUT_CONTAINS("""
ERROR: Dump is using capabilities which are not supported by this version of MySQL Shell:

* Makes toasts, yummy.

The minimum required version of MySQL Shell to load this dump is: 8.0.28.
""")

#@<> BUG#33063035 reuse previous dump, hack metadata with another fake capability, check if the correct version is suggested
metadata = read_json(metadata_file)
metadata["capabilities"].append({
    "id": "make_another_toast",
    "description": "Makes more toasts, great!",
    "versionRequired": "8.0.29",
})
write_json(metadata_file, metadata)

EXPECT_THROWS(lambda: util.load_dump(dump_dir, { "showProgress": False }), "Unsupported dump capabilities")
EXPECT_STDOUT_CONTAINS("""
ERROR: Dump is using capabilities which are not supported by this version of MySQL Shell:

* Makes toasts, yummy.

* Makes more toasts, great!

The minimum required version of MySQL Shell to load this dump is: 8.0.29.
""")

#@<> WL14632-TSFR_3_1
exported_file = os.path.join(outdir, "part.tsv")

for table in all_tables:
    try:
        os.remove(exported_file)
    except:
        pass
    shell.connect(__sandbox_uri1)
    WIPE_OUTPUT()
    WIPE_SHELL_LOG()
    EXPECT_NO_THROWS(lambda: util.export_table(f"{schema_name}.{table}", exported_file, { "showProgress": False }), "Exporting the table should not fail")
    # dumper should not mention the partitions
    EXPECT_SHELL_LOG_CONTAINS(f"Data dump for table `{schema_name}`.`{table}` will be written to ")
    create_statement = session.run_sql("SHOW CREATE TABLE !.!", [ schema_name, table ]).fetch_one()[1]
    shell.connect(__sandbox_uri2)
    wipeout_server(session)
    session.run_sql("CREATE SCHEMA IF NOT EXISTS !", [schema_name])
    session.run_sql("USE !", [schema_name])
    session.run_sql(create_statement)
    WIPE_OUTPUT()
    util.import_table(exported_file, { "schema": schema_name, "table": table, "columns": [ "id", "data" ], "decodeColumns": { "data": "FROM_BASE64" } })
    EXPECT_EQ(checksums[table], compute_checksum(schema_name, table))

#@<> WL14632: cleanup
session.run_sql("DROP SCHEMA IF EXISTS !", [schema_name])

#@<> BUG#33144419: setup
dumper_user = "dumper_33144419"
loader_user = "loader_33144419"
password = "pass"
host_with_netmask = "127.0.0.0/255.0.0.0"
dump_dir = os.path.join(outdir, "host_with_netmask")

def create_account_with_netmask(name):
    session.run_sql(f"DROP USER IF EXISTS '{name}'@'{host_with_netmask}'")
    session.run_sql(f"CREATE USER '{name}'@'{host_with_netmask}' IDENTIFIED BY '{password}'")
    session.run_sql(f"GRANT ALL ON *.* TO '{name}'@'{host_with_netmask}' WITH GRANT OPTION")

# source server has two accounts with IPv4 and a netmask, one of them is used to do the dump
shell.connect(__sandbox_uri1)
create_account_with_netmask(dumper_user)
create_account_with_netmask(loader_user)

# wipe the destination server
wipeout_server(session2)

# destination server has one of the accounts created above, it is going to load the dump; the other account is going to be recreated
shell.connect(__sandbox_uri2)
create_account_with_netmask(loader_user)

#@<> BUG#33144419: dump
shell.connect(f"{dumper_user}:{password}@127.0.0.1:{__mysql_sandbox_port1}")
EXPECT_NO_THROWS(lambda: util.dump_instance(dump_dir, { "users": True, "ddlOnly": True, "showProgress": False }), "dump should succeed")

#@<> BUG#33144419: load
# dumper user does not exist
shell.connect(__sandbox_uri2)
EXPECT_EQ([], session.run_sql("select 1 from mysql.user where user = ?", [ dumper_user ]).fetch_all())

# load the dump, users are created
shell.connect(f"{loader_user}:{password}@127.0.0.1:{__mysql_sandbox_port2}")
EXPECT_NO_THROWS(lambda: util.load_dump(dump_dir, { "loadUsers": True, "excludeUsers": [ "root@%", "root@localhost" ], "showProgress": False }), "load should succeed")
EXPECT_STDOUT_CONTAINS(f"NOTE: Skipping CREATE/ALTER USER statements for user '{loader_user}'@'{host_with_netmask}'")
EXPECT_STDOUT_CONTAINS(f"NOTE: Skipping GRANT/REVOKE statements for user '{loader_user}'@'{host_with_netmask}'")

# dumper user was created
shell.connect(__sandbox_uri2)
EXPECT_NE([], session.run_sql("select 1 from mysql.user where user = ?", [ dumper_user ]).fetch_all())

#@<> BUG#33144419: cleanup
shell.connect(__sandbox_uri1)
session.run_sql(f"DROP USER IF EXISTS '{dumper_user}'@'{host_with_netmask}'")
session.run_sql(f"DROP USER IF EXISTS '{loader_user}'@'{host_with_netmask}'")

#@<> BUG#32561035: setup
# reuse dump dir from one of the tests above
dump_dir = os.path.join(outdir, "host_with_netmask")

shell.connect(__sandbox_uri2)
saved_uuid = session.run_sql("SELECT @@server_uuid").fetch_one()[0]

shell.connect(__sandbox_uri1)
new_uuid = session.run_sql("SELECT @@server_uuid").fetch_one()[0]

#@<> BUG#32561035: test
EXPECT_THROWS(lambda: util.load_dump(dump_dir, { "progressFile": os.path.join(dump_dir, f"load-progress.{saved_uuid}.json"),"showProgress": False }), f"Progress file was created for a server with UUID {saved_uuid}, while the target server has UUID: {new_uuid}")
EXPECT_STDOUT_CONTAINS("NOTE: Load progress file detected. Load will be resumed from where it was left, assuming no external updates were made.")

#@<> WL14244 - help entries
util.help('load_dump')

# WL14244-TSFR_3_3
EXPECT_STDOUT_CONTAINS("""
      - includeRoutines: array of strings (default not set) - Loads only the
        specified routines from the dump. Strings are in format schema.routine,
        quoted using backtick characters when required. By default, all
        routines are included.
""")

# WL14244-TSFR_4_3
EXPECT_STDOUT_CONTAINS("""
      - excludeRoutines: array of strings (default not set) - Skip loading
        specified routines from the dump. Strings are in format schema.routine,
        quoted using backtick characters when required.
""")

# WL14244-TSFR_5_3
EXPECT_STDOUT_CONTAINS("""
      - includeEvents: array of strings (default not set) - Loads only the
        specified events from the dump. Strings are in format schema.event,
        quoted using backtick characters when required. By default, all events
        are included.
""")

# WL14244-TSFR_6_3
EXPECT_STDOUT_CONTAINS("""
      - excludeEvents: array of strings (default not set) - Skip loading
        specified events from the dump. Strings are in format schema.event,
        quoted using backtick characters when required.
""")

# WL14244-TSFR_7_4
EXPECT_STDOUT_CONTAINS("""
      - includeTriggers: array of strings (default not set) - Loads only the
        specified triggers from the dump. Strings are in format schema.table
        (all triggers from the specified table) or schema.table.trigger (the
        individual trigger), quoted using backtick characters when required. By
        default, all triggers are included.
""")

# WL14244-TSFR_8_4
EXPECT_STDOUT_CONTAINS("""
      - excludeTriggers: array of strings (default not set) - Skip loading
        specified triggers from the dump. Strings are in format schema.table
        (all triggers from the specified table) or schema.table.trigger (the
        individual trigger), quoted using backtick characters when required.
""")

#@<> WL14244 - helpers
shell.connect(__sandbox_uri2)
dump_dir = os.path.join(outdir, "wl14244")

def dump_and_load(options):
    WIPE_STDOUT()
    # remove everything from the server
    wipeout_server(session)
    # create sample DB structure
    session.run_sql("CREATE SCHEMA existing_schema_1")
    session.run_sql("CREATE TABLE existing_schema_1.existing_table (id INT)")
    session.run_sql("CREATE VIEW existing_schema_1.existing_view AS SELECT * FROM existing_schema_1.existing_table")
    session.run_sql("CREATE EVENT existing_schema_1.existing_event ON SCHEDULE EVERY 1 YEAR DO BEGIN END")
    session.run_sql("CREATE FUNCTION existing_schema_1.existing_routine() RETURNS INT DETERMINISTIC RETURN 1")
    session.run_sql("CREATE TRIGGER existing_schema_1.existing_trigger AFTER DELETE ON existing_schema_1.existing_table FOR EACH ROW BEGIN END")
    session.run_sql("CREATE SCHEMA existing_schema_2")
    session.run_sql("CREATE TABLE existing_schema_2.existing_table (id INT)")
    session.run_sql("CREATE VIEW existing_schema_2.existing_view AS SELECT * FROM existing_schema_2.existing_table")
    session.run_sql("CREATE EVENT existing_schema_2.existing_event ON SCHEDULE EVERY 1 YEAR DO BEGIN END")
    session.run_sql("CREATE PROCEDURE existing_schema_2.existing_routine() DETERMINISTIC BEGIN END")
    session.run_sql("CREATE TRIGGER existing_schema_2.existing_trigger AFTER DELETE ON existing_schema_2.existing_table FOR EACH ROW BEGIN END")
    # do the dump
    shutil.rmtree(dump_dir, True)
    util.dump_instance(dump_dir, { "showProgress": False })
    # remove everything from the server once again, load the dump
    wipeout_server(session)
    # we're only interested in DDL, progress is not important
    options["loadData"] = False
    options["showProgress"] = False
    util.load_dump(dump_dir, options)
    # fetch data about the current DB structure
    return snapshot_instance(session)

def entries(snapshot, keys = []):
    entry = snapshot["schemas"]
    for key in keys:
        entry = entry[key]
    return sorted(list(entry.keys()))

#@<> WL14244 - includeRoutines - invalid values
EXPECT_THROWS(lambda: util.load_dump(dump_dir, { "includeRoutines": [ "routine" ] }), "ValueError: Argument #2: The routine to be included must be in the following form: schema.routine, with optional backtick quotes, wrong value: 'routine'.")
EXPECT_THROWS(lambda: util.load_dump(dump_dir, { "includeRoutines": [ "schema.@" ] }), "ValueError: Argument #2: Failed to parse routine to be included 'schema.@': Invalid character in identifier")

#@<> WL14244-TSFR_3_6
snapshot = dump_and_load({})
EXPECT_EQ(["existing_routine"], entries(snapshot, ["existing_schema_1", "functions"]))
EXPECT_EQ([], entries(snapshot, ["existing_schema_1", "procedures"]))
EXPECT_EQ([], entries(snapshot, ["existing_schema_2", "functions"]))
EXPECT_EQ(["existing_routine"], entries(snapshot, ["existing_schema_2", "procedures"]))

snapshot = dump_and_load({ "includeRoutines": [] })
EXPECT_EQ(["existing_routine"], entries(snapshot, ["existing_schema_1", "functions"]))
EXPECT_EQ([], entries(snapshot, ["existing_schema_1", "procedures"]))
EXPECT_EQ([], entries(snapshot, ["existing_schema_2", "functions"]))
EXPECT_EQ(["existing_routine"], entries(snapshot, ["existing_schema_2", "procedures"]))

#@<> WL14244-TSFR_3_9
snapshot = dump_and_load({ "includeRoutines": ['existing_schema_1.existing_routine', 'existing_schema_1.non_existing_routine', 'non_existing_schema.routine'] })
EXPECT_EQ(["existing_routine"], entries(snapshot, ["existing_schema_1", "functions"]))
EXPECT_EQ([], entries(snapshot, ["existing_schema_1", "procedures"]))
EXPECT_EQ([], entries(snapshot, ["existing_schema_2", "functions"]))
EXPECT_EQ([], entries(snapshot, ["existing_schema_2", "procedures"]))

#@<> WL14244 - excludeRoutines - invalid values
EXPECT_THROWS(lambda: util.load_dump(dump_dir, { "excludeRoutines": [ "routine" ] }), "ValueError: Argument #2: The routine to be excluded must be in the following form: schema.routine, with optional backtick quotes, wrong value: 'routine'.")
EXPECT_THROWS(lambda: util.load_dump(dump_dir, { "excludeRoutines": [ "schema.@" ] }), "ValueError: Argument #2: Failed to parse routine to be excluded 'schema.@': Invalid character in identifier")

#@<> WL14244-TSFR_4_6
snapshot = dump_and_load({})
EXPECT_EQ(["existing_routine"], entries(snapshot, ["existing_schema_1", "functions"]))
EXPECT_EQ([], entries(snapshot, ["existing_schema_1", "procedures"]))
EXPECT_EQ([], entries(snapshot, ["existing_schema_2", "functions"]))
EXPECT_EQ(["existing_routine"], entries(snapshot, ["existing_schema_2", "procedures"]))

snapshot = dump_and_load({ "excludeRoutines": [] })
EXPECT_EQ(["existing_routine"], entries(snapshot, ["existing_schema_1", "functions"]))
EXPECT_EQ([], entries(snapshot, ["existing_schema_1", "procedures"]))
EXPECT_EQ([], entries(snapshot, ["existing_schema_2", "functions"]))
EXPECT_EQ(["existing_routine"], entries(snapshot, ["existing_schema_2", "procedures"]))

#@<> WL14244-TSFR_4_9
snapshot = dump_and_load({ "excludeRoutines": ['existing_schema_1.existing_routine', 'existing_schema_1.non_existing_routine', 'non_existing_schema.routine'] })
EXPECT_EQ([], entries(snapshot, ["existing_schema_1", "functions"]))
EXPECT_EQ([], entries(snapshot, ["existing_schema_1", "procedures"]))
EXPECT_EQ([], entries(snapshot, ["existing_schema_2", "functions"]))
EXPECT_EQ(["existing_routine"], entries(snapshot, ["existing_schema_2", "procedures"]))

#@<> WL14244 - includeEvents - invalid values
EXPECT_THROWS(lambda: util.load_dump(dump_dir, { "includeEvents": [ "event" ] }), "ValueError: Argument #2: The event to be included must be in the following form: schema.event, with optional backtick quotes, wrong value: 'event'.")
EXPECT_THROWS(lambda: util.load_dump(dump_dir, { "includeEvents": [ "schema.@" ] }), "ValueError: Argument #2: Failed to parse event to be included 'schema.@': Invalid character in identifier")

#@<> WL14244-TSFR_5_6
snapshot = dump_and_load({})
EXPECT_EQ(["existing_event"], entries(snapshot, ["existing_schema_1", "events"]))
EXPECT_EQ(["existing_event"], entries(snapshot, ["existing_schema_2", "events"]))

snapshot = dump_and_load({ "includeEvents": [] })
EXPECT_EQ(["existing_event"], entries(snapshot, ["existing_schema_1", "events"]))
EXPECT_EQ(["existing_event"], entries(snapshot, ["existing_schema_2", "events"]))

#@<> WL14244-TSFR_5_9
snapshot = dump_and_load({ "includeEvents": ['existing_schema_1.existing_event', 'existing_schema_1.non_existing_event', 'non_existing_schema.event'] })
EXPECT_EQ(["existing_event"], entries(snapshot, ["existing_schema_1", "events"]))
EXPECT_EQ([], entries(snapshot, ["existing_schema_2", "events"]))

#@<> WL14244 - excludeEvents - invalid values
EXPECT_THROWS(lambda: util.load_dump(dump_dir, { "excludeEvents": [ "event" ] }), "ValueError: Argument #2: The event to be excluded must be in the following form: schema.event, with optional backtick quotes, wrong value: 'event'.")
EXPECT_THROWS(lambda: util.load_dump(dump_dir, { "excludeEvents": [ "schema.@" ] }), "ValueError: Argument #2: Failed to parse event to be excluded 'schema.@': Invalid character in identifier")

#@<> WL14244-TSFR_6_6
snapshot = dump_and_load({})
EXPECT_EQ(["existing_event"], entries(snapshot, ["existing_schema_1", "events"]))
EXPECT_EQ(["existing_event"], entries(snapshot, ["existing_schema_2", "events"]))

snapshot = dump_and_load({ "excludeEvents": [] })
EXPECT_EQ(["existing_event"], entries(snapshot, ["existing_schema_1", "events"]))
EXPECT_EQ(["existing_event"], entries(snapshot, ["existing_schema_2", "events"]))

#@<> WL14244-TSFR_6_9
snapshot = dump_and_load({ "excludeEvents": ['existing_schema_1.existing_event', 'existing_schema_1.non_existing_event', 'non_existing_schema.event'] })
EXPECT_EQ([], entries(snapshot, ["existing_schema_1", "events"]))
EXPECT_EQ(["existing_event"], entries(snapshot, ["existing_schema_2", "events"]))

#@<> WL14244 - includeTriggers - invalid values
EXPECT_THROWS(lambda: util.load_dump(dump_dir, { "includeTriggers": [ "trigger" ] }), "ValueError: Argument #2: The trigger to be included must be in the following form: schema.table or schema.table.trigger, with optional backtick quotes, wrong value: 'trigger'.")
EXPECT_THROWS(lambda: util.load_dump(dump_dir, { "includeTriggers": [ "schema.@" ] }), "ValueError: Argument #2: Failed to parse trigger to be included 'schema.@': Invalid character in identifier")

#@<> WL14244-TSFR_7_8
snapshot = dump_and_load({})
EXPECT_EQ(["existing_trigger"], entries(snapshot, ["existing_schema_1", "tables", "existing_table", "triggers"]))
EXPECT_EQ(["existing_trigger"], entries(snapshot, ["existing_schema_2", "tables", "existing_table", "triggers"]))

snapshot = dump_and_load({ "includeTriggers": [] })
EXPECT_EQ(["existing_trigger"], entries(snapshot, ["existing_schema_1", "tables", "existing_table", "triggers"]))
EXPECT_EQ(["existing_trigger"], entries(snapshot, ["existing_schema_2", "tables", "existing_table", "triggers"]))

#@<> WL14244-TSFR_7_12
snapshot = dump_and_load({ "includeTriggers": ['existing_schema_1.existing_table', 'existing_schema_1.non_existing_table', 'non_existing_schema.table', 'existing_schema_2.existing_table.existing_trigger', 'existing_schema_1.existing_table.non_existing_trigger'] })
EXPECT_EQ(["existing_trigger"], entries(snapshot, ["existing_schema_1", "tables", "existing_table", "triggers"]))
EXPECT_EQ(["existing_trigger"], entries(snapshot, ["existing_schema_2", "tables", "existing_table", "triggers"]))

#@<> WL14244 - excludeTriggers - invalid values
EXPECT_THROWS(lambda: util.load_dump(dump_dir, { "excludeTriggers": [ "trigger" ] }), "ValueError: Argument #2: The trigger to be excluded must be in the following form: schema.table or schema.table.trigger, with optional backtick quotes, wrong value: 'trigger'.")
EXPECT_THROWS(lambda: util.load_dump(dump_dir, { "excludeTriggers": [ "schema.@" ] }), "ValueError: Argument #2: Failed to parse trigger to be excluded 'schema.@': Invalid character in identifier")

#@<> WL14244-TSFR_8_8
snapshot = dump_and_load({})
EXPECT_EQ(["existing_trigger"], entries(snapshot, ["existing_schema_1", "tables", "existing_table", "triggers"]))
EXPECT_EQ(["existing_trigger"], entries(snapshot, ["existing_schema_2", "tables", "existing_table", "triggers"]))

snapshot = dump_and_load({ "excludeTriggers": [] })
EXPECT_EQ(["existing_trigger"], entries(snapshot, ["existing_schema_1", "tables", "existing_table", "triggers"]))
EXPECT_EQ(["existing_trigger"], entries(snapshot, ["existing_schema_2", "tables", "existing_table", "triggers"]))

#@<> WL14244-TSFR_8_12
snapshot = dump_and_load({ "excludeTriggers": ['existing_schema_1.existing_table', 'existing_schema_1.non_existing_table', 'non_existing_schema.table', 'existing_schema_2.existing_table.existing_trigger', 'existing_schema_1.existing_table.non_existing_trigger'] })
EXPECT_EQ([], entries(snapshot, ["existing_schema_1", "tables", "existing_table", "triggers"]))
EXPECT_EQ([], entries(snapshot, ["existing_schema_2", "tables", "existing_table", "triggers"]))

#@<> BUG#35102738 - additional fixes: existing duplicate triggers were not reported, excluded objects were reported as duplicates
# prepare the instance
dump_and_load({})

# another load throws due to existing objects
WIPE_STDOUT()
EXPECT_THROWS(lambda: util.load_dump(dump_dir, { "resetProgress": True, "loadData": False, "showProgress": False }), "Duplicate objects found in destination database")
EXPECT_STDOUT_CONTAINS("""
ERROR: Schema `existing_schema_1` already contains a table named `existing_table`
ERROR: Schema `existing_schema_1` already contains a view named `existing_view`
ERROR: Schema `existing_schema_1` already contains a trigger named `existing_trigger`
ERROR: Schema `existing_schema_1` already contains a function named `existing_routine`
ERROR: Schema `existing_schema_1` already contains an event named `existing_event`
""")
EXPECT_STDOUT_CONTAINS("""
ERROR: Schema `existing_schema_2` already contains a table named `existing_table`
ERROR: Schema `existing_schema_2` already contains a view named `existing_view`
ERROR: Schema `existing_schema_2` already contains a trigger named `existing_trigger`
ERROR: Schema `existing_schema_2` already contains a procedure named `existing_routine`
ERROR: Schema `existing_schema_2` already contains an event named `existing_event`
""")

# excluded trigger is not reported as a duplicate
WIPE_STDOUT()
EXPECT_THROWS(lambda: util.load_dump(dump_dir, {
    "excludeTables": [ "existing_schema_1.existing_table", "existing_schema_1.existing_view", "existing_schema_2.existing_view" ],
    "excludeTriggers": [ "existing_schema_2.existing_table.existing_trigger" ],
    "excludeRoutines": [ "existing_schema_1.existing_routine", "existing_schema_2.existing_routine" ],
    "excludeEvents": [ "existing_schema_1.existing_event", "existing_schema_2.existing_event" ],
    "resetProgress": True,
    "loadData": False,
    "showProgress": False }), "Duplicate objects found in destination database")
EXPECT_STDOUT_CONTAINS("ERROR: Schema `existing_schema_2` already contains a table named `existing_table`")
EXPECT_STDOUT_NOT_CONTAINS("existing_trigger")

# exclude all existing objects to load the dump (triggers are excluded implicitly because tables are excluded)
EXPECT_NO_THROWS(lambda: util.load_dump(dump_dir, {
    "excludeTables": [ "existing_schema_1.existing_table", "existing_schema_1.existing_view", "existing_schema_2.existing_table", "existing_schema_2.existing_view" ],
    "excludeRoutines": [ "existing_schema_1.existing_routine", "existing_schema_2.existing_routine" ],
    "excludeEvents": [ "existing_schema_1.existing_event", "existing_schema_2.existing_event" ],
    "resetProgress": True,
    "loadData": False,
    "showProgress": False }), "load works")

#@<> includeX + excludeX conflicts - helpers
def load_with_conflicts(options, throws = True):
    WIPE_STDOUT()
    # reuse dump from the previous test
    # we're only interested in errors
    options["dryRun"] = True
    options["showProgress"] = False
    if throws:
        EXPECT_THROWS(lambda: util.load_dump(dump_dir, options), "Argument #2: Conflicting filtering options")
    else:
        # there could be some other exceptions, we ignore them
        try:
            util.load_dump(dump_dir, options)
        except Exception as e:
            print("Exception:", e)

#@<> includeSchemas + excludeSchemas conflicts
# no conflicts
load_with_conflicts({ "includeSchemas": [], "excludeSchemas": [] }, False)
EXPECT_STDOUT_NOT_CONTAINS("includeSchemas")
EXPECT_STDOUT_NOT_CONTAINS("excludeSchemas")

load_with_conflicts({ "includeSchemas": [ "a" ], "excludeSchemas": [] }, False)
EXPECT_STDOUT_NOT_CONTAINS("includeSchemas")
EXPECT_STDOUT_NOT_CONTAINS("excludeSchemas")

load_with_conflicts({ "includeSchemas": [], "excludeSchemas": [ "a" ] }, False)
EXPECT_STDOUT_NOT_CONTAINS("includeSchemas")
EXPECT_STDOUT_NOT_CONTAINS("excludeSchemas")

load_with_conflicts({ "includeSchemas": [ "a" ], "excludeSchemas": [ "b" ] }, False)
EXPECT_STDOUT_NOT_CONTAINS("includeSchemas")
EXPECT_STDOUT_NOT_CONTAINS("excludeSchemas")

# conflicts
load_with_conflicts({ "includeSchemas": [ "a" ], "excludeSchemas": [ "a" ] })
EXPECT_STDOUT_CONTAINS("ERROR: Both includeSchemas and excludeSchemas options contain a schema `a`.")

load_with_conflicts({ "includeSchemas": [ "a", "b" ], "excludeSchemas": [ "a" ] })
EXPECT_STDOUT_CONTAINS("ERROR: Both includeSchemas and excludeSchemas options contain a schema `a`.")

load_with_conflicts({ "includeSchemas": [ "a" ], "excludeSchemas": [ "a", "b" ] })
EXPECT_STDOUT_CONTAINS("ERROR: Both includeSchemas and excludeSchemas options contain a schema `a`.")

#@<> includeTables + excludeTables conflicts
# no conflicts
load_with_conflicts({ "includeTables": [], "excludeTables": [] }, False)
EXPECT_STDOUT_NOT_CONTAINS("includeTables")
EXPECT_STDOUT_NOT_CONTAINS("excludeTables")

load_with_conflicts({ "includeTables": [ "a.t" ], "excludeTables": [] }, False)
EXPECT_STDOUT_NOT_CONTAINS("includeTables")
EXPECT_STDOUT_NOT_CONTAINS("excludeTables")

load_with_conflicts({ "includeTables": [], "excludeTables": [ "a.t" ] }, False)
EXPECT_STDOUT_NOT_CONTAINS("includeTables")
EXPECT_STDOUT_NOT_CONTAINS("excludeTables")

load_with_conflicts({ "includeTables": [ "a.t" ], "excludeTables": [ "b.t" ] }, False)
EXPECT_STDOUT_NOT_CONTAINS("includeTables")
EXPECT_STDOUT_NOT_CONTAINS("excludeTables")

load_with_conflicts({ "includeTables": [ "a.t" ], "excludeTables": [ "a.t1" ] }, False)
EXPECT_STDOUT_NOT_CONTAINS("includeTables")
EXPECT_STDOUT_NOT_CONTAINS("excludeTables")

load_with_conflicts({ "excludeSchemas": [ "b" ], "includeTables": [ "a.t" ] }, False)
EXPECT_STDOUT_NOT_CONTAINS("includeTables")
EXPECT_STDOUT_NOT_CONTAINS("excludeTables")

load_with_conflicts({ "excludeSchemas": [], "includeTables": [ "a.t" ] }, False)
EXPECT_STDOUT_NOT_CONTAINS("includeTables")
EXPECT_STDOUT_NOT_CONTAINS("excludeTables")

load_with_conflicts({ "includeSchemas": [], "includeTables": [ "a.t" ] }, False)
EXPECT_STDOUT_NOT_CONTAINS("includeTables")
EXPECT_STDOUT_NOT_CONTAINS("excludeTables")

load_with_conflicts({ "includeSchemas": [ "a" ], "includeTables": [ "a.t" ] }, False)
EXPECT_STDOUT_NOT_CONTAINS("includeTables")
EXPECT_STDOUT_NOT_CONTAINS("excludeTables")

load_with_conflicts({ "excludeSchemas": [ "a" ], "excludeTables": [ "a.t" ] }, False)
EXPECT_STDOUT_NOT_CONTAINS("includeTables")
EXPECT_STDOUT_NOT_CONTAINS("excludeTables")

load_with_conflicts({ "excludeSchemas": [ "b" ], "excludeTables": [ "a.t" ] }, False)
EXPECT_STDOUT_NOT_CONTAINS("includeTables")
EXPECT_STDOUT_NOT_CONTAINS("excludeTables")

load_with_conflicts({ "excludeSchemas": [], "excludeTables": [ "a.t" ] }, False)
EXPECT_STDOUT_NOT_CONTAINS("includeTables")
EXPECT_STDOUT_NOT_CONTAINS("excludeTables")

load_with_conflicts({ "includeSchemas": [], "excludeTables": [ "a.t" ] }, False)
EXPECT_STDOUT_NOT_CONTAINS("includeTables")
EXPECT_STDOUT_NOT_CONTAINS("excludeTables")

load_with_conflicts({ "includeSchemas": [ "a" ], "excludeTables": [ "a.t" ] }, False)
EXPECT_STDOUT_NOT_CONTAINS("includeTables")
EXPECT_STDOUT_NOT_CONTAINS("excludeTables")

# conflicts
load_with_conflicts({ "includeTables": [ "a.t" ], "excludeTables": [ "a.t" ] })
EXPECT_STDOUT_CONTAINS("ERROR: Both includeTables and excludeTables options contain a table `a`.`t`.")

load_with_conflicts({ "includeTables": [ "a.t", "b.t" ], "excludeTables": [ "a.t" ] })
EXPECT_STDOUT_CONTAINS("ERROR: Both includeTables and excludeTables options contain a table `a`.`t`.")
EXPECT_STDOUT_NOT_CONTAINS("`b`.`t`")

load_with_conflicts({ "includeTables": [ "a.t", "a.t1" ], "excludeTables": [ "a.t" ] })
EXPECT_STDOUT_CONTAINS("ERROR: Both includeTables and excludeTables options contain a table `a`.`t`.")
EXPECT_STDOUT_NOT_CONTAINS("`a`.`t1`")

load_with_conflicts({ "includeTables": [ "a.t" ], "excludeTables": [ "a.t", "b.t" ] })
EXPECT_STDOUT_CONTAINS("ERROR: Both includeTables and excludeTables options contain a table `a`.`t`.")
EXPECT_STDOUT_NOT_CONTAINS("`b`.`t`")

load_with_conflicts({ "includeTables": [ "a.t" ], "excludeTables": [ "a.t", "a.t1" ] })
EXPECT_STDOUT_CONTAINS("ERROR: Both includeTables and excludeTables options contain a table `a`.`t`.")
EXPECT_STDOUT_NOT_CONTAINS("`a`.`t1`")

load_with_conflicts({ "excludeSchemas": [ "a" ], "includeTables": [ "a.t" ] })
EXPECT_STDOUT_CONTAINS("ERROR: The includeTables option contains a table `a`.`t` which refers to an excluded schema.")

load_with_conflicts({ "includeSchemas": [ "b" ], "includeTables": [ "a.t" ] })
EXPECT_STDOUT_CONTAINS("ERROR: The includeTables option contains a table `a`.`t` which refers to a schema which was not included in the dump.")

load_with_conflicts({ "includeSchemas": [ "b" ], "excludeTables": [ "a.t" ] })
EXPECT_STDOUT_CONTAINS("ERROR: The excludeTables option contains a table `a`.`t` which refers to a schema which was not included in the dump.")

#@<> includeEvents + excludeEvents conflicts
# no conflicts
load_with_conflicts({ "includeEvents": [], "excludeEvents": [] }, False)
EXPECT_STDOUT_NOT_CONTAINS("includeEvents")
EXPECT_STDOUT_NOT_CONTAINS("excludeEvents")

load_with_conflicts({ "includeEvents": [ "a.e" ], "excludeEvents": [] }, False)
EXPECT_STDOUT_NOT_CONTAINS("includeEvents")
EXPECT_STDOUT_NOT_CONTAINS("excludeEvents")

load_with_conflicts({ "includeEvents": [], "excludeEvents": [ "a.e" ] }, False)
EXPECT_STDOUT_NOT_CONTAINS("includeEvents")
EXPECT_STDOUT_NOT_CONTAINS("excludeEvents")

load_with_conflicts({ "includeEvents": [ "a.e" ], "excludeEvents": [ "b.e" ] }, False)
EXPECT_STDOUT_NOT_CONTAINS("includeEvents")
EXPECT_STDOUT_NOT_CONTAINS("excludeEvents")

load_with_conflicts({ "includeEvents": [ "a.e" ], "excludeEvents": [ "a.e1" ] }, False)
EXPECT_STDOUT_NOT_CONTAINS("includeEvents")
EXPECT_STDOUT_NOT_CONTAINS("excludeEvents")

load_with_conflicts({ "excludeSchemas": [ "b" ], "includeEvents": [ "a.e" ] }, False)
EXPECT_STDOUT_NOT_CONTAINS("includeEvents")
EXPECT_STDOUT_NOT_CONTAINS("excludeEvents")

load_with_conflicts({ "excludeSchemas": [], "includeEvents": [ "a.e" ] }, False)
EXPECT_STDOUT_NOT_CONTAINS("includeEvents")
EXPECT_STDOUT_NOT_CONTAINS("excludeEvents")

load_with_conflicts({ "includeSchemas": [], "includeEvents": [ "a.e" ] }, False)
EXPECT_STDOUT_NOT_CONTAINS("includeEvents")
EXPECT_STDOUT_NOT_CONTAINS("excludeEvents")

load_with_conflicts({ "includeSchemas": [ "a" ], "includeEvents": [ "a.e" ] }, False)
EXPECT_STDOUT_NOT_CONTAINS("includeEvents")
EXPECT_STDOUT_NOT_CONTAINS("excludeEvents")

load_with_conflicts({ "excludeSchemas": [ "a" ], "excludeEvents": [ "a.e" ] }, False)
EXPECT_STDOUT_NOT_CONTAINS("includeEvents")
EXPECT_STDOUT_NOT_CONTAINS("excludeEvents")

load_with_conflicts({ "excludeSchemas": [ "b" ], "excludeEvents": [ "a.e" ] }, False)
EXPECT_STDOUT_NOT_CONTAINS("includeEvents")
EXPECT_STDOUT_NOT_CONTAINS("excludeEvents")

load_with_conflicts({ "excludeSchemas": [], "excludeEvents": [ "a.e" ] }, False)
EXPECT_STDOUT_NOT_CONTAINS("includeEvents")
EXPECT_STDOUT_NOT_CONTAINS("excludeEvents")

load_with_conflicts({ "includeSchemas": [], "excludeEvents": [ "a.e" ] }, False)
EXPECT_STDOUT_NOT_CONTAINS("includeEvents")
EXPECT_STDOUT_NOT_CONTAINS("excludeEvents")

load_with_conflicts({ "includeSchemas": [ "a" ], "excludeEvents": [ "a.e" ] }, False)
EXPECT_STDOUT_NOT_CONTAINS("includeEvents")
EXPECT_STDOUT_NOT_CONTAINS("excludeEvents")

# conflicts
load_with_conflicts({ "includeEvents": [ "a.e" ], "excludeEvents": [ "a.e" ] })
EXPECT_STDOUT_CONTAINS("ERROR: Both includeEvents and excludeEvents options contain an event `a`.`e`.")

load_with_conflicts({ "includeEvents": [ "a.e", "b.e" ], "excludeEvents": [ "a.e" ] })
EXPECT_STDOUT_CONTAINS("ERROR: Both includeEvents and excludeEvents options contain an event `a`.`e`.")
EXPECT_STDOUT_NOT_CONTAINS("`b`.`e`")

load_with_conflicts({ "includeEvents": [ "a.e", "a.e1" ], "excludeEvents": [ "a.e" ] })
EXPECT_STDOUT_CONTAINS("ERROR: Both includeEvents and excludeEvents options contain an event `a`.`e`.")
EXPECT_STDOUT_NOT_CONTAINS("`a`.`e1`")

load_with_conflicts({ "includeEvents": [ "a.e" ], "excludeEvents": [ "a.e", "b.e" ] })
EXPECT_STDOUT_CONTAINS("ERROR: Both includeEvents and excludeEvents options contain an event `a`.`e`.")
EXPECT_STDOUT_NOT_CONTAINS("`b`.`e`")

load_with_conflicts({ "includeEvents": [ "a.e" ], "excludeEvents": [ "a.e", "a.e1" ] })
EXPECT_STDOUT_CONTAINS("ERROR: Both includeEvents and excludeEvents options contain an event `a`.`e`.")
EXPECT_STDOUT_NOT_CONTAINS("`a`.`e1`")

load_with_conflicts({ "excludeSchemas": [ "a" ], "includeEvents": [ "a.e" ] })
EXPECT_STDOUT_CONTAINS("ERROR: The includeEvents option contains an event `a`.`e` which refers to an excluded schema.")

load_with_conflicts({ "includeSchemas": [ "b" ], "includeEvents": [ "a.e" ] })
EXPECT_STDOUT_CONTAINS("ERROR: The includeEvents option contains an event `a`.`e` which refers to a schema which was not included in the dump.")

load_with_conflicts({ "includeSchemas": [ "b" ], "excludeEvents": [ "a.e" ] })
EXPECT_STDOUT_CONTAINS("ERROR: The excludeEvents option contains an event `a`.`e` which refers to a schema which was not included in the dump.")

#@<> includeRoutines + excludeRoutines conflicts
# no conflicts
load_with_conflicts({ "includeRoutines": [], "excludeRoutines": [] }, False)
EXPECT_STDOUT_NOT_CONTAINS("includeRoutines")
EXPECT_STDOUT_NOT_CONTAINS("excludeRoutines")

load_with_conflicts({ "includeRoutines": [ "a.r" ], "excludeRoutines": [] }, False)
EXPECT_STDOUT_NOT_CONTAINS("includeRoutines")
EXPECT_STDOUT_NOT_CONTAINS("excludeRoutines")

load_with_conflicts({ "includeRoutines": [], "excludeRoutines": [ "a.r" ] }, False)
EXPECT_STDOUT_NOT_CONTAINS("includeRoutines")
EXPECT_STDOUT_NOT_CONTAINS("excludeRoutines")

load_with_conflicts({ "includeRoutines": [ "a.r" ], "excludeRoutines": [ "b.r" ] }, False)
EXPECT_STDOUT_NOT_CONTAINS("includeRoutines")
EXPECT_STDOUT_NOT_CONTAINS("excludeRoutines")

load_with_conflicts({ "includeRoutines": [ "a.r" ], "excludeRoutines": [ "a.r1" ] }, False)
EXPECT_STDOUT_NOT_CONTAINS("includeRoutines")
EXPECT_STDOUT_NOT_CONTAINS("excludeRoutines")

load_with_conflicts({ "excludeSchemas": [ "b" ], "includeRoutines": [ "a.r" ] }, False)
EXPECT_STDOUT_NOT_CONTAINS("includeRoutines")
EXPECT_STDOUT_NOT_CONTAINS("excludeRoutines")

load_with_conflicts({ "excludeSchemas": [], "includeRoutines": [ "a.r" ] }, False)
EXPECT_STDOUT_NOT_CONTAINS("includeRoutines")
EXPECT_STDOUT_NOT_CONTAINS("excludeRoutines")

load_with_conflicts({ "includeSchemas": [], "includeRoutines": [ "a.r" ] }, False)
EXPECT_STDOUT_NOT_CONTAINS("includeRoutines")
EXPECT_STDOUT_NOT_CONTAINS("excludeRoutines")

load_with_conflicts({ "includeSchemas": [ "a" ], "includeRoutines": [ "a.r" ] }, False)
EXPECT_STDOUT_NOT_CONTAINS("includeRoutines")
EXPECT_STDOUT_NOT_CONTAINS("excludeRoutines")

load_with_conflicts({ "excludeSchemas": [ "a" ], "excludeRoutines": [ "a.r" ] }, False)
EXPECT_STDOUT_NOT_CONTAINS("includeRoutines")
EXPECT_STDOUT_NOT_CONTAINS("excludeRoutines")

load_with_conflicts({ "excludeSchemas": [ "b" ], "excludeRoutines": [ "a.r" ] }, False)
EXPECT_STDOUT_NOT_CONTAINS("includeRoutines")
EXPECT_STDOUT_NOT_CONTAINS("excludeRoutines")

load_with_conflicts({ "excludeSchemas": [], "excludeRoutines": [ "a.r" ] }, False)
EXPECT_STDOUT_NOT_CONTAINS("includeRoutines")
EXPECT_STDOUT_NOT_CONTAINS("excludeRoutines")

load_with_conflicts({ "includeSchemas": [], "excludeRoutines": [ "a.r" ] }, False)
EXPECT_STDOUT_NOT_CONTAINS("includeRoutines")
EXPECT_STDOUT_NOT_CONTAINS("excludeRoutines")

load_with_conflicts({ "includeSchemas": [ "a" ], "excludeRoutines": [ "a.r" ] }, False)
EXPECT_STDOUT_NOT_CONTAINS("includeRoutines")
EXPECT_STDOUT_NOT_CONTAINS("excludeRoutines")

# conflicts
load_with_conflicts({ "includeRoutines": [ "a.r" ], "excludeRoutines": [ "a.r" ] })
EXPECT_STDOUT_CONTAINS("ERROR: Both includeRoutines and excludeRoutines options contain a routine `a`.`r`.")

load_with_conflicts({ "includeRoutines": [ "a.r", "b.r" ], "excludeRoutines": [ "a.r" ] })
EXPECT_STDOUT_CONTAINS("ERROR: Both includeRoutines and excludeRoutines options contain a routine `a`.`r`.")
EXPECT_STDOUT_NOT_CONTAINS("`b`.`r`")

load_with_conflicts({ "includeRoutines": [ "a.r", "a.r1" ], "excludeRoutines": [ "a.r" ] })
EXPECT_STDOUT_CONTAINS("ERROR: Both includeRoutines and excludeRoutines options contain a routine `a`.`r`.")
EXPECT_STDOUT_NOT_CONTAINS("`a`.`r1`")

load_with_conflicts({ "includeRoutines": [ "a.r" ], "excludeRoutines": [ "a.r", "b.r" ] })
EXPECT_STDOUT_CONTAINS("ERROR: Both includeRoutines and excludeRoutines options contain a routine `a`.`r`.")
EXPECT_STDOUT_NOT_CONTAINS("`b`.`r`")

load_with_conflicts({ "includeRoutines": [ "a.r" ], "excludeRoutines": [ "a.r", "a.r1" ] })
EXPECT_STDOUT_CONTAINS("ERROR: Both includeRoutines and excludeRoutines options contain a routine `a`.`r`.")
EXPECT_STDOUT_NOT_CONTAINS("`a`.`r1`")

load_with_conflicts({ "excludeSchemas": [ "a" ], "includeRoutines": [ "a.r" ] })
EXPECT_STDOUT_CONTAINS("ERROR: The includeRoutines option contains a routine `a`.`r` which refers to an excluded schema.")

load_with_conflicts({ "includeSchemas": [ "b" ], "includeRoutines": [ "a.r" ] })
EXPECT_STDOUT_CONTAINS("ERROR: The includeRoutines option contains a routine `a`.`r` which refers to a schema which was not included in the dump.")

load_with_conflicts({ "includeSchemas": [ "b" ], "excludeRoutines": [ "a.r" ] })
EXPECT_STDOUT_CONTAINS("ERROR: The excludeRoutines option contains a routine `a`.`r` which refers to a schema which was not included in the dump.")

#@<> includeTriggers + excludeTriggers conflicts
# no conflicts
load_with_conflicts({ "includeTriggers": [], "excludeTriggers": [] }, False)
EXPECT_STDOUT_NOT_CONTAINS("includeTriggers")
EXPECT_STDOUT_NOT_CONTAINS("excludeTriggers")

load_with_conflicts({ "includeTriggers": [ "a.t" ], "excludeTriggers": [] }, False)
EXPECT_STDOUT_NOT_CONTAINS("includeTriggers")
EXPECT_STDOUT_NOT_CONTAINS("excludeTriggers")

load_with_conflicts({ "includeTriggers": [ "a.t.t" ], "excludeTriggers": [] }, False)
EXPECT_STDOUT_NOT_CONTAINS("includeTriggers")
EXPECT_STDOUT_NOT_CONTAINS("excludeTriggers")

load_with_conflicts({ "includeTriggers": [], "excludeTriggers": [ "a.t" ] }, False)
EXPECT_STDOUT_NOT_CONTAINS("includeTriggers")
EXPECT_STDOUT_NOT_CONTAINS("excludeTriggers")

load_with_conflicts({ "includeTriggers": [], "excludeTriggers": [ "a.t.t" ] }, False)
EXPECT_STDOUT_NOT_CONTAINS("includeTriggers")
EXPECT_STDOUT_NOT_CONTAINS("excludeTriggers")

load_with_conflicts({ "includeTriggers": [ "a.t" ], "excludeTriggers": [ "b.t" ] }, False)
EXPECT_STDOUT_NOT_CONTAINS("includeTriggers")
EXPECT_STDOUT_NOT_CONTAINS("excludeTriggers")

load_with_conflicts({ "includeTriggers": [ "a.t.t" ], "excludeTriggers": [ "b.t" ] }, False)
EXPECT_STDOUT_NOT_CONTAINS("includeTriggers")
EXPECT_STDOUT_NOT_CONTAINS("excludeTriggers")

load_with_conflicts({ "includeTriggers": [ "a.t" ], "excludeTriggers": [ "b.t.t" ] }, False)
EXPECT_STDOUT_NOT_CONTAINS("includeTriggers")
EXPECT_STDOUT_NOT_CONTAINS("excludeTriggers")

load_with_conflicts({ "includeTriggers": [ "a.t.t" ], "excludeTriggers": [ "b.t.t" ] }, False)
EXPECT_STDOUT_NOT_CONTAINS("includeTriggers")
EXPECT_STDOUT_NOT_CONTAINS("excludeTriggers")

load_with_conflicts({ "includeTriggers": [ "a.t" ], "excludeTriggers": [ "a.t1" ] }, False)
EXPECT_STDOUT_NOT_CONTAINS("includeTriggers")
EXPECT_STDOUT_NOT_CONTAINS("excludeTriggers")

load_with_conflicts({ "includeTriggers": [ "a.t.t" ], "excludeTriggers": [ "a.t1" ] }, False)
EXPECT_STDOUT_NOT_CONTAINS("includeTriggers")
EXPECT_STDOUT_NOT_CONTAINS("excludeTriggers")

load_with_conflicts({ "includeTriggers": [ "a.t" ], "excludeTriggers": [ "a.t1.t" ] }, False)
EXPECT_STDOUT_NOT_CONTAINS("includeTriggers")
EXPECT_STDOUT_NOT_CONTAINS("excludeTriggers")

load_with_conflicts({ "includeTriggers": [ "a.t.t" ], "excludeTriggers": [ "a.t1.t" ] }, False)
EXPECT_STDOUT_NOT_CONTAINS("includeTriggers")
EXPECT_STDOUT_NOT_CONTAINS("excludeTriggers")

load_with_conflicts({ "includeTriggers": [ "a.t" ], "excludeTriggers": [ "a.t.t" ] }, False)
EXPECT_STDOUT_NOT_CONTAINS("includeTriggers")
EXPECT_STDOUT_NOT_CONTAINS("excludeTriggers")

load_with_conflicts({ "excludeSchemas": [ "b" ], "includeTriggers": [ "a.t" ] }, False)
EXPECT_STDOUT_NOT_CONTAINS("includeTriggers")
EXPECT_STDOUT_NOT_CONTAINS("excludeTriggers")

load_with_conflicts({ "excludeSchemas": [], "includeTriggers": [ "a.t" ] }, False)
EXPECT_STDOUT_NOT_CONTAINS("includeTriggers")
EXPECT_STDOUT_NOT_CONTAINS("excludeTriggers")

load_with_conflicts({ "includeSchemas": [], "includeTriggers": [ "a.t" ] }, False)
EXPECT_STDOUT_NOT_CONTAINS("includeTriggers")
EXPECT_STDOUT_NOT_CONTAINS("excludeTriggers")

load_with_conflicts({ "includeSchemas": [ "a" ], "includeTriggers": [ "a.t" ] }, False)
EXPECT_STDOUT_NOT_CONTAINS("includeTriggers")
EXPECT_STDOUT_NOT_CONTAINS("excludeTriggers")

load_with_conflicts({ "excludeSchemas": [ "a" ], "excludeTriggers": [ "a.t" ] }, False)
EXPECT_STDOUT_NOT_CONTAINS("includeTriggers")
EXPECT_STDOUT_NOT_CONTAINS("excludeTriggers")

load_with_conflicts({ "excludeSchemas": [ "b" ], "excludeTriggers": [ "a.t" ] }, False)
EXPECT_STDOUT_NOT_CONTAINS("includeTriggers")
EXPECT_STDOUT_NOT_CONTAINS("excludeTriggers")

load_with_conflicts({ "excludeSchemas": [], "excludeTriggers": [ "a.t" ] }, False)
EXPECT_STDOUT_NOT_CONTAINS("includeTriggers")
EXPECT_STDOUT_NOT_CONTAINS("excludeTriggers")

load_with_conflicts({ "includeSchemas": [], "excludeTriggers": [ "a.t" ] }, False)
EXPECT_STDOUT_NOT_CONTAINS("includeTriggers")
EXPECT_STDOUT_NOT_CONTAINS("excludeTriggers")

load_with_conflicts({ "includeSchemas": [ "a" ], "excludeTriggers": [ "a.t" ] }, False)
EXPECT_STDOUT_NOT_CONTAINS("includeTriggers")
EXPECT_STDOUT_NOT_CONTAINS("excludeTriggers")

load_with_conflicts({ "excludeTables": [ "b.t" ], "includeTriggers": [ "a.t.t" ] }, False)
EXPECT_STDOUT_NOT_CONTAINS("includeTriggers")
EXPECT_STDOUT_NOT_CONTAINS("excludeTriggers")

load_with_conflicts({ "excludeTables": [], "includeTriggers": [ "a.t.t" ] }, False)
EXPECT_STDOUT_NOT_CONTAINS("includeTriggers")
EXPECT_STDOUT_NOT_CONTAINS("excludeTriggers")

load_with_conflicts({ "includeTables": [], "includeTriggers": [ "a.t.t" ] }, False)
EXPECT_STDOUT_NOT_CONTAINS("includeTriggers")
EXPECT_STDOUT_NOT_CONTAINS("excludeTriggers")

load_with_conflicts({ "includeTables": [ "a.t" ], "includeTriggers": [ "a.t.t" ] }, False)
EXPECT_STDOUT_NOT_CONTAINS("includeTriggers")
EXPECT_STDOUT_NOT_CONTAINS("excludeTriggers")

load_with_conflicts({ "excludeTables": [ "a.t" ], "excludeTriggers": [ "a.t.t" ] }, False)
EXPECT_STDOUT_NOT_CONTAINS("includeTriggers")
EXPECT_STDOUT_NOT_CONTAINS("excludeTriggers")

load_with_conflicts({ "excludeTables": [ "b.t" ], "excludeTriggers": [ "a.t.t" ] }, False)
EXPECT_STDOUT_NOT_CONTAINS("includeTriggers")
EXPECT_STDOUT_NOT_CONTAINS("excludeTriggers")

load_with_conflicts({ "excludeTables": [], "excludeTriggers": [ "a.t.t" ] }, False)
EXPECT_STDOUT_NOT_CONTAINS("includeTriggers")
EXPECT_STDOUT_NOT_CONTAINS("excludeTriggers")

load_with_conflicts({ "includeTables": [], "excludeTriggers": [ "a.t.t" ] }, False)
EXPECT_STDOUT_NOT_CONTAINS("includeTriggers")
EXPECT_STDOUT_NOT_CONTAINS("excludeTriggers")

load_with_conflicts({ "includeTables": [ "a.t" ], "excludeTriggers": [ "a.t.t" ] }, False)
EXPECT_STDOUT_NOT_CONTAINS("includeTriggers")
EXPECT_STDOUT_NOT_CONTAINS("excludeTriggers")

# conflicts
load_with_conflicts({ "includeTriggers": [ "a.t" ], "excludeTriggers": [ "a.t" ] })
EXPECT_STDOUT_CONTAINS("ERROR: Both includeTriggers and excludeTriggers options contain a filter `a`.`t`.")

load_with_conflicts({ "includeTriggers": [ "a.t", "b.t" ], "excludeTriggers": [ "a.t" ] })
EXPECT_STDOUT_CONTAINS("ERROR: Both includeTriggers and excludeTriggers options contain a filter `a`.`t`.")
EXPECT_STDOUT_NOT_CONTAINS("`b`.`t`")

load_with_conflicts({ "includeTriggers": [ "a.t", "a.t1" ], "excludeTriggers": [ "a.t" ] })
EXPECT_STDOUT_CONTAINS("ERROR: Both includeTriggers and excludeTriggers options contain a filter `a`.`t`.")
EXPECT_STDOUT_NOT_CONTAINS("`a`.`t1`")

load_with_conflicts({ "includeTriggers": [ "a.t" ], "excludeTriggers": [ "a.t", "b.t" ] })
EXPECT_STDOUT_CONTAINS("ERROR: Both includeTriggers and excludeTriggers options contain a filter `a`.`t`.")
EXPECT_STDOUT_NOT_CONTAINS("`b`.`t`")

load_with_conflicts({ "includeTriggers": [ "a.t" ], "excludeTriggers": [ "a.t", "a.t1" ] })
EXPECT_STDOUT_CONTAINS("ERROR: Both includeTriggers and excludeTriggers options contain a filter `a`.`t`.")
EXPECT_STDOUT_NOT_CONTAINS("`a`.`t1`")

load_with_conflicts({ "includeTriggers": [ "a.t.t" ], "excludeTriggers": [ "a.t.t" ] })
EXPECT_STDOUT_CONTAINS("ERROR: Both includeTriggers and excludeTriggers options contain a trigger `a`.`t`.`t`.")

load_with_conflicts({ "includeTriggers": [ "a.t.t", "b.t.t" ], "excludeTriggers": [ "a.t.t" ] })
EXPECT_STDOUT_CONTAINS("ERROR: Both includeTriggers and excludeTriggers options contain a trigger `a`.`t`.`t`.")
EXPECT_STDOUT_NOT_CONTAINS("`b`.`t`")

load_with_conflicts({ "includeTriggers": [ "a.t.t", "a.t1.t" ], "excludeTriggers": [ "a.t.t" ] })
EXPECT_STDOUT_CONTAINS("ERROR: Both includeTriggers and excludeTriggers options contain a trigger `a`.`t`.`t`.")
EXPECT_STDOUT_NOT_CONTAINS("`a`.`t1`")

load_with_conflicts({ "includeTriggers": [ "a.t.t" ], "excludeTriggers": [ "a.t.t", "b.t.t" ] })
EXPECT_STDOUT_CONTAINS("ERROR: Both includeTriggers and excludeTriggers options contain a trigger `a`.`t`.`t`.")
EXPECT_STDOUT_NOT_CONTAINS("`b`.`t`")

load_with_conflicts({ "includeTriggers": [ "a.t.t" ], "excludeTriggers": [ "a.t.t", "a.t1.t" ] })
EXPECT_STDOUT_CONTAINS("ERROR: Both includeTriggers and excludeTriggers options contain a trigger `a`.`t`.`t`.")
EXPECT_STDOUT_NOT_CONTAINS("`a`.`t1`")

load_with_conflicts({ "includeTriggers": [ "a.t.t" ], "excludeTriggers": [ "a.t" ] })
EXPECT_STDOUT_CONTAINS("ERROR: The includeTriggers option contains a trigger `a`.`t`.`t` which is excluded by the value of the excludeTriggers option: `a`.`t`.")

load_with_conflicts({ "includeTriggers": [ "a.t.t", "b.t.t" ], "excludeTriggers": [ "a.t" ] })
EXPECT_STDOUT_CONTAINS("ERROR: The includeTriggers option contains a trigger `a`.`t`.`t` which is excluded by the value of the excludeTriggers option: `a`.`t`.")
EXPECT_STDOUT_NOT_CONTAINS("`b`.`t`")

load_with_conflicts({ "includeTriggers": [ "a.t.t", "a.t1.t" ], "excludeTriggers": [ "a.t" ] })
EXPECT_STDOUT_CONTAINS("ERROR: The includeTriggers option contains a trigger `a`.`t`.`t` which is excluded by the value of the excludeTriggers option: `a`.`t`.")
EXPECT_STDOUT_NOT_CONTAINS("`a`.`t1`")

load_with_conflicts({ "excludeSchemas": [ "a" ], "includeTriggers": [ "a.t" ] })
EXPECT_STDOUT_CONTAINS("ERROR: The includeTriggers option contains a filter `a`.`t` which refers to an excluded schema.")

load_with_conflicts({ "excludeSchemas": [ "a" ], "includeTriggers": [ "a.t.t" ] })
EXPECT_STDOUT_CONTAINS("ERROR: The includeTriggers option contains a trigger `a`.`t`.`t` which refers to an excluded schema.")

load_with_conflicts({ "includeSchemas": [ "b" ], "includeTriggers": [ "a.t" ] })
EXPECT_STDOUT_CONTAINS("ERROR: The includeTriggers option contains a filter `a`.`t` which refers to a schema which was not included in the dump.")

load_with_conflicts({ "includeSchemas": [ "b" ], "includeTriggers": [ "a.t.t" ] })
EXPECT_STDOUT_CONTAINS("ERROR: The includeTriggers option contains a trigger `a`.`t`.`t` which refers to a schema which was not included in the dump.")

load_with_conflicts({ "includeSchemas": [ "b" ], "excludeTriggers": [ "a.t" ] })
EXPECT_STDOUT_CONTAINS("ERROR: The excludeTriggers option contains a filter `a`.`t` which refers to a schema which was not included in the dump.")

load_with_conflicts({ "includeSchemas": [ "b" ], "excludeTriggers": [ "a.t.t" ] })
EXPECT_STDOUT_CONTAINS("ERROR: The excludeTriggers option contains a trigger `a`.`t`.`t` which refers to a schema which was not included in the dump.")

load_with_conflicts({ "excludeTables": [ "a.t" ], "includeTriggers": [ "a.t" ] })
EXPECT_STDOUT_CONTAINS("ERROR: The includeTriggers option contains a filter `a`.`t` which refers to an excluded table.")

load_with_conflicts({ "excludeTables": [ "a.t" ], "includeTriggers": [ "a.t.t" ] })
EXPECT_STDOUT_CONTAINS("ERROR: The includeTriggers option contains a trigger `a`.`t`.`t` which refers to an excluded table.")

load_with_conflicts({ "includeTables": [ "b.t" ], "includeTriggers": [ "a.t" ] })
EXPECT_STDOUT_CONTAINS("ERROR: The includeTriggers option contains a filter `a`.`t` which refers to a table which was not included in the dump.")

load_with_conflicts({ "includeTables": [ "b.t" ], "includeTriggers": [ "a.t.t" ] })
EXPECT_STDOUT_CONTAINS("ERROR: The includeTriggers option contains a trigger `a`.`t`.`t` which refers to a table which was not included in the dump.")

load_with_conflicts({ "includeTables": [ "b.t" ], "excludeTriggers": [ "a.t" ] })
EXPECT_STDOUT_CONTAINS("ERROR: The excludeTriggers option contains a filter `a`.`t` which refers to a table which was not included in the dump.")

load_with_conflicts({ "includeTables": [ "b.t" ], "excludeTriggers": [ "a.t.t" ] })
EXPECT_STDOUT_CONTAINS("ERROR: The excludeTriggers option contains a trigger `a`.`t`.`t` which refers to a table which was not included in the dump.")

#@<> includeUsers + excludeUsers conflicts
# no conflicts
load_with_conflicts({ "loadUsers": True, "includeUsers": [], "excludeUsers": [] }, False)
EXPECT_STDOUT_NOT_CONTAINS("includeUsers")
EXPECT_STDOUT_NOT_CONTAINS("excludeUsers")

load_with_conflicts({ "loadUsers": True, "includeUsers": [ "u" ], "excludeUsers": [] }, False)
EXPECT_STDOUT_NOT_CONTAINS("includeUsers")
EXPECT_STDOUT_NOT_CONTAINS("excludeUsers")

load_with_conflicts({ "loadUsers": True, "includeUsers": [ "u@h" ], "excludeUsers": [] }, False)
EXPECT_STDOUT_NOT_CONTAINS("includeUsers")
EXPECT_STDOUT_NOT_CONTAINS("excludeUsers")

load_with_conflicts({ "loadUsers": True, "includeUsers": [], "excludeUsers": [ "u" ] }, False)
EXPECT_STDOUT_NOT_CONTAINS("includeUsers")
EXPECT_STDOUT_NOT_CONTAINS("excludeUsers")

load_with_conflicts({ "loadUsers": True, "includeUsers": [], "excludeUsers": [ "u@h" ] }, False)
EXPECT_STDOUT_NOT_CONTAINS("includeUsers")
EXPECT_STDOUT_NOT_CONTAINS("excludeUsers")

load_with_conflicts({ "loadUsers": True, "includeUsers": [ "u" ], "excludeUsers": [ "u1" ] }, False)
EXPECT_STDOUT_NOT_CONTAINS("includeUsers")
EXPECT_STDOUT_NOT_CONTAINS("excludeUsers")

load_with_conflicts({ "loadUsers": True, "includeUsers": [ "u@h" ], "excludeUsers": [ "u1" ] }, False)
EXPECT_STDOUT_NOT_CONTAINS("includeUsers")
EXPECT_STDOUT_NOT_CONTAINS("excludeUsers")

load_with_conflicts({ "loadUsers": True, "includeUsers": [ "u" ], "excludeUsers": [ "u1@h" ] }, False)
EXPECT_STDOUT_NOT_CONTAINS("includeUsers")
EXPECT_STDOUT_NOT_CONTAINS("excludeUsers")

load_with_conflicts({ "loadUsers": True, "includeUsers": [ "u@h" ], "excludeUsers": [ "u@h1" ] }, False)
EXPECT_STDOUT_NOT_CONTAINS("includeUsers")
EXPECT_STDOUT_NOT_CONTAINS("excludeUsers")

load_with_conflicts({ "loadUsers": True, "includeUsers": [ "u" ], "excludeUsers": [ "u@h" ] }, False)
EXPECT_STDOUT_NOT_CONTAINS("includeUsers")
EXPECT_STDOUT_NOT_CONTAINS("excludeUsers")

# conflicts
load_with_conflicts({ "loadUsers": True, "includeUsers": [ "u" ], "excludeUsers": [ "u" ] })
EXPECT_STDOUT_CONTAINS("ERROR: Both includeUsers and excludeUsers options contain a user 'u'@''.")

load_with_conflicts({ "loadUsers": True, "includeUsers": [ "u", "u1" ], "excludeUsers": [ "u" ] })
EXPECT_STDOUT_CONTAINS("ERROR: Both includeUsers and excludeUsers options contain a user 'u'@''.")
EXPECT_STDOUT_NOT_CONTAINS("u1")

load_with_conflicts({ "loadUsers": True, "includeUsers": [ "u" ], "excludeUsers": [ "u", "u1" ] })
EXPECT_STDOUT_CONTAINS("ERROR: Both includeUsers and excludeUsers options contain a user 'u'@''.")
EXPECT_STDOUT_NOT_CONTAINS("u1")

load_with_conflicts({ "loadUsers": True, "includeUsers": [ "u@h" ], "excludeUsers": [ "u@h" ] })
EXPECT_STDOUT_CONTAINS("ERROR: Both includeUsers and excludeUsers options contain a user 'u'@'h'.")

load_with_conflicts({ "loadUsers": True, "includeUsers": [ "u@h", "u1" ], "excludeUsers": [ "u@h" ] })
EXPECT_STDOUT_CONTAINS("ERROR: Both includeUsers and excludeUsers options contain a user 'u'@'h'.")
EXPECT_STDOUT_NOT_CONTAINS("u1")

load_with_conflicts({ "loadUsers": True, "includeUsers": [ "u@h", "u1@h" ], "excludeUsers": [ "u@h" ] })
EXPECT_STDOUT_CONTAINS("ERROR: Both includeUsers and excludeUsers options contain a user 'u'@'h'.")
EXPECT_STDOUT_NOT_CONTAINS("u1")

load_with_conflicts({ "loadUsers": True, "includeUsers": [ "u@h" ], "excludeUsers": [ "u@h", "u1" ] })
EXPECT_STDOUT_CONTAINS("ERROR: Both includeUsers and excludeUsers options contain a user 'u'@'h'.")
EXPECT_STDOUT_NOT_CONTAINS("u1")

load_with_conflicts({ "loadUsers": True, "includeUsers": [ "u@h" ], "excludeUsers": [ "u@h", "u1@h" ] })
EXPECT_STDOUT_CONTAINS("ERROR: Both includeUsers and excludeUsers options contain a user 'u'@'h'.")
EXPECT_STDOUT_NOT_CONTAINS("u1")

load_with_conflicts({ "loadUsers": True, "includeUsers": [ "u@h" ], "excludeUsers": [ "u" ] })
EXPECT_STDOUT_CONTAINS("ERROR: The includeUsers option contains a user 'u'@'h' which is excluded by the value of the excludeUsers option: 'u'@''.")

load_with_conflicts({ "loadUsers": True, "includeUsers": [ "u@h", "u1" ], "excludeUsers": [ "u" ] })
EXPECT_STDOUT_CONTAINS("ERROR: The includeUsers option contains a user 'u'@'h' which is excluded by the value of the excludeUsers option: 'u'@''.")
EXPECT_STDOUT_NOT_CONTAINS("u1")

load_with_conflicts({ "loadUsers": True, "includeUsers": [ "u@h", "u1@h" ], "excludeUsers": [ "u" ] })
EXPECT_STDOUT_CONTAINS("ERROR: The includeUsers option contains a user 'u'@'h' which is excluded by the value of the excludeUsers option: 'u'@''.")
EXPECT_STDOUT_NOT_CONTAINS("u1")

load_with_conflicts({ "loadUsers": True, "includeUsers": [ "u@h", "u" ], "excludeUsers": [ "u" ] })
EXPECT_STDOUT_CONTAINS("ERROR: The includeUsers option contains a user 'u'@'h' which is excluded by the value of the excludeUsers option: 'u'@''.")
EXPECT_STDOUT_CONTAINS("ERROR: Both includeUsers and excludeUsers options contain a user 'u'@''.")

load_with_conflicts({ "loadUsers": True, "includeUsers": [ "u@h" ], "excludeUsers": [ "u", "u@h" ] })
EXPECT_STDOUT_CONTAINS("ERROR: The includeUsers option contains a user 'u'@'h' which is excluded by the value of the excludeUsers option: 'u'@''.")
EXPECT_STDOUT_CONTAINS("ERROR: Both includeUsers and excludeUsers options contain a user 'u'@'h'.")

#@<> BUG#33414321 - table with a secondary engine {VER(>=8.0.21)}
# setup
tested_schema = "test_schema"
tested_table = "test_table"
dump_dir = os.path.join(outdir, "bug_33414321")

shell.connect(__sandbox_uri1)
session.run_sql("DROP SCHEMA IF EXISTS !", [tested_schema])
session.run_sql("CREATE SCHEMA IF NOT EXISTS !", [tested_schema])
session.run_sql("CREATE TABLE !.! (id BIGINT PRIMARY KEY)", [ tested_schema, tested_table + "1" ])
session.run_sql("""CREATE TABLE !.! (
    id BIGINT AUTO_INCREMENT,
    data BIGINT,
    description TEXT,
    fk_id BIGINT,
    PRIMARY KEY (id),
    UNIQUE KEY (data),
    FULLTEXT KEY (description),
    FOREIGN KEY (fk_id) REFERENCES !.! (id)
) SECONDARY_ENGINE=tmp SECONDARY_ENGINE_ATTRIBUTE='{"name": "value"}'""", [ tested_schema, tested_table, tested_schema, tested_table + "1" ])
session.run_sql("""CREATE TABLE !.! (
    id BIGINT AUTO_INCREMENT,
    data BIGINT,
    location GEOMETRY NOT NULL,
    PRIMARY KEY (id),
    UNIQUE KEY (data),
    SPATIAL KEY (location)
) SECONDARY_ENGINE=tmp SECONDARY_ENGINE_ATTRIBUTE='{"name": "value"}'""", [ tested_schema, tested_table + "2" ])

# dump data
util.dump_instance(dump_dir, { "showProgress": False })
# connect to the destination server
shell.connect(__sandbox_uri2)

# BUG#36197620 - summary should contain more details regarding all executed stages
indexes_summary = "indexes were built in "

# load with various values of deferTableIndexes
for deferred in [ ("off", 0), ("fulltext", 1), ("all", 13) ]:
    # wipe the destination server
    wipeout_server(session2)
    WIPE_OUTPUT()
    # load
    util.load_dump(dump_dir, { "deferTableIndexes": deferred[0], "loadUsers": False, "resetProgress": True, "showProgress": False })
    if deferred[1]:
        EXPECT_STDOUT_CONTAINS(f"{deferred[1]} {indexes_summary}")
    else:
        EXPECT_STDOUT_NOT_CONTAINS(indexes_summary)
    # verify correctness
    compare_servers(session1, session2, check_users=False)

#@<> BUG#33414321 - table with a secondary engine with resume {VER(>=8.0.21) and (not __dbug_off)}
# connect to the destination server
shell.connect(__sandbox_uri2)
wipeout_server(session2)

# fail after some of the ALTER TABLE statements which restore indexes were successfully executed
# BUG#33976718: This also tests that SPATIAL key is added in a separate query
testutil.set_trap("mysql", ["sql == ALTER TABLE `test_schema`.`test_table2` ADD SPATIAL KEY `location` (`location`)"], { "code": 1045, "msg": "Access denied for user `root`@`%` (using password: YES)", "state": "28000" })

<<<<<<< HEAD
EXPECT_THROWS(lambda: util.load_dump(dump_dir, { "deferTableIndexes": "all", "loadUsers": False, "resetProgress": True, "showProgress": False }), "Error: Shell Error (53005): Error loading dump")
EXPECT_STDOUT_MATCHES(re.compile(r"ERROR: \[Worker00\d\]: While recreating indexes for table `test_schema`.`test_table2`: Access denied for user `root`@`%` \(using password: YES\)"))
=======
EXPECT_THROWS(lambda: util.load_dump(dump_dir, { "deferTableIndexes": "all", "loadUsers": False, "resetProgress": True, "showProgress": False }), "Error: Shell Error (53005): Util.load_dump: Error loading dump")
EXPECT_STDOUT_MATCHES(re.compile(r"ERROR: \[Worker00\d\]: While building indexes for table `test_schema`.`test_table2`: Access denied for user `root`@`%` \(using password: YES\)"))
>>>>>>> 7f20b6a6

testutil.clear_traps("mysql")

# resume the load operation, without a trap it should succeed
EXPECT_NO_THROWS(lambda: util.load_dump(dump_dir, { "deferTableIndexes": "all", "loadUsers": False, "showProgress": False }), "resume should succeed")
EXPECT_STDOUT_CONTAINS("NOTE: Load progress file detected. Load will be resumed from where it was left, assuming no external updates were made.")

# verify correctness
compare_servers(session1, session2, check_users=False)

#@<> BUG#33976718 - retry in case of full innodb_tmpdir {(not __dbug_off)}
# setup
tested_schema = "test_schema"
tested_table = "test_table"
dump_dir = os.path.join(outdir, "bug_33976718")

shell.connect(__sandbox_uri1)
session.run_sql("DROP SCHEMA IF EXISTS !", [tested_schema])
session.run_sql("CREATE SCHEMA IF NOT EXISTS !", [tested_schema])
session.run_sql("""CREATE TABLE !.! (
    id BIGINT AUTO_INCREMENT,
    data BIGINT,
    description TEXT,
    fk_id BIGINT,
    PRIMARY KEY (id),
    UNIQUE KEY (data),
    FULLTEXT KEY (description)
)""", [ tested_schema, tested_table ])

# dump data
util.dump_instance(dump_dir, { "showProgress": False })

# connect to the destination server
shell.connect(__sandbox_uri2)

# wipe the destination server
wipeout_server(session2)
# trap on all ALTERs
testutil.set_trap("mysql", ["sql regex ALTER TABLE `test_schema`.`test_table` .*"], { "code": 1878, "msg": "Temporary file write failure.", "state": "HY000" })

# try to load, ALTER TABLE fails each time, load fails as well
WIPE_OUTPUT()
EXPECT_THROWS(lambda: util.load_dump(dump_dir, { "deferTableIndexes": "all", "loadUsers": False, "showProgress": False }), "Error loading dump")
# first error is silent
<<<<<<< HEAD
EXPECT_STDOUT_NOT_CONTAINS("ERROR: While recreating indexes for table `test_schema`.`test_table`: MySQL Error 1878 (HY000): Temporary file write ALTER TABLE `test_schema`.`test_table` ADD FULLTEXT KEY `description` (`description`),ADD UNIQUE KEY `data` (`data`)")
=======
EXPECT_STDOUT_NOT_CONTAINS("ERROR: While building indexes for table `test_schema`.`test_table`: MySQL Error 1878 (HY000): Temporary file write failure.: ALTER TABLE `test_schema`.`test_table` ADD FULLTEXT KEY `description` (`description`),ADD UNIQUE KEY `data` (`data`)")
>>>>>>> 7f20b6a6
# second error is fatal and reported
EXPECT_STDOUT_CONTAINS("ERROR: While building indexes for table `test_schema`.`test_table`: MySQL Error 1878 (HY000): Temporary file write failure.: ALTER TABLE `test_schema`.`test_table` ADD FULLTEXT KEY `description` (`description`)")

testutil.clear_traps("mysql")

# wipe the destination server once again
wipeout_server(session2)
# trap on the first ALTER
testutil.set_trap("mysql", ["sql regex ALTER TABLE `test_schema`.`test_table` .*"], { "code": 1878, "msg": "Temporary file write failure.", "state": "HY000", "onetime": True })

# try to load, ALTER TABLE fails first time, but then succeeds
WIPE_OUTPUT()
EXPECT_NO_THROWS(lambda: util.load_dump(dump_dir, { "deferTableIndexes": "all", "loadUsers": False, "resetProgress": True, "showProgress": False }), "load should succeed")
# no errors are reported
EXPECT_STDOUT_NOT_CONTAINS("ERROR: While building indexes for table `test_schema`.`test_table`: MySQL Error 1878 (HY000): Temporary file write failure.")

testutil.clear_traps("mysql")

# verify correctness
compare_servers(session1, session2, check_users=False)

# cleanup
session.run_sql("DROP SCHEMA IF EXISTS !", [tested_schema])

#@<> BUG#33976718 - test scheduling {(not __dbug_off)}
# setup
tested_schema = "test_schema"
tested_table = "test_table"
dump_dir = os.path.join(outdir, "bug_33976718_scheduling")

shell.connect(__sandbox_uri1)
session.run_sql("DROP SCHEMA IF EXISTS !", [tested_schema])
session.run_sql("CREATE SCHEMA IF NOT EXISTS !", [tested_schema])
session.run_sql("CREATE TABLE !.! (id BIGINT PRIMARY KEY)", [ tested_schema, tested_table + "1" ])
session.run_sql("""CREATE TABLE !.! (
    id BIGINT AUTO_INCREMENT,
    data BIGINT,
    description TEXT,
    fk_id BIGINT,
    PRIMARY KEY (id),
    UNIQUE KEY (data),
    FULLTEXT KEY (description),
    FOREIGN KEY (fk_id) REFERENCES !.! (id)
)""", [ tested_schema, tested_table, tested_schema, tested_table + "1" ])
session.run_sql("""CREATE TABLE !.! (
    id BIGINT AUTO_INCREMENT,
    data BIGINT,
    location GEOMETRY NOT NULL,
    PRIMARY KEY (id),
    UNIQUE KEY (data),
    SPATIAL KEY (location)
)""", [ tested_schema, tested_table + "2" ])

# dump data
util.dump_instance(dump_dir, { "showProgress": False })
# connect to the destination server
shell.connect(__sandbox_uri2)

testutil.dbug_set("+d,dump_loader_force_index_weight")

# load with various number of threads, loader has arfiticial number of ALTER TABLE .. ADD INDEX threads set to four
for threads in [2, 4, 8]:
    # load with various values of deferTableIndexes
    for deferred in [ "off", "fulltext", "all" ]:
        # wipe the destination server
        wipeout_server(session2)
        # load
        util.load_dump(dump_dir, { "deferTableIndexes": deferred, "threads": threads, "loadUsers": False, "resetProgress": True, "showProgress": False })
        # verify correctness
        compare_servers(session1, session2, check_users=False)

testutil.dbug_set("")

#@<> BUG#33592520 dump when --skip-grant-tables is active
# prepare the server
shell.connect(__sandbox_uri2)
wipeout_server(session)

session.run_sql("create database test;")
session.run_sql("use test;")
session.run_sql("create table t(a int primary key, b int, c int, index(b), index(c)) engine=innodb;")
session.run_sql("set @N=0;")
session.run_sql("insert into t select @N:=@N+1, if(@N<50 or @N=999950, 1, 2 + rand()*1000), if(@N<50 or @N=999950, 50, 49 + rand()*5) from mysql.help_topic a, mysql.help_topic b, mysql.help_topic c limit 100000;")
session.run_sql("analyze table t;")

# get the socket URI, use invalid credentials
socket_uri = shell.unparse_uri({ **shell.parse_uri(get_socket_uri(session)), "user": "invalid", "password": "invalid" })

if __os_type == "windows":
    socket_uri += "?get-server-public-key=true"

# enable --skip-grant-tables, restart the server
testutil.change_sandbox_conf(__mysql_sandbox_port2, "skip-grant-tables", "ON")
testutil.restart_sandbox(__mysql_sandbox_port2)
testutil.wait_sandbox_alive(socket_uri)

# dump the instance, include users, this should be implicitly disabled, since --skip-grant-tables is in effect
dump_dir = os.path.join(outdir, "bug_33592520")

shell.connect(socket_uri)
EXPECT_NO_THROWS(lambda: util.dump_instance(dump_dir, { "users": True, "showProgress": False }), "Dumping should not throw")
EXPECT_STDOUT_CONTAINS("WARNING: Server is running with the --skip-grant-tables option active, dumping users, roles and grants has been disabled.")

# disable --skip-grant-tables, restart the server
testutil.change_sandbox_conf(__mysql_sandbox_port2, "skip-grant-tables", "OFF")

# testutil.restart_sandbox() will not work here, as ports are not active (--skip-grant-tables enables --skip-networking)
try:
    session.run_sql("SHUTDOWN")
except Exception as e:
    # we may get an exception while shutting down, i.e. lost connection
    print("Exception while shutting down:", e)

testutil.wait_sandbox_dead(__mysql_sandbox_port2)
testutil.start_sandbox(__mysql_sandbox_port2)
testutil.wait_sandbox_alive(__mysql_sandbox_port2)
# server was restarted, need to recreate the session
session2 = mysql.get_session(__sandbox_uri2)

# load the dump
shell.connect(__sandbox_uri2)
wipeout_server(session)
EXPECT_NO_THROWS(lambda: util.load_dump(dump_dir, { "showProgress": False }), "Loading should not throw")

#@<> BUG#33640887 - routine created while ANSI_QUOTES was in effect
# setup
tested_schema = '"test\'schema"'
tested_procedure = '"test\'procedure"'
tested_function = '"test\'function"'
tested_event = '"test\'event"'
tested_table = '"test\'table"'
tested_view = '"test\'view"'
tested_trigger = '"test\'trigger"'
dump_dir = os.path.join(outdir, "bug_33640887")

shell.connect(__sandbox_uri1)
session.run_sql("SET @saved_sql_mode = @@sql_mode")
session.run_sql("SET sql_mode = ANSI_QUOTES")
session.run_sql(f"DROP SCHEMA IF EXISTS {tested_schema}")
session.run_sql(f"CREATE SCHEMA IF NOT EXISTS {tested_schema}")
session.run_sql(f"CREATE PROCEDURE {tested_schema}.{tested_procedure}() SELECT 1")
session.run_sql(f"CREATE FUNCTION {tested_schema}.{tested_function}() RETURNS INT NO SQL RETURN 1")
session.run_sql(f"CREATE EVENT {tested_schema}.{tested_event} ON SCHEDULE EVERY 1 year DISABLE DO BEGIN END")
session.run_sql(f"CREATE TABLE {tested_schema}.{tested_table} (id INT PRIMARY KEY)")
session.run_sql(f"CREATE TRIGGER {tested_schema}.{tested_table} BEFORE UPDATE ON {tested_schema}.{tested_table} FOR EACH ROW BEGIN END")
session.run_sql(f"CREATE VIEW {tested_schema}.{tested_view} AS SELECT 1")
session.run_sql("SET sql_mode = @saved_sql_mode")

# dump data
EXPECT_NO_THROWS(lambda: util.dump_instance(dump_dir, { "showProgress": False }), "Dump should not fail")
# connect to the destination server
shell.connect(__sandbox_uri2)
# wipe the destination server
wipeout_server(session2)
# load
EXPECT_NO_THROWS(lambda: util.load_dump(dump_dir, { "loadUsers": False, "resetProgress": True, "showProgress": False }), "Load should not fail")
# verify correctness
compare_servers(session1, session2, check_users=False)

# cleanup
session.run_sql("SET @saved_sql_mode = @@sql_mode")
session.run_sql("SET sql_mode = ANSI_QUOTES")
session.run_sql(f"DROP SCHEMA IF EXISTS {tested_schema}")
session.run_sql("SET sql_mode = @saved_sql_mode")

#@<> BUG#33497745 - load a dump created by shell 8.0.21
# prepare the server
shell.connect(__sandbox_uri2)
wipeout_server(session)

# disable log_bin_trust_function_creators, some functions have none of DETERMINISTIC, NO SQL, or READS SQL DATA
session.run_sql("SET @old_log_bin_trust_function_creators = @@global.log_bin_trust_function_creators")
session.run_sql("SET @@global.log_bin_trust_function_creators = ON")

# extract the dump
source_archive = os.path.join(__data_path, "load", "dump_instance_8.0.21.tar.gz")
dump_dir = os.path.join(outdir, "dump_instance_8.0.21")

try:
    # extraction filters were added recently, using a default value if they are available may result in a warning, which causes this test to fail
    shutil.unpack_archive(source_archive, outdir, filter="data")
except:
    shutil.unpack_archive(source_archive, outdir)

# run the test
if __version_num >= 90000:
    # accounts are using mysql_native_password authentication plugin, which is not available
    users_file = os.path.join(dump_dir, "@.users.sql")
    with open(users_file, "r") as f:
        users_contents = f.read()
    users_contents = users_contents.replace("'mysql_native_password' AS", "'caching_sha2_password' BY")
    with open(users_file, "w") as f:
        f.write(users_contents)

EXPECT_NO_THROWS(lambda: util.load_dump(dump_dir, { "loadUsers": True, "excludeUsers": [ "'root'@'%'" ], "ignoreVersion": True, "showProgress": False }), "Loading should not throw")
EXPECT_STDOUT_CONTAINS(f"Loading DDL, Data and Users from '{dump_dir}' using 4 threads.")
EXPECT_STDOUT_CONTAINS("NOTE: Dump format has version 1.0.0 and was created by an older version of MySQL Shell. If you experience problems loading it, please recreate the dump using the current version of MySQL Shell and try again.")
EXPECT_STDOUT_CONTAINS("62 chunks (5.45K rows, 199.62 KB) for 62 tables in 8 schemas were loaded")

if __version_num < 90000:
    # 9.0 has some warnings due to WL#10495 (possibly due a bug)
    EXPECT_STDOUT_CONTAINS("0 warnings were reported during the load.")

# restore log_bin_trust_function_creators
session.run_sql("SET @@global.log_bin_trust_function_creators = @old_log_bin_trust_function_creators")

#@<> BUG#33743612 - issues when dumping/loading data using an account with user name containing '@' character
# constants
dump_dir = os.path.join(outdir, "bug_33743612")
first_user = "'admin@domain.com'"
second_user = "'user@domain.com'"

# setup source server
shell.connect(__sandbox_uri1)

session.run_sql(f"DROP USER IF EXISTS {first_user}")
session.run_sql(f"CREATE USER {first_user} IDENTIFIED BY 'pwd'")
session.run_sql(f"GRANT ALL ON *.* TO {first_user}")

session.run_sql(f"DROP USER IF EXISTS {second_user}")
session.run_sql(f"CREATE USER {second_user} IDENTIFIED BY 'pwd'")
session.run_sql(f"GRANT SELECT ON *.* TO {second_user}")

# setup destination server
shell.connect(__sandbox_uri2)
wipeout_server(session)

session.run_sql(f"CREATE USER {first_user} IDENTIFIED BY 'pwd'")
session.run_sql(f"GRANT ALL ON *.* TO {first_user} WITH GRANT OPTION")

# dump data
shell.connect(f"{urllib.parse.quote(first_user[1:-1])}:pwd@{__host}:{__mysql_sandbox_port1}")
EXPECT_NO_THROWS(lambda: util.dump_instance(dump_dir, { "users": True, "showProgress": False }), "Dump should not fail")

# load data
shell.connect(f"{urllib.parse.quote(first_user[1:-1])}:pwd@{__host}:{__mysql_sandbox_port2}")
EXPECT_NO_THROWS(lambda: util.load_dump(dump_dir, { "loadUsers": True, "excludeUsers": [ "root" ], "showProgress": False }), "Load should not fail")

# cleanup
shell.connect(__sandbox_uri1)
session.run_sql(f"DROP USER IF EXISTS {first_user}")
session.run_sql(f"DROP USER IF EXISTS {second_user}")

#@<> TEST_STRING_OPTION + setup
shell.connect(__sandbox_uri2)
dump_dir = os.path.join(outdir, "ddlonly")

def TEST_STRING_OPTION(option):
    EXPECT_THROWS(lambda: util.load_dump(dump_dir, { option: None }), f"TypeError: Argument #2: Option '{option}' is expected to be of type String, but is Null")
    EXPECT_THROWS(lambda: util.load_dump(dump_dir, { option: 5 }), f"TypeError: Argument #2: Option '{option}' is expected to be of type String, but is Integer")
    EXPECT_THROWS(lambda: util.load_dump(dump_dir, { option: -5 }), f"TypeError: Argument #2: Option '{option}' is expected to be of type String, but is Integer")
    EXPECT_THROWS(lambda: util.load_dump(dump_dir, { option: [] }), f"TypeError: Argument #2: Option '{option}' is expected to be of type String, but is Array")
    EXPECT_THROWS(lambda: util.load_dump(dump_dir, { option: {} }), f"TypeError: Argument #2: Option '{option}' is expected to be of type String, but is Map")
    EXPECT_THROWS(lambda: util.load_dump(dump_dir, { option: False }), f"TypeError: Argument #2: Option '{option}' is expected to be of type String, but is Bool")

#@<> WL15884-TSFR_1_1 - `ociAuth` help text
help_text = """
      - ociAuth: string (default: not set) - Use the specified authentication
        method when connecting to the OCI. Allowed values: api_key (used when
        not explicitly set), instance_principal, resource_principal,
        security_token.
"""
EXPECT_TRUE(help_text in util.help("load_dump"))

#@<> WL15884-TSFR_1_2 - `ociAuth` is a string option
TEST_STRING_OPTION("ociAuth")

#@<> WL15884-TSFR_2_1 - `ociAuth` set to an empty string is ignored
wipeout_server(session2)
EXPECT_NO_THROWS(lambda: util.load_dump(dump_dir, { "ociAuth": "", "resetProgress": True }), "should not fail")

#@<> WL15884-TSFR_3_1 - `ociAuth` cannot be used without `osBucketName`
EXPECT_THROWS(lambda: util.load_dump(dump_dir, { "osBucketName": "", "ociAuth": "api_key" }), "ValueError: Argument #2: The option 'ociAuth' cannot be used when the value of 'osBucketName' option is not set")
EXPECT_THROWS(lambda: util.load_dump(dump_dir, { "ociAuth": "api_key" }), "ValueError: Argument #2: The option 'ociAuth' cannot be used when the value of 'osBucketName' option is not set")

#@<> WL15884-TSFR_6_1_1 - `ociAuth` set to instance_principal cannot be used with `ociConfigFile` or `ociProfile`
EXPECT_THROWS(lambda: util.load_dump(dump_dir, { "osBucketName": "bucket", "ociAuth": "instance_principal", "ociConfigFile": "file" }), "ValueError: Argument #2: The option 'ociConfigFile' cannot be used when the 'ociAuth' option is set to: instance_principal.")
EXPECT_THROWS(lambda: util.load_dump(dump_dir, { "osBucketName": "bucket", "ociAuth": "instance_principal", "ociProfile": "profile" }), "ValueError: Argument #2: The option 'ociProfile' cannot be used when the 'ociAuth' option is set to: instance_principal.")

#@<> WL15884-TSFR_7_1_1 - `ociAuth` set to resource_principal cannot be used with `ociConfigFile` or `ociProfile`
EXPECT_THROWS(lambda: util.load_dump(dump_dir, { "osBucketName": "bucket", "ociAuth": "resource_principal", "ociConfigFile": "file" }), "ValueError: Argument #2: The option 'ociConfigFile' cannot be used when the 'ociAuth' option is set to: resource_principal.")
EXPECT_THROWS(lambda: util.load_dump(dump_dir, { "osBucketName": "bucket", "ociAuth": "resource_principal", "ociProfile": "profile" }), "ValueError: Argument #2: The option 'ociProfile' cannot be used when the 'ociAuth' option is set to: resource_principal.")

#@<> WL15884-TSFR_9_1 - `ociAuth` set to an invalid value
EXPECT_THROWS(lambda: util.load_dump(dump_dir, { "osBucketName": "bucket", "ociAuth": "unknown" }), "ValueError: Argument #2: Invalid value of 'ociAuth' option, expected one of: api_key, instance_principal, resource_principal, security_token, but got: unknown.")

#@<> WL14387-TSFR_1_1_1 - s3BucketName - string option
TEST_STRING_OPTION("s3BucketName")

#@<> WL14387-TSFR_1_2_1 - s3BucketName and osBucketName cannot be used at the same time
EXPECT_THROWS(lambda: util.load_dump(dump_dir, { "s3BucketName": "one", "osBucketName": "two" }), "ValueError: Argument #2: The option 's3BucketName' cannot be used when the value of 'osBucketName' option is set")

#@<> WL14387-TSFR_1_1_3 - s3BucketName set to an empty string loads from a local directory
wipeout_server(session2)
EXPECT_NO_THROWS(lambda: util.load_dump(dump_dir, { "s3BucketName": "", "resetProgress": True }), "should not fail")

#@<> s3CredentialsFile - string option
TEST_STRING_OPTION("s3CredentialsFile")

#@<> WL14387-TSFR_3_1_1_1 - s3CredentialsFile cannot be used without s3BucketName
EXPECT_THROWS(lambda: util.load_dump(dump_dir, { "s3CredentialsFile": "file" }), "ValueError: Argument #2: The option 's3CredentialsFile' cannot be used when the value of 's3BucketName' option is not set")

#@<> s3BucketName and s3CredentialsFile both set to an empty string loads from a local directory
wipeout_server(session2)
EXPECT_NO_THROWS(lambda: util.load_dump(dump_dir, { "s3BucketName": "", "s3CredentialsFile": "", "resetProgress": True }), "should not fail")

#@<> s3ConfigFile - string option
TEST_STRING_OPTION("s3ConfigFile")

#@<> WL14387-TSFR_4_1_1_1 - s3ConfigFile cannot be used without s3BucketName
EXPECT_THROWS(lambda: util.load_dump(dump_dir, { "s3ConfigFile": "file" }), "ValueError: Argument #2: The option 's3ConfigFile' cannot be used when the value of 's3BucketName' option is not set")

#@<> s3BucketName and s3ConfigFile both set to an empty string loads from a local directory
wipeout_server(session2)
EXPECT_NO_THROWS(lambda: util.load_dump(dump_dir, { "s3BucketName": "", "s3ConfigFile": "", "resetProgress": True }), "should not fail")

#@<> WL14387-TSFR_2_1_1 - s3Profile - string option
TEST_STRING_OPTION("s3Profile")

#@<> WL14387-TSFR_2_1_1_2 - s3Profile cannot be used without s3BucketName
EXPECT_THROWS(lambda: util.load_dump(dump_dir, { "s3Profile": "profile" }), "ValueError: Argument #2: The option 's3Profile' cannot be used when the value of 's3BucketName' option is not set")

#@<> WL14387-TSFR_2_1_2_1 - s3BucketName and s3Profile both set to an empty string loads from a local directory
wipeout_server(session2)
EXPECT_NO_THROWS(lambda: util.load_dump(dump_dir, { "s3BucketName": "", "s3Profile": "", "resetProgress": True }), "should not fail")

#@<> s3EndpointOverride - string option
TEST_STRING_OPTION("s3EndpointOverride")

#@<> WL14387-TSFR_6_1_1 - s3EndpointOverride cannot be used without s3BucketName
EXPECT_THROWS(lambda: util.load_dump(dump_dir, { "s3EndpointOverride": "http://example.org" }), "ValueError: Argument #2: The option 's3EndpointOverride' cannot be used when the value of 's3BucketName' option is not set")

#@<> s3BucketName and s3EndpointOverride both set to an empty string loads from a local directory
wipeout_server(session2)
EXPECT_NO_THROWS(lambda: util.load_dump(dump_dir, { "s3BucketName": "", "s3EndpointOverride": "", "resetProgress": True }), "should not fail")

#@<> s3EndpointOverride is missing a scheme
EXPECT_THROWS(lambda: util.load_dump(dump_dir, { "s3BucketName": "bucket", "s3EndpointOverride": "endpoint" }), "ValueError: Argument #2: The value of the option 's3EndpointOverride' is missing a scheme, expected: http:// or https://.")

#@<> s3EndpointOverride is using wrong scheme
EXPECT_THROWS(lambda: util.load_dump(dump_dir, { "s3BucketName": "bucket", "s3EndpointOverride": "FTp://endpoint" }), "ValueError: Argument #2: The value of the option 's3EndpointOverride' uses an invalid scheme 'FTp://', expected: http:// or https://.")

#@<> BUG#33788895 - log errors even if shell.options["logSql"] is "off"
old_log_sql = shell.options["logSql"]
shell.options["logSql"] = "off"

# dump
dump_dir = os.path.join(outdir, "bug_33788895")
session1.run_sql("CREATE USER admin@'%' IDENTIFIED BY 'pass'")
session1.run_sql("GRANT ALL ON *.* TO 'admin'@'%'")
shell.connect("mysql://admin:pass@{0}:{1}".format(__host, __mysql_sandbox_port1))

# dump instance
wipe_dir(dump_dir)
session1.run_sql("ALTER USER admin@'%' WITH MAX_QUERIES_PER_HOUR 100")
WIPE_SHELL_LOG()
EXPECT_THROWS(lambda: util.dump_instance(dump_dir, { "users": False }), "Fatal error during dump")
EXPECT_SHELL_LOG_MATCHES(re.compile(r"Info: util.dumpInstance\(\): tid=\d+: MySQL Error 1226 \(42000\): User 'admin' has exceeded the 'max_questions' resource \(current value: 100\), SQL: "))

# dump schemas
wipe_dir(dump_dir)
session1.run_sql("ALTER USER admin@'%' WITH MAX_QUERIES_PER_HOUR 80")
WIPE_SHELL_LOG()
EXPECT_THROWS(lambda: util.dump_schemas(["world"], dump_dir), "Fatal error during dump")
EXPECT_SHELL_LOG_MATCHES(re.compile(r"Info: util.dumpSchemas\(\): tid=\d+: MySQL Error 1226 \(42000\): User 'admin' has exceeded the 'max_questions' resource \(current value: 80\), SQL: "))

# dump tables
wipe_dir(dump_dir)
session1.run_sql("ALTER USER admin@'%' WITH MAX_QUERIES_PER_HOUR 70")
WIPE_SHELL_LOG()
tables = ["City", "Country"]
if __os_type == "windows":
    tables = [ t.lower() for t in tables ]
EXPECT_THROWS(lambda: util.dump_tables("world", tables, dump_dir), "Fatal error during dump")
EXPECT_SHELL_LOG_MATCHES(re.compile(r"Info: util.dumpTables\(\): tid=\d+: MySQL Error 1226 \(42000\): User 'admin' has exceeded the 'max_questions' resource \(current value: 70\), SQL: "))

session1.run_sql("DROP USER admin@'%'")

# load dump
dump_dir = os.path.join(outdir, "dump_instance")
wipeout_server(session2)
session2.run_sql("CREATE USER admin@'%' IDENTIFIED BY 'pass' WITH MAX_QUERIES_PER_HOUR 70")
session2.run_sql("GRANT ALL ON *.* TO 'admin'@'%'")
shell.connect("mysql://admin:pass@{0}:{1}".format(__host, __mysql_sandbox_port2))

WIPE_SHELL_LOG()
# we don't specify the error message here, it can vary depending on when the error is reported
EXPECT_THROWS(lambda: util.load_dump(dump_dir), "")
EXPECT_STDOUT_CONTAINS("User 'admin' has exceeded the 'max_questions' resource (current value: 70)")
EXPECT_SHELL_LOG_MATCHES(re.compile(r"Info: util.loadDump\(\): tid=\d+: MySQL Error 1226 \(42000\): User 'admin' has exceeded the 'max_questions' resource \(current value: 70\), SQL: "))

#@<> BUG#33788895 - cleanup
shell.options["logSql"] = old_log_sql

#@<> BUG#34141432 - shell may expose sensitive information via error messages
# constants
dump_dir = os.path.join(outdir, "bug_34141432")

# dump users and DDL, we're not interested in data
shell.connect(__sandbox_uri1)
EXPECT_NO_THROWS(lambda: util.dump_instance(dump_dir, { "users": True, "ddlOnly": True, "showProgress": False }), "Dump should not fail")

# overwrite the users file with malformed CREATE USER statement
testutil.create_file(os.path.join(dump_dir, "@.users.sql"), """
-- MySQLShell dump 2.0.1  Distrib Ver 8.0.30 for Linux on x86_64 - for MySQL 8.0.30 (Source distribution), for Linux (x86_64)
--
-- Host: localhost
-- ------------------------------------------------------
-- Server version	8.0.30
--
-- Dumping user accounts
--

-- begin user 'airportdb'@'%'
CREATE USER IF NOT EXISTS `airportdb`@`%` IDENTIFIED WITH 'mysql_native_password' USING '*AAAAAAAAAAAAAAAAAAAAAAAAAAAAAAAAAAAAAAAA';
-- end user 'airportdb'@'%'

-- begin grants 'airportdb'@'%'
GRANT SELECT, INSERT, UPDATE, DELETE ON *.* TO `airportdb`@`%` WITH GRANT OPTION;
-- end grants 'airportdb'@'%'

-- End of dumping user accounts
""")

# load users, it should fail as CREATE USER statement has a syntax error, but password should not be exposed
shell.connect(__sandbox_uri2)
wipeout_server(session)
EXPECT_THROWS(lambda: util.load_dump(dump_dir, { "loadUsers": True, "showProgress": False }), "You have an error in your SQL syntax")
EXPECT_STDOUT_NOT_CONTAINS("AA")

#@<> BUG#34408669 - shell should fall back to manually creating primary keys if sql_generate_invisible_primary_key cannot be set by the user {VER(>= 8.0.30)}
# constants
dump_dir = os.path.join(outdir, "bug_34408669")
tested_schema = "tested_schema"
tested_table = "tested_table"

# setup
shell.connect(__sandbox_uri1)
session.run_sql("DROP SCHEMA IF EXISTS !", [tested_schema])
session.run_sql("CREATE SCHEMA IF NOT EXISTS !", [tested_schema])
session.run_sql("SET @@SESSION.sql_generate_invisible_primary_key = OFF")
session.run_sql("CREATE TABLE !.! (data INT)", [ tested_schema, tested_table ])
# dump DDL, we're not interested in data
EXPECT_NO_THROWS(lambda: util.dump_schemas([tested_schema], dump_dir, { "ddlOnly": True, "showProgress": False }), "Dump should not fail")

# connect, create a user which cannot change the sql_generate_invisible_primary_key variable
shell.connect(__sandbox_uri2)
wipeout_server(session)
session.run_sql("SET @@GLOBAL.sql_generate_invisible_primary_key = OFF")
session.run_sql("CREATE USER IF NOT EXISTS admin@'%' IDENTIFIED BY 'pass'")
session.run_sql("GRANT ALL ON *.* TO admin@'%'")
session.run_sql("REVOKE SUPER,SYSTEM_VARIABLES_ADMIN,SESSION_VARIABLES_ADMIN ON *.* FROM admin@'%'")

# connect as the created user, ask for PKs to be created
WIPE_SHELL_LOG()
shell.connect("mysql://admin:pass@{0}:{1}".format(__host, __mysql_sandbox_port2))
EXPECT_NO_THROWS(lambda: util.load_dump(dump_dir, { "createInvisiblePKs": True, "showProgress": True }), "Load should not fail")
EXPECT_CONTAINS(["PRIMARY KEY"], session.run_sql("SHOW CREATE TABLE !.!", [ tested_schema, tested_table ]).fetch_all()[0][1])
EXPECT_SHELL_LOG_CONTAINS("The current user cannot set the sql_generate_invisible_primary_key session variable")

# load again, this time PKs should not be created
session.run_sql("DROP SCHEMA IF EXISTS !", [tested_schema])
EXPECT_NO_THROWS(lambda: util.load_dump(dump_dir, { "createInvisiblePKs": False, "showProgress": True, "resetProgress": True }), "Load should not fail")
EXPECT_NOT_CONTAINS(["PRIMARY KEY"], session.run_sql("SHOW CREATE TABLE !.!", [ tested_schema, tested_table ]).fetch_all()[0][1])

# try once again, this time global variable is ON
shell.connect(__sandbox_uri2)
session.run_sql("SET @@GLOBAL.sql_generate_invisible_primary_key = ON")
shell.connect("mysql://admin:pass@{0}:{1}".format(__host, __mysql_sandbox_port2))

# user requests PKs to be created, this should work
session.run_sql("DROP SCHEMA IF EXISTS !", [tested_schema])
EXPECT_NO_THROWS(lambda: util.load_dump(dump_dir, { "createInvisiblePKs": True, "showProgress": True, "resetProgress": True }), "Load should not fail")
EXPECT_CONTAINS(["PRIMARY KEY"], session.run_sql("SHOW CREATE TABLE !.!", [ tested_schema, tested_table ]).fetch_all()[0][1])

# user requests no primary keys to be created, but since they don't have required privileges it fails
session.run_sql("DROP SCHEMA IF EXISTS !", [tested_schema])
EXPECT_THROWS(lambda: util.load_dump(dump_dir, { "createInvisiblePKs": False, "showProgress": True, "resetProgress": True }), "Access denied")

# user requests no primary keys to be created, env var is set, keys are created anyway
os.environ["MYSQLSH_ALLOW_ALWAYS_GIPK"] = "1"
session.run_sql("DROP SCHEMA IF EXISTS !", [tested_schema])
EXPECT_NO_THROWS(lambda: util.load_dump(dump_dir, { "createInvisiblePKs": False, "showProgress": True, "resetProgress": True }), "Load should not fail")
EXPECT_CONTAINS(["PRIMARY KEY"], session.run_sql("SHOW CREATE TABLE !.!", [ tested_schema, tested_table ]).fetch_all()[0][1])

#@<> BUG#34173126 - loading a dump when global auto-commit is off
# constants
dump_dir = os.path.join(outdir, "bug_34173126")
tested_schema = "tested_schema"
tested_table = "tested_table"

# setup
shell.connect(__sandbox_uri1)
session.run_sql("DROP SCHEMA IF EXISTS !", [tested_schema])
session.run_sql("CREATE SCHEMA IF NOT EXISTS !", [tested_schema])
session.run_sql("CREATE TABLE !.! (id INT PRIMARY KEY, data INT)", [ tested_schema, tested_table ])
session.run_sql("INSERT INTO !.! VALUES (1, 1), (2, 2), (3, 3), (4, 4), (5, 5)", [ tested_schema, tested_table ])
EXPECT_NO_THROWS(lambda: util.dump_schemas([tested_schema], dump_dir, { "showProgress": False }), "Dump should not fail")

# connect to the target instance, disable auto-commit and load
shell.connect(__sandbox_uri2)
wipeout_server(session)
original_global_autocommit = session.run_sql("SELECT @@GLOBAL.autocommit").fetch_one()[0]
session.run_sql("SET @@GLOBAL.autocommit = OFF")
EXPECT_NO_THROWS(lambda: util.load_dump(dump_dir, { "showProgress": False }), "Load should not fail")

# verification
compare_schema(session1, session2, tested_schema, check_rows=True)

#@<> BUG#34173126 - cleanup
shell.connect(__sandbox_uri1)
session.run_sql("DROP SCHEMA IF EXISTS !", [tested_schema])
shell.connect(__sandbox_uri2)
session.run_sql("SET @@GLOBAL.autocommit = ?", [original_global_autocommit])

#@<> BUG#34768224 - loading a view which uses another view with DEFINER set
# constants
dump_dir = os.path.join(outdir, "bug_34768224")
tested_schema = "tested_schema"
tested_table = "tested_table"
tested_view = "tested_view"
tested_user = "'user'@'localhost'"

# setup
shell.connect(__sandbox_uri1)
session.run_sql(f"DROP USER IF EXISTS {tested_user}")
session.run_sql(f"CREATE USER {tested_user}")
session.run_sql(f"GRANT ALL ON *.* TO {tested_user}")

session.run_sql("DROP SCHEMA IF EXISTS !", [tested_schema])
session.run_sql("CREATE SCHEMA IF NOT EXISTS !", [tested_schema])
session.run_sql("CREATE TABLE !.! (id INT PRIMARY KEY, data INT)", [ tested_schema, tested_table ])
session.run_sql("INSERT INTO !.! VALUES (1, 1), (2, 2), (3, 3), (4, 4), (5, 5)", [ tested_schema, tested_table ])
session.run_sql(f"CREATE DEFINER = {tested_user} VIEW !.! AS SELECT * FROM !.!", [ tested_schema, tested_view, tested_schema, tested_table ])
session.run_sql(f"CREATE VIEW !.! AS SELECT * FROM !.!", [ tested_schema, tested_view + "_2", tested_schema, tested_view ])
EXPECT_NO_THROWS(lambda: util.dump_instance(dump_dir, { "includeSchemas": [tested_schema], "users": True, "excludeUsers": ["root"], "showProgress": False }), "Dump should not fail")

# connect to the target instance and load
shell.connect(__sandbox_uri2)
wipeout_server(session)
EXPECT_NO_THROWS(lambda: util.load_dump(dump_dir, { "loadUsers": True, "showProgress": False }), "Load should not fail")

# verification
compare_schema(session1, session2, tested_schema, check_rows=True)

#@<> BUG#34768224 - cleanup
shell.connect(__sandbox_uri1)
session.run_sql("DROP SCHEMA IF EXISTS !", [tested_schema])
session.run_sql(f"DROP USER IF EXISTS {tested_user}")

#@<> BUG#34764157 - setup
# constants
dump_dir = os.path.join(outdir, "bug_34764157")
tested_schema = "tested_schema"
tested_table = "tested_table"
tested_view = "tested_view"
# show grants in 5.7 is going to list this routine using all lower case
tested_routine = "Tested_Routine"
tested_user = "'user'@'localhost'"

# setup
shell.connect(__sandbox_uri1)
session.run_sql("DROP SCHEMA IF EXISTS !", [tested_schema])
session.run_sql("CREATE SCHEMA IF NOT EXISTS !", [tested_schema])
session.run_sql("CREATE TABLE !.! (id INT PRIMARY KEY, data INT)", [ tested_schema, tested_table ])
session.run_sql("CREATE VIEW !.! AS SELECT * FROM !.!", [ tested_schema, tested_view, tested_schema, tested_table ])
session.run_sql("CREATE PROCEDURE !.!() BEGIN END", [ tested_schema, tested_routine ])

session.run_sql(f"DROP USER IF EXISTS {tested_user}")
session.run_sql(f"CREATE USER {tested_user} IDENTIFIED BY 'pwd'")
session.run_sql(f"GRANT SELECT ON !.! TO {tested_user}", [tested_schema, tested_table])
session.run_sql(f"GRANT SELECT ON !.! TO {tested_user}", [tested_schema, tested_view])
session.run_sql(f"GRANT EXECUTE ON PROCEDURE !.! TO {tested_user}", [tested_schema, tested_routine])

#@<> BUG#34764157 - dumper commented out grants for included, existing views and routines
shell.connect(__sandbox_uri1)
EXPECT_NO_THROWS(lambda: util.dump_instance(dump_dir, { "includeSchemas": [tested_schema], "users": True, "excludeUsers": ["root"], "showProgress": False }), "Dump should not fail")

# connect to the target instance and load
shell.connect(__sandbox_uri2)
wipeout_server(session)
EXPECT_NO_THROWS(lambda: util.load_dump(dump_dir, { "loadUsers": True, "showProgress": False }), "Load should not fail")

# verification
compare_schema(session1, session2, tested_schema, check_rows=True)
compare_user_grants(session1, session2, tested_user)

#@<> BUG#34764157 - dumper should detect invalid grants - table/view
# NOTE: it's not possible to test routine, as when routine is removed, grant is removed as well
shell.connect(__sandbox_uri1)
session.run_sql("DROP VIEW !.!", [ tested_schema, tested_view ])
invalid_grant = f"""GRANT SELECT ON `{tested_schema}`.`{tested_view}` TO {get_user_account_for_output(tested_user)}"""

# without MDS compatibility check
WIPE_OUTPUT()
wipe_dir(dump_dir)
EXPECT_THROWS(lambda: util.dump_instance(dump_dir, { "includeSchemas": [tested_schema], "users": True, "excludeUsers": ["root"], "showProgress": False }), "Dump contains an invalid grant statement. Use the 'strip_invalid_grants' compatibility option to fix this.")
EXPECT_STDOUT_CONTAINS(f"ERROR: User {tested_user} has grant statement on a non-existent table ({invalid_grant})")

# with MDS compatibility check
WIPE_OUTPUT()
wipe_dir(dump_dir)
EXPECT_THROWS(lambda: util.dump_instance(dump_dir, { "compatibility": ["strip_definers"], "ocimds": True, "targetVersion": "8.0.30", "includeSchemas": [tested_schema], "users": True, "excludeUsers": ["root"], "showProgress": False }), "Compatibility issues were found")
EXPECT_STDOUT_CONTAINS(strip_invalid_grants(tested_user, invalid_grant, "table").error())

# succeeds with the compatibility option
WIPE_OUTPUT()
wipe_dir(dump_dir)
EXPECT_NO_THROWS(lambda: util.dump_instance(dump_dir, { "compatibility": ["strip_invalid_grants"], "includeSchemas": [tested_schema], "users": True, "excludeUsers": ["root"], "showProgress": False }), "Dump should not fail")

# succeeds with the compatibility option - ocimds
WIPE_OUTPUT()
wipe_dir(dump_dir)
EXPECT_NO_THROWS(lambda: util.dump_instance(dump_dir, { "compatibility": ["strip_invalid_grants", "strip_definers"], "ocimds": True, "targetVersion": "8.0.30", "includeSchemas": [tested_schema], "users": True, "excludeUsers": ["root"], "showProgress": False }), "Dump should not fail")
EXPECT_STDOUT_CONTAINS(strip_invalid_grants(tested_user, invalid_grant, "table").fixed())

# test load
shell.connect(__sandbox_uri2)
wipeout_server(session)
WIPE_OUTPUT()
EXPECT_NO_THROWS(lambda: util.load_dump(dump_dir, { "loadUsers": True, "showProgress": False }), "Load should not fail")

#@<> BUG#34764157 - dumper should detect invalid grants - view is missing but grant is valid
shell.connect(__sandbox_uri1)
session.run_sql(f"GRANT CREATE ON !.! TO {tested_user}", [tested_schema, tested_view])

wipe_dir(dump_dir)
EXPECT_NO_THROWS(lambda: util.dump_instance(dump_dir, { "includeSchemas": [tested_schema], "users": True, "excludeUsers": ["root"], "showProgress": False }), "Dump should not fail")

shell.connect(__sandbox_uri2)
wipeout_server(session)
EXPECT_NO_THROWS(lambda: util.load_dump(dump_dir, { "loadUsers": True, "showProgress": False }), "Load should not fail")

#@<> BUG#34764157 - cleanup
shell.connect(__sandbox_uri1)
session.run_sql("DROP SCHEMA IF EXISTS !", [tested_schema])
session.run_sql(f"DROP USER IF EXISTS {tested_user}")

#@<> BUG#34876423 - load failed if table contained multiple indexes and one of them was specified on an AUTO_INCREMENT column
# constants
dump_dir = os.path.join(outdir, "bug_34876423")
tested_schema = "tested_schema"
tested_table = "tested_table"

# setup
shell.connect(__sandbox_uri1)
session.run_sql("DROP SCHEMA IF EXISTS !", [tested_schema])
session.run_sql("CREATE SCHEMA IF NOT EXISTS !", [tested_schema])
session.run_sql("CREATE TABLE !.! (num INT UNSIGNED PRIMARY KEY AUTO_INCREMENT, val varchar(32), KEY(val), KEY(val, num))", [ tested_schema, tested_table ])

# dump
shell.connect(__sandbox_uri1)
EXPECT_NO_THROWS(lambda: util.dump_instance(dump_dir, { "includeSchemas": [tested_schema], "showProgress": False }), "Dump should not fail")
# `val` index is going to be deferred, drop it and readd it to make sure the same CREATE TABLE statement is returned by both source and destination instance
session.run_sql("ALTER TABLE !.! DROP KEY `val`", [ tested_schema, tested_table ])
session.run_sql("ALTER TABLE !.! ADD KEY (`val`)", [ tested_schema, tested_table ])

# load
shell.connect(__sandbox_uri2)
wipeout_server(session)
EXPECT_NO_THROWS(lambda: util.load_dump(dump_dir, { "deferTableIndexes": "all", "showProgress": False }), "Load should not fail")

# verification
compare_schema(session1, session2, tested_schema, check_rows=True)

#@<> BUG#34876423 - cleanup
shell.connect(__sandbox_uri1)
session.run_sql("DROP SCHEMA IF EXISTS !", [tested_schema])

#@<> BUG#34566034 - load failed if "deferTableIndexes": "all", "ignoreExistingObjects": True options were set and instance contained existing tables with indexes {VER(>=8.0.0)}
# constants
dump_dir = os.path.join(outdir, "bug_34566034")

# setup
shell.connect(__sandbox_uri2)
wipeout_server(session)
c = dba.create_cluster("C")

# dump
EXPECT_NO_THROWS(lambda: util.dump_instance(dump_dir, { "showProgress": False }), "Dump should not fail")

# load
EXPECT_NO_THROWS(lambda: util.load_dump(dump_dir, { "deferTableIndexes": "all", "ignoreExistingObjects": True, "showProgress": False }), "Load should not fail")

#@<> BUG#34566034 - cleanup {VER(>=8.0.0)}
shell.connect(__sandbox_uri2)
c.dissolve({ 'force': True })
session.run_sql("SET GLOBAL super_read_only = 0")

#@<> BUG#35304391 - loader should notify if rows were replaced during load
# constants
dump_dir = os.path.join(outdir, "bug_35304391")
tested_schema = "tested_schema"
tested_table = "tested_table"

# setup
shell.connect(__sandbox_uri1)
session.run_sql("DROP SCHEMA IF EXISTS !", [ tested_schema ])
session.run_sql("CREATE SCHEMA ! DEFAULT CHARACTER SET latin1 COLLATE latin1_general_cs", [ tested_schema ])
session.run_sql("CREATE TABLE !.! (id tinyint AUTO_INCREMENT PRIMARY KEY, alias varchar(12) NOT NULL UNIQUE KEY, name varchar(32) NOT NULL)", [ tested_schema, tested_table ])
session.run_sql("INSERT INTO !.! (alias, name) VALUES ('bond-007', 'James Bond'), ('Bond-007', 'James Bond')", [ tested_schema, tested_table ])

# dump
shell.connect(__sandbox_uri1)
EXPECT_NO_THROWS(lambda: util.dump_instance(dump_dir, { "includeSchemas": [ tested_schema ], "showProgress": False }), "Dump should not fail")

# load
shell.connect(__sandbox_uri2)
wipeout_server(session)
# load just the DDL
EXPECT_NO_THROWS(lambda: util.load_dump(dump_dir, { "loadData": False, "resetProgress": True, "showProgress": False }), "Load should not fail")
# change collation to case-insensitive
session.run_sql("ALTER SCHEMA ! CHARACTER SET latin1 COLLATE latin1_general_ci", [ tested_schema ])
session.run_sql("ALTER TABLE !.! CONVERT TO CHARACTER SET latin1 COLLATE latin1_general_ci", [ tested_schema, tested_table ])
# load the data
WIPE_OUTPUT()
EXPECT_NO_THROWS(lambda: util.load_dump(dump_dir, { "loadDdl": False, "resetProgress": True, "showProgress": False }), "Load should not fail")

# verification
EXPECT_STDOUT_CONTAINS("1 rows were replaced")

#@<> BUG#35304391 - cleanup
shell.connect(__sandbox_uri1)
session.run_sql("DROP SCHEMA IF EXISTS !", [tested_schema])

#@<> WL#15887 - warning when loading to a different version than requested during dump {not __dbug_off}
# constants
dump_dir = os.path.join(outdir, "wl_15887")

# dump
shell.connect(__sandbox_uri1)
EXPECT_NO_THROWS(lambda: util.dump_instance(dump_dir, { "targetVersion": __mysh_version_no_extra, "ddlOnly": True, "showProgress": False }), "Dump should not fail")

# setup
testutil.dbug_set("+d,dump_loader_force_mds")

# load
shell.connect(__sandbox_uri2)
wipeout_server(session)
EXPECT_NO_THROWS(lambda: util.load_dump(dump_dir, { "ignoreVersion": True, "showProgress": False }), "Load should not fail")

# verification
if __mysh_version_no_extra == __version:
    # version match, no warning
    EXPECT_STDOUT_NOT_CONTAINS("'targetVersion'")
else:
    EXPECT_STDOUT_CONTAINS(f"Destination MySQL version is different than the value of the 'targetVersion' option set when the dump was created: {__mysh_version_no_extra}")

# cleanup
testutil.dbug_set("")

#@<> BUG#35822020 - loader is stuck if metadata files are missing
# constants
dump_dir = os.path.join(outdir, "bug_35822020")
tested_schema = "tested_schema"
tested_table = "tested_table"

class Expected_result(NamedTuple):
    pattern: re.Pattern
    success: bool
    msg: str = ""

# order is important
expected = [
    Expected_result(re.compile(r"@(\.(post|users))?\.sql"), True),  # loader ignores these files if they are missing
    Expected_result(re.compile(r".+\.idx"), True),  # these files are not used if dump is complete
    Expected_result(re.compile(r"@\.json"), False, "Cannot open file"),
    Expected_result(re.compile(r"@\.done\.json"), False, "Incomplete dump"),
    Expected_result(re.compile(r".+\.triggers\.sql"), False, "Cannot open file"),
    Expected_result(re.compile(r".+\.(json|sql)"), False, "Dump directory is corrupted, some of the metadata files are missing"),
    Expected_result(re.compile(r".+\.zst"), False, "Dump directory is corrupted, some of the data files are missing")
]

# setup
shell.connect(__sandbox_uri1)
session.run_sql("DROP SCHEMA IF EXISTS !", [ tested_schema ])
session.run_sql("CREATE SCHEMA !", [ tested_schema ])
session.run_sql("CREATE TABLE !.! (a int)", [ tested_schema, tested_table ])
session.run_sql("CREATE TABLE !.! (a int) PARTITION BY RANGE (a) (PARTITION p0 VALUES LESS THAN (6))", [ tested_schema, tested_table + "_partitioned" ])
session.run_sql("CREATE VIEW !.tested_view AS SELECT * FROM !.!", [ tested_schema, tested_schema, tested_table ])
session.run_sql("CREATE EVENT !.tested_event ON SCHEDULE EVERY 1 YEAR DO BEGIN END", [ tested_schema ])
session.run_sql("CREATE FUNCTION !.tested_function() RETURNS INT DETERMINISTIC RETURN 1", [ tested_schema ])
session.run_sql("CREATE PROCEDURE !.tested_procedure() DETERMINISTIC BEGIN END", [ tested_schema ])
session.run_sql("CREATE TRIGGER !.tested_trigger AFTER DELETE ON !.! FOR EACH ROW BEGIN END", [ tested_schema, tested_schema, tested_table ])

EXPECT_NO_THROWS(lambda: util.dump_instance(dump_dir, { "includeSchemas": [ tested_schema ], "users": True, "showProgress": False }), "Dump should not fail")

#@<> BUG#35822020 - test
shell.connect(__sandbox_uri2)
l = lambda: util.load_dump(dump_dir, { "loadUsers": True, "excludeUsers": [ "'root'@'%'" ], "resetProgress": True, "showProgress": False })

for f in os.listdir(dump_dir):
    print("------->", f)
    wipeout_server(session)
    e = None
    for ex in expected:
        if ex.pattern.fullmatch(f):
            e = ex
            break
    if e is None:
        testutil.fail(f"File is not handled by the test: {f}")
        continue
    p = os.path.join(dump_dir, f)
    os.rename(p, p + ".bak")
    if e.success:
        EXPECT_NO_THROWS(l, f"Load should not fail when file {f} is missing")
    else:
        EXPECT_THROWS(l, e.msg)
    os.rename(p + ".bak", p)

#@<> BUG#35822020 - cleanup
shell.connect(__sandbox_uri1)
session.run_sql("DROP SCHEMA IF EXISTS !", [tested_schema])

#@<> WL15947 - setup
schema_name = "wl15947"
test_table_primary = "pk"
test_table_unique = "uni"
test_table_unique_null = "uni-null"
test_table_no_index = "no-index"
test_table_partitioned = "part"
test_table_empty = "empty"

def setup_db():
    session.run_sql("DROP SCHEMA IF EXISTS !", [schema_name])
    session.run_sql("CREATE SCHEMA !", [schema_name])
    session.run_sql("CREATE TABLE !.! (`id` MEDIUMINT NOT NULL PRIMARY KEY)", [ schema_name, test_table_primary ])
    session.run_sql("CREATE TABLE !.! (`id` MEDIUMINT NOT NULL UNIQUE KEY)", [ schema_name, test_table_unique ])
    session.run_sql("CREATE TABLE !.! (`id` MEDIUMINT UNIQUE KEY)", [ schema_name, test_table_unique_null ])
    session.run_sql("CREATE TABLE !.! (`id` MEDIUMINT)", [ schema_name, test_table_no_index ])
    session.run_sql("CREATE TABLE !.! (`id` MEDIUMINT NOT NULL PRIMARY KEY) PARTITION BY RANGE (`id`) (PARTITION p0 VALUES LESS THAN (500), PARTITION p1 VALUES LESS THAN (1000), PARTITION p2 VALUES LESS THAN MAXVALUE);", [ schema_name, test_table_partitioned ])
    session.run_sql("CREATE TABLE !.! (`id` MEDIUMINT)", [ schema_name, test_table_empty ])
    session.run_sql(f"INSERT INTO !.! (`id`) VALUES {','.join(f'({i})' for i in range(1500))}", [ schema_name, test_table_primary ])
    session.run_sql("INSERT INTO !.! SELECT * FROM !.!;", [ schema_name, test_table_unique, schema_name, test_table_primary ])
    session.run_sql("INSERT INTO !.! SELECT * FROM !.!;", [ schema_name, test_table_unique_null, schema_name, test_table_primary ])
    session.run_sql("INSERT INTO !.! SELECT * FROM !.!;", [ schema_name, test_table_no_index, schema_name, test_table_primary ])
    session.run_sql("INSERT INTO !.! SELECT * FROM !.!;", [ schema_name, test_table_partitioned, schema_name, test_table_primary ])
    session.run_sql("ANALYZE TABLE !.!;", [ schema_name, test_table_primary ])
    session.run_sql("ANALYZE TABLE !.!;", [ schema_name, test_table_unique ])
    session.run_sql("ANALYZE TABLE !.!;", [ schema_name, test_table_unique_null ])
    session.run_sql("ANALYZE TABLE !.!;", [ schema_name, test_table_no_index ])
    session.run_sql("ANALYZE TABLE !.!;", [ schema_name, test_table_partitioned ])

def TEST_BOOL_OPTION(option):
    EXPECT_THROWS(lambda: util.load_dump(dump_dir, { option: None }), f"TypeError: Argument #2: Option '{option}' is expected to be of type Bool, but is Null")
    EXPECT_THROWS(lambda: util.load_dump(dump_dir, { option: "dummy" }), f"TypeError: Argument #2: Option '{option}' Bool expected, but value is String")
    EXPECT_THROWS(lambda: util.load_dump(dump_dir, { option: [] }), f"TypeError: Argument #2: Option '{option}' is expected to be of type Bool, but is Array")
    EXPECT_THROWS(lambda: util.load_dump(dump_dir, { option: {} }), f"TypeError: Argument #2: Option '{option}' is expected to be of type Bool, but is Map")

dump_dir = os.path.join(outdir, "wl15947")
no_data_dump_dir = dump_dir + "-nodata"

shell.connect(__sandbox_uri1)
setup_db()
util.dump_schemas([ "xtest", schema_name ], dump_dir, { "checksum": True, "where": { quote_identifier(schema_name, test_table_no_index): "id > 100" }, "showProgress": False })
util.dump_schemas([ "xtest", schema_name ], no_data_dump_dir, { "ddlOnly": True, "checksum": True, "showProgress": False })
shell.connect(__sandbox_uri2)

#@<> WL15947-TSFR_2_1 - help text
help_text = """
      - checksum: bool (default: false) - Verify tables against checksums that
        were computed during dump.
"""
EXPECT_TRUE(help_text in util.help("load_dump"))

#@<> WL15947-TSFR_2_1_1 - load without checksum option
wipeout_server(session2)
util.load_dump(dump_dir, { "resetProgress": True, "showProgress": False })
EXPECT_STDOUT_NOT_CONTAINS("checksum")

#@<> WL15947-TSFR_2_1_1 - load with checksum option set to False
wipeout_server(session2)
util.load_dump(dump_dir, { "checksum": False, "resetProgress": True, "showProgress": False })
EXPECT_STDOUT_NOT_CONTAINS("checksum")

#@<> WL15947-TSFR_2_1_2 - option type
TEST_BOOL_OPTION("checksum")

#@<> WL15947-TSFR_2_2_2 - manipulate checksum to contain data errors, load with dryRun
wipeout_server(session2)

checksum_file = checksum_file_path(dump_dir)
checksums = read_json(checksum_file)
checksums["data"][schema_name][test_table_primary]["partitions"][""]["0"]["checksum"] = "error"

with backup_file(checksum_file) as backup:
    write_json(checksum_file, checksums)
    backup.callback(lambda: os.remove(checksum_file))
    EXPECT_NO_THROWS(lambda: util.load_dump(dump_dir, { "dryRun": True, "checksum": True, "resetProgress": True, "showProgress": False }))
    # WL15947-TSFR_2_4_2_1
    EXPECT_STDOUT_CONTAINS("WARNING: Checksum information is not going to be verified, dryRun enabled.")
    # regular run - throws
    EXPECT_THROWS(lambda: util.load_dump(dump_dir, { "checksum": True, "resetProgress": True, "showProgress": False }), "Error: Shell Error (53031): Checksum verification failed")

#@<> WL15947-TSFR_2_3_1 - file-related errors
wipeout_server(session2)

checksum_file = checksum_file_path(dump_dir)
checksums = read_json(checksum_file)

with backup_file(checksum_file) as backup:
    # no progress file
    EXPECT_THROWS(lambda: util.load_dump(dump_dir, { "checksum": True, "resetProgress": True, "showProgress": False }), "RuntimeError: Cannot open file")
    # no read access
    if __os_type != "windows":
        with ExitStack() as stack:
            write_json(checksum_file, checksums)
            stack.callback(lambda: os.remove(checksum_file))
            os.chmod(checksum_file, 0o060)
            EXPECT_THROWS(lambda: util.load_dump(dump_dir, { "checksum": True, "resetProgress": True, "showProgress": False }), "RuntimeError: Cannot open file")
    # corrupted file
    write_json(checksum_file, checksums)
    backup.callback(lambda: os.remove(checksum_file))
    with open(checksum_file, "a", encoding="utf-8") as f:
        f.write("error!")
    EXPECT_THROWS(lambda: util.load_dump(dump_dir, { "checksum": True, "resetProgress": True, "showProgress": False }), "RuntimeError: Failed to parse")

#@<> WL15947 - load dump with no data
test = lambda: util.load_dump(no_data_dump_dir, { "checksum": True, "loadDdl": False, "resetProgress": True, "showProgress": False })

# load the full dump first
# WL15947-TSFR_2_2_1 - load data dumped with 'where'
# WL15947-TSFR_2_4_3 - load an empty table
wipeout_server(session2)
EXPECT_NO_THROWS(lambda: util.load_dump(dump_dir, { "checksum": True, "resetProgress": True, "showProgress": False }))
# BUG#35983655 - display duration of checksum verification
EXPECT_STDOUT_CONTAINS(" checksums were verified in ")

# WL15947-TSFR_2_4_2 - checksum existing tables without loading the data
# this throws because both dumps were created with different contents (one had `where` option)
EXPECT_THROWS(test, "Shell Error (53031): Checksum verification failed")
EXPECT_STDOUT_CONTAINS(f"ERROR: Checksum verification failed for: `{schema_name}`.`{test_table_no_index}`. Mismatched number of rows, expected: 1500, actual: 1399.")

# WL15947-TSFR_2_4_1 - tables are empty - checksum errors
for table in [ test_table_primary, test_table_unique, test_table_unique_null, test_table_no_index, test_table_partitioned ]:
    session2.run_sql("TRUNCATE TABLE !.!", [ schema_name, table ])

WIPE_OUTPUT()
EXPECT_THROWS(test, "Error: Shell Error (53031): Checksum verification failed")
EXPECT_STDOUT_CONTAINS(f"ERROR: Checksum verification failed for: `{schema_name}`.`{test_table_primary}`. Mismatched number of rows, expected: 1500, actual: 0.")
EXPECT_STDOUT_CONTAINS(f"ERROR: Checksum verification failed for: `{schema_name}`.`{test_table_unique}`. Mismatched number of rows, expected: 1500, actual: 0.")
EXPECT_STDOUT_CONTAINS(f"ERROR: Checksum verification failed for: `{schema_name}`.`{test_table_unique_null}`. Mismatched number of rows, expected: 1500, actual: 0.")
EXPECT_STDOUT_CONTAINS(f"ERROR: Checksum verification failed for: `{schema_name}`.`{test_table_no_index}`. Mismatched number of rows, expected: 1500, actual: 0.")
EXPECT_STDOUT_CONTAINS(f"ERROR: Checksum verification failed for: `{schema_name}`.`{test_table_partitioned}` partition `p0`. Mismatched number of rows, expected: 500, actual: 0.")
EXPECT_STDOUT_CONTAINS(f"ERROR: Checksum verification failed for: `{schema_name}`.`{test_table_partitioned}` partition `p1`. Mismatched number of rows, expected: 500, actual: 0.")
EXPECT_STDOUT_CONTAINS(f"ERROR: Checksum verification failed for: `{schema_name}`.`{test_table_partitioned}` partition `p2`. Mismatched number of rows, expected: 500, actual: 0.")
EXPECT_STDOUT_CONTAINS("ERROR: 7 checksum verification errors were reported during the load.")

# WL15947-TSFR_2_4_1_1 - tables are missing
for table in [ test_table_unique, test_table_no_index ]:
    session2.run_sql("DROP TABLE !.!", [ schema_name, table ])

WIPE_OUTPUT()
EXPECT_THROWS(test, "Error: Shell Error (53031): Checksum verification failed")
EXPECT_STDOUT_CONTAINS(f"ERROR: Could not verify checksum of `{schema_name}`.`{test_table_unique}`: table does not exist")
EXPECT_STDOUT_CONTAINS(f"ERROR: Could not verify checksum of `{schema_name}`.`{test_table_no_index}`: table does not exist")
EXPECT_STDOUT_CONTAINS("ERROR: 7 checksum verification errors were reported during the load.")

#@<> WL15947 - checking checksum without loading the data
test = lambda: util.load_dump(dump_dir, { "checksum": True, "loadData": False, "loadDdl": False, "resetProgress": True, "showProgress": False })

# load the full dump first
# WL15947-TSFR_2_2_1 - load data dumped with 'where'
# WL15947-TSFR_2_4_3 - load an empty table
wipeout_server(session2)
EXPECT_NO_THROWS(lambda: util.load_dump(dump_dir, { "checksum": True, "resetProgress": True, "showProgress": False }))

# WL15947-TSFR_2_4_2 - checksum existing tables without loading the data
# WL15947-TSFR_2_4_1_2 - load with data present works
EXPECT_NO_THROWS(test)

# WL15947-TSFR_2_4_1 - tables are empty - checksum errors
for table in [ test_table_primary, test_table_unique, test_table_unique_null, test_table_no_index, test_table_partitioned ]:
    session2.run_sql("TRUNCATE TABLE !.!", [ schema_name, table ])
WIPE_OUTPUT()

EXPECT_THROWS(test, "Error: Shell Error (53031): Checksum verification failed")
EXPECT_STDOUT_CONTAINS(f"ERROR: Checksum verification failed for: `{schema_name}`.`{test_table_primary}` (chunk 0)")
EXPECT_STDOUT_CONTAINS(f"ERROR: Checksum verification failed for: `{schema_name}`.`{test_table_unique}` (chunk 0)")
EXPECT_STDOUT_CONTAINS(f"ERROR: Checksum verification failed for: `{schema_name}`.`{test_table_unique_null}` (chunk 0)")
EXPECT_STDOUT_CONTAINS(f"ERROR: Checksum verification failed for: `{schema_name}`.`{test_table_no_index}`")
EXPECT_STDOUT_CONTAINS(f"ERROR: Checksum verification failed for: `{schema_name}`.`{test_table_partitioned}` partition `p0` (chunk 0)")
EXPECT_STDOUT_CONTAINS(f"ERROR: Checksum verification failed for: `{schema_name}`.`{test_table_partitioned}` partition `p1` (chunk 0)")
EXPECT_STDOUT_CONTAINS(f"ERROR: Checksum verification failed for: `{schema_name}`.`{test_table_partitioned}` partition `p2` (chunk 0)")
EXPECT_STDOUT_CONTAINS("ERROR: 7 checksum verification errors were reported during the load.")

# WL15947-TSFR_2_4_1_1 - tables are missing
for table in [ test_table_unique, test_table_no_index ]:
    session2.run_sql("DROP TABLE !.!", [ schema_name, table ])

WIPE_OUTPUT()
EXPECT_THROWS(test, "Error: Shell Error (53031): Checksum verification failed")
EXPECT_STDOUT_CONTAINS(f"ERROR: Could not verify checksum of `{schema_name}`.`{test_table_unique}` (chunk 0): table does not exist")
EXPECT_STDOUT_CONTAINS(f"ERROR: Could not verify checksum of `{schema_name}`.`{test_table_no_index}`: table does not exist")
EXPECT_STDOUT_CONTAINS("ERROR: 7 checksum verification errors were reported during the load.")

#@<> WL15947 - cleanup
shell.connect(__sandbox_uri1)
session.run_sql("DROP SCHEMA IF EXISTS !;", [schema_name])

#@<> BUG#35830920 mysql_audit and mysql_firewall schemas should be automatically excluded when loading a dump into MHS - setup {not __dbug_off}
# BUG#37023079 - exclude mysql_option schema
# create schemas
schema_names = [ "mysql_audit", "mysql_firewall", "mysql_option" ]

def create_mhs_schemas(s):
    for schema_name in schema_names:
        s.run_sql("DROP SCHEMA IF EXISTS !", [schema_name])
        s.run_sql("CREATE SCHEMA !", [schema_name])
        s.run_sql("CREATE TABLE !.! (a int)", [schema_name, "test_table"])

create_mhs_schemas(session1)
wipeout_server(session2)
create_mhs_schemas(session2)

# create a MHS-compatible dump but without 'ocimds' option
shell.connect(__sandbox_uri1)
dump_dir = os.path.join(outdir, "bug_35830920")
EXPECT_NO_THROWS(lambda: util.dump_schemas(schema_names, dump_dir, { "ddlOnly": True, "showProgress": False }), "Dumping the instance should not fail")

#@<> BUG#35830920 - test {not __dbug_off}
shell.connect(__sandbox_uri2)

# loading into non-MHS should fail, because schemas already exist
EXPECT_THROWS(lambda: util.load_dump(dump_dir, { "showProgress": False }), "Duplicate objects found in destination database")
testutil.rmfile(os.path.join(dump_dir, "load-progress*.json"))

# loading into MHS should automatically exclude the schemas and operation should succeed
testutil.dbug_set("+d,dump_loader_force_mds")
EXPECT_NO_THROWS(lambda: util.load_dump(dump_dir, { "ignoreVersion": True, "showProgress": False }), "Loading should not fail")
testutil.dbug_set("")

#@<> BUG#35830920 - cleanup {not __dbug_off}
for schema_name in schema_names:
    session.run_sql("DROP SCHEMA !;", [schema_name])

#@<> BUG#35860654 - cannot dump a table with single generated column
# constants
dump_dir = os.path.join(outdir, "bug_35860654")
tested_schema = "tested_schema"
tested_table = "tested_table"

# setup
session1.run_sql("DROP SCHEMA IF EXISTS !", [ tested_schema ])
session1.run_sql("CREATE SCHEMA !", [ tested_schema ])
session1.run_sql("CREATE TABLE !.! (a date GENERATED ALWAYS AS (50399) STORED)", [ tested_schema, tested_table ])

#@<> BUG#35860654 - dumping with ocimds should fail, complaining that table doesn't have a PK
shell.connect(__sandbox_uri1)
EXPECT_THROWS(lambda: util.dump_schemas([ tested_schema ], dump_dir, { "ocimds": True, "showProgress": False }), "Compatibility issues were found")
EXPECT_STDOUT_CONTAINS(create_invisible_pks(tested_schema, tested_table).error())
wipe_dir(dump_dir)

#@<> BUG#35860654 - test
shell.connect(__sandbox_uri1)
EXPECT_NO_THROWS(lambda: util.dump_schemas([ tested_schema ], dump_dir, { "ocimds": True, "compatibility": [ "create_invisible_pks" ], "showProgress": False }), "dump should not throw")
EXPECT_STDOUT_CONTAINS(create_invisible_pks(tested_schema, tested_table).fixed())

shell.connect(__sandbox_uri2)
wipeout_server(session)
EXPECT_NO_THROWS(lambda: util.load_dump(dump_dir, { "createInvisiblePKs": True if __version_num > 80024 else False,"showProgress": False }), "load should not throw")

#@<> BUG#35860654 - cleanup
session1.run_sql("DROP SCHEMA IF EXISTS !", [ tested_schema ])

#@<> BUG#36119568 - load fails on Windows if global sql_mode is set to STRICT_ALL_TABLES
# constants
dump_dir = os.path.join(outdir, "bug_36119568")

# dump
shell.connect(__sandbox_uri1)
EXPECT_NO_THROWS(lambda: util.dump_instance(dump_dir, { "showProgress": False }), "Dump should not fail")

# load
shell.connect(__sandbox_uri2)
wipeout_server(session2)
session.run_sql("SET @saved_sql_mode = @@global.sql_mode")
session.run_sql("SET @@global.sql_mode = STRICT_ALL_TABLES")

EXPECT_NO_THROWS(lambda: util.load_dump(dump_dir, { "showProgress": False }), "Load should not fail")

# cleanup
session.run_sql("SET @@global.sql_mode = @saved_sql_mode")

#@<> BUG#36127633 - reconnect session when connection is lost {not __dbug_off}
# setup
tested_schema = "test_schema"
tested_table = "test_table"
dump_dir = os.path.join(outdir, "bug_36127633")

shell.connect(__sandbox_uri1)
session.run_sql("DROP SCHEMA IF EXISTS !", [tested_schema])
session.run_sql("CREATE SCHEMA !", [tested_schema])
session.run_sql("""CREATE TABLE !.! (
    id BIGINT AUTO_INCREMENT PRIMARY KEY,
    data BIGINT
)""", [ tested_schema, tested_table ])

# dump data
util.dump_instance(dump_dir, { "includeSchemas": [ tested_schema ], "users": False, "showProgress": False })

# connect to the destination server
shell.connect(__sandbox_uri2)
# wipe the destination server
wipeout_server(session2)
# trap on a comment that's a line in all of the SQL files, trap will hit after the third file (order of SQL files is: pre, schema, table, post)
testutil.set_trap("mysql", ["sql regex -- -+", "++match_counter > 3"], { "code": 2013, "msg": "Server lost", "state": "HY000" })

# try to load, comment fails each time, load fails as well
WIPE_OUTPUT()
WIPE_SHELL_LOG()
EXPECT_THROWS(lambda: util.load_dump(dump_dir, { "showProgress": False }), "DBError: MySQL Error (2013): Server lost")
EXPECT_STDOUT_CONTAINS("ERROR: While executing postamble SQL: MySQL Error 2013 (HY000): Server lost")
# log mentions reconnections
EXPECT_SHELL_LOG_CONTAINS("Session disconnected: ")

testutil.clear_traps("mysql")

# wipe the destination server once again
wipeout_server(session2)
# trap on a comment that's a line in all of the SQL files, trap will hit on the fourth file, once
testutil.set_trap("mysql", ["sql regex -- -+", "++match_counter == 4"], { "code": 2013, "msg": "Server lost", "state": "HY000" })

# try to load, comment fails once, but then succeeds
WIPE_OUTPUT()
WIPE_SHELL_LOG()
EXPECT_NO_THROWS(lambda: util.load_dump(dump_dir, { "resetProgress": True, "showProgress": False }), "load should succeed")
# log mentions reconnections
EXPECT_SHELL_LOG_CONTAINS("Session disconnected: ")

testutil.clear_traps("mysql")

# cleanup
session.run_sql("DROP SCHEMA IF EXISTS !", [tested_schema])

#@<> BUG#36470302 - use JSON output when executing EXPLAIN statements
# constants
dump_dir = os.path.join(outdir, "bug_36470302")
test_schema = "test_schema"
test_table = "test_table"
row_count = 1000

# setup
shell.connect(__sandbox_uri1)
session.run_sql("DROP SCHEMA IF EXISTS !", [ test_schema ])
session.run_sql("CREATE SCHEMA !", [ test_schema ])
session.run_sql("""CREATE TABLE !.! (
  id INT PRIMARY KEY AUTO_INCREMENT,
  data BLOB
)
DEFAULT CHARACTER SET = utf8mb4
""", [ test_schema, test_table ])
session.run_sql(f"INSERT INTO !.! (data) VALUES {','.join(['(RANDOM_BYTES(1024))'] * row_count)}", [ test_schema, test_table ])
# insert a row with a high ID, creating a gap and forcing the adaptive step chunking algorithm which uses the EXPLAIN statement
session.run_sql(f"INSERT INTO !.! (id, data) VALUES ({row_count * row_count}, RANDOM_BYTES(1024))", [ test_schema, test_table ])
session.run_sql("ANALYZE TABLE !.!", [ test_schema, test_table ])

#@<> BUG#36470302 - test
WIPE_SHELL_LOG()
EXPECT_NO_THROWS(lambda: util.dump_schemas([ test_schema ], dump_dir, { "bytesPerChunk": "128k", "showProgress": False }), "Dump should not throw")
EXPECT_SHELL_LOG_CONTAINS(f"Chunking {quote_identifier(test_schema, test_table)} using integer algorithm with adaptive step")

#@<> BUG#36470302 - test with JSON output version 2 {VER(>=8.3.0)}
shutil.rmtree(dump_dir, True)

session.run_sql("SET @saved_explain_json_format_version = @@GLOBAL.explain_json_format_version")
session.run_sql("SET @@GLOBAL.explain_json_format_version = 2")

WIPE_SHELL_LOG()
EXPECT_NO_THROWS(lambda: util.dump_schemas([ test_schema ], dump_dir, { "bytesPerChunk": "128k", "showProgress": False }), "Dump should not throw")
EXPECT_SHELL_LOG_CONTAINS(f"Chunking {quote_identifier(test_schema, test_table)} using integer algorithm with adaptive step")

session.run_sql("SET @@GLOBAL.explain_json_format_version = @saved_explain_json_format_version")

#@<> BUG#36470302 - cleanup
shell.connect(__sandbox_uri1)
session.run_sql("DROP SCHEMA IF EXISTS !", [ test_schema ])

#@<> BUG#36509026 - warn if there's mismatch between source's and target's lower_case_table_names
# constants
dump_dir = os.path.join(outdir, "bug_36509026")
test_schema = "test_schema"
lower_case_table_names_message = "WARNING: The dump was created on an instance where the 'lower_case_table_names' system variable was set to -1, however the target instance has it set to "
invalid_view_message = "WARNING: The dump contains views that reference tables using the wrong case which will not work in the target instance. You must either fix these views prior to dumping them or exclude them from the load."

# setup
shell.connect(__sandbox_uri1)
session.run_sql("DROP SCHEMA IF EXISTS !", [ test_schema ])
session.run_sql("CREATE SCHEMA !", [ test_schema ])

EXPECT_NO_THROWS(lambda: util.dump_schemas([ test_schema ], dump_dir, { "showProgress": False }), "Dump should not throw")

# alter the @.json, set lower_case_table_names to -1
j = read_json(os.path.join(dump_dir, "@.json"))
j["source"]["sysvars"]["lower_case_table_names"] = -1
write_json(os.path.join(dump_dir, "@.json"), j)

#@<> BUG#36509026 - test
wipeout_server(session2)
shell.connect(__sandbox_uri2)

EXPECT_NO_THROWS(lambda: util.load_dump(dump_dir, { "showProgress": False }), "load should succeed")
EXPECT_STDOUT_CONTAINS(lower_case_table_names_message)
EXPECT_STDOUT_NOT_CONTAINS(invalid_view_message)

#@<> BUG#36509026 - test simulating a dump with an invalid view
# alter the @.done.json, insert the issue
j = read_json(os.path.join(dump_dir, "@.done.json"))
j.setdefault("issues", {})["hasInvalidViewReferences"] = True
write_json(os.path.join(dump_dir, "@.done.json"), j)

EXPECT_NO_THROWS(lambda: util.load_dump(dump_dir, { "showProgress": False }), "load should succeed")
EXPECT_STDOUT_CONTAINS(lower_case_table_names_message)
EXPECT_STDOUT_CONTAINS(invalid_view_message)

#@<> BUG#36509026 - cleanup
shell.connect(__sandbox_uri1)
session.run_sql("DROP SCHEMA IF EXISTS !", [ test_schema ])

#@<> BUG#36561962 - add 'dropExistingObjects' option to drop existing objects before loading the dump
dump_dir = os.path.join(outdir, "bug_36561962")
progress_file = os.path.join(dump_dir, "progress.json")
test_schema = "test_schema"
test_user = "test_user"

# setup
def create_user(s):
    s.run_sql(f"DROP USER IF EXISTS {test_user}")
    s.run_sql(f"CREATE USER {test_user}")

def create_objects(s, schema):
    s.run_sql("DROP SCHEMA IF EXISTS !", [ schema ])
    s.run_sql("CREATE SCHEMA !", [ schema ])
    s.run_sql("CREATE TABLE !.t (c INT)", [ schema ])
    s.run_sql("CREATE VIEW !.v AS SELECT * FROM !.t", [ schema, schema ])
    s.run_sql("CREATE TRIGGER !.tt BEFORE INSERT ON t FOR EACH ROW BEGIN END", [ schema ])
    s.run_sql("CREATE FUNCTION !.f() RETURNS INT DETERMINISTIC RETURN 1", [ schema ])
    s.run_sql("CREATE PROCEDURE !.p() BEGIN END", [ schema ])
    s.run_sql("CREATE EVENT !.e ON SCHEDULE AT CURRENT_TIMESTAMP + INTERVAL 1 HOUR DO BEGIN END", [ schema ])

def alter_user(s):
    s.run_sql(f"ALTER USER {test_user} IDENTIFIED BY 'password1@'")

def alter_table(s, schema):
    s.run_sql("ALTER TABLE !.t COMMENT 'modified'", [ schema ])

def alter_trigger(s, schema):
    s.run_sql("DROP TRIGGER !.tt", [ schema ])
    s.run_sql("CREATE TRIGGER !.tt AFTER DELETE ON t FOR EACH ROW BEGIN END", [ schema ])

def alter_schema_objects(s, schema):
    s.run_sql("ALTER VIEW !.v AS SELECT 'modified'", [ schema ])
    s.run_sql("ALTER FUNCTION !.f COMMENT 'modified'", [ schema ])
    s.run_sql("ALTER PROCEDURE !.p COMMENT 'modified'", [ schema ])
    s.run_sql("ALTER EVENT !.e COMMENT 'modified'", [ schema ])

def alter_objects(s, schema):
    alter_table(s, schema)
    alter_trigger(s, schema)
    alter_schema_objects(s, schema)

create_user(session1)
create_objects(session1, test_schema)

shell.connect(__sandbox_uri1)
EXPECT_NO_THROWS(lambda: util.dump_instance(dump_dir, { "includeSchemas": [test_schema], "includeUsers": [test_user], "showProgress": False }), "Dump should not throw")

shell.connect(__sandbox_uri2)

#@<> BUG#36561962 - 'dropExistingObjects' is mutually exclusive with 'ignoreExistingObjects'
EXPECT_THROWS(lambda: util.load_dump(dump_dir, { "dropExistingObjects": True, "ignoreExistingObjects": True, "showProgress": False }), "The 'dropExistingObjects' and 'ignoreExistingObjects' options cannot be both set to true.")

#@<> BUG#36561962 - 'dropExistingObjects' requires 'loadDdl': True
EXPECT_THROWS(lambda: util.load_dump(dump_dir, { "dropExistingObjects": True, "loadDdl": False, "showProgress": False }), "The 'dropExistingObjects' option cannot be set to true when the 'loadDdl' option is set to false.")

#@<> BUG#36561962 - load normally, then load with 'dropExistingObjects': True and resetting the progress, dropping all the objects
wipeout_server(session2)
EXPECT_NO_THROWS(lambda: util.load_dump(dump_dir, { "loadUsers": True, "showProgress": False }), "Load should not throw")

schemas = snapshot_schemas(session2)
accounts = snapshot_accounts(session2)

alter_user(session2)
alter_objects(session2, test_schema)

WIPE_OUTPUT()
EXPECT_NO_THROWS(lambda: util.load_dump(dump_dir, { "dropExistingObjects": True, "resetProgress": True, "loadUsers": True, "showProgress": False }), "Load should not throw")

EXPECT_STDOUT_CONTAINS(f"""
Checking for pre-existing objects...
NOTE: Account '{test_user}'@'%' already exists, dropping...
NOTE: Schema `{test_schema}` already contains a table named `t`, dropping...
NOTE: Schema `{test_schema}` already contains a view named `v`, dropping...
NOTE: Schema `{test_schema}` already contains a trigger named `tt`, dropping...
NOTE: Schema `{test_schema}` already contains a function named `f`, dropping...
NOTE: Schema `{test_schema}` already contains a procedure named `p`, dropping...
NOTE: Schema `{test_schema}` already contains an event named `e`, dropping...
NOTE: One or more objects in the dump already exist in the destination database but will be dropped because the 'dropExistingObjects' option was enabled.
""")

EXPECT_JSON_EQ(schemas, snapshot_schemas(session2), "Verifying schemas")
EXPECT_JSON_EQ(accounts, snapshot_accounts(session2), "Verifying accounts")

#@<> BUG#36561962 - resume a load with 'dropExistingObjects': True when trigger DDL was not completed
wipeout_server(session2)
EXPECT_NO_THROWS(lambda: util.load_dump(dump_dir, { "progressFile": progress_file, "showProgress": False }), "Load should not throw")

with open(progress_file, "r") as f:
    progress_file_contents = f.readlines()

# copy the progress file, removing the DONE entry for the trigger
with open(progress_file, "w") as f:
    for line in progress_file_contents:
        if line:
            content = json.loads(line)
            if "TRIGGERS-DDL" != content["op"] or not content["done"]:
                f.write(line)

# we expect trigger to be re-created, other objects should be untouched,
# trigger is snapshotted before modification, as this is the state we're expecting to have
# objects are snapshotted after modification, as they should not change
triggers = snapshot_triggers(session2, test_schema, "t")
alter_objects(session2, test_schema)
schemas = snapshot_schemas(session2)
schemas[test_schema]["tables"]["t"]["triggers"] = triggers

EXPECT_NO_THROWS(lambda: util.load_dump(dump_dir, { "dropExistingObjects": True, "progressFile": progress_file, "showProgress": False }), "Load should not throw")
EXPECT_JSON_EQ(schemas, snapshot_schemas(session2), "Verifying schemas")

os.remove(progress_file)

#@<> BUG#36561962 - resume a load with 'dropExistingObjects': True when schema DDL was not completed
wipeout_server(session2)
EXPECT_NO_THROWS(lambda: util.load_dump(dump_dir, { "progressFile": progress_file, "showProgress": False }), "Load should not throw")

with open(progress_file, "r") as f:
    progress_file_contents = f.readlines()

# copy the progress file, removing the DONE entry for the schema
with open(progress_file, "w") as f:
    for line in progress_file_contents:
        if line:
            content = json.loads(line)
            if "SCHEMA-DDL" != content["op"] or not content["done"]:
                f.write(line)

# we expect schema objects to be re-created, table and trigger should be untouched,
# schema objects are snapshotted before modification, as this is the state we're expecting to have
# table and trigger are snapshotted after modification, as they should not change
schemas = snapshot_schemas(session2)
alter_objects(session2, test_schema)
schemas[test_schema]["tables"] = snapshot_tables_and_triggers(session2, test_schema)

EXPECT_NO_THROWS(lambda: util.load_dump(dump_dir, { "dropExistingObjects": True, "progressFile": progress_file, "showProgress": False }), "Load should not throw")
EXPECT_JSON_EQ(schemas, snapshot_schemas(session2), "Verifying schemas")

os.remove(progress_file)

#@<> BUG#36561962 - resume a load with 'dropExistingObjects': True when schema DDL and table DDL was not completed
wipeout_server(session2)
EXPECT_NO_THROWS(lambda: util.load_dump(dump_dir, { "progressFile": progress_file, "showProgress": False }), "Load should not throw")

with open(progress_file, "r") as f:
    progress_file_contents = f.readlines()

# copy the progress file, removing the DONE entry for the schema, table and trigger
with open(progress_file, "w") as f:
    for line in progress_file_contents:
        if line:
            content = json.loads(line)
            if ("SCHEMA-DDL" != content["op"] and "TABLE-DDL" != content["op"] and "TRIGGERS-DDL" != content["op"]) or not content["done"]:
                f.write(line)

# all objects will be recreated
schemas = snapshot_schemas(session2)
alter_objects(session2, test_schema)

EXPECT_NO_THROWS(lambda: util.load_dump(dump_dir, { "dropExistingObjects": True, "progressFile": progress_file, "showProgress": False }), "Load should not throw")
EXPECT_JSON_EQ(schemas, snapshot_schemas(session2), "Verifying schemas")

os.remove(progress_file)

#@<> BUG#36561962 - cleanup
session1.run_sql("DROP SCHEMA IF EXISTS !", [ test_schema ])
session1.run_sql(f"DROP USER IF EXISTS {test_user}")

#@<> Cleanup
testutil.destroy_sandbox(__mysql_sandbox_port1)
testutil.destroy_sandbox(__mysql_sandbox_port2)
wipe_dir(outdir)<|MERGE_RESOLUTION|>--- conflicted
+++ resolved
@@ -236,11 +236,7 @@
 # WL14841-TSFR_2_1
 # will fail because tables already exist
 EXPECT_THROWS(lambda: util.load_dump(outdir+"/dataonly",
-<<<<<<< HEAD
-                                     {"dryRun": True}), "Error: Shell Error (53021): While 'Scanning metadata': Duplicate objects found in destination database")
-=======
-                                     {"dryRun": True}), "Error: Shell Error (53021): Util.load_dump: While 'Checking for pre-existing objects': Duplicate objects found in destination database")
->>>>>>> 7f20b6a6
+                                     {"dryRun": True}), "Error: Shell Error (53021): While 'Checking for pre-existing objects': Duplicate objects found in destination database")
 
 # will pass because we're explicitly only loading data
 util.load_dump(outdir+"/dataonly", {"dryRun": True, "loadDdl": False})
@@ -2095,13 +2091,8 @@
 # BUG#33976718: This also tests that SPATIAL key is added in a separate query
 testutil.set_trap("mysql", ["sql == ALTER TABLE `test_schema`.`test_table2` ADD SPATIAL KEY `location` (`location`)"], { "code": 1045, "msg": "Access denied for user `root`@`%` (using password: YES)", "state": "28000" })
 
-<<<<<<< HEAD
 EXPECT_THROWS(lambda: util.load_dump(dump_dir, { "deferTableIndexes": "all", "loadUsers": False, "resetProgress": True, "showProgress": False }), "Error: Shell Error (53005): Error loading dump")
-EXPECT_STDOUT_MATCHES(re.compile(r"ERROR: \[Worker00\d\]: While recreating indexes for table `test_schema`.`test_table2`: Access denied for user `root`@`%` \(using password: YES\)"))
-=======
-EXPECT_THROWS(lambda: util.load_dump(dump_dir, { "deferTableIndexes": "all", "loadUsers": False, "resetProgress": True, "showProgress": False }), "Error: Shell Error (53005): Util.load_dump: Error loading dump")
 EXPECT_STDOUT_MATCHES(re.compile(r"ERROR: \[Worker00\d\]: While building indexes for table `test_schema`.`test_table2`: Access denied for user `root`@`%` \(using password: YES\)"))
->>>>>>> 7f20b6a6
 
 testutil.clear_traps("mysql")
 
@@ -2146,11 +2137,7 @@
 WIPE_OUTPUT()
 EXPECT_THROWS(lambda: util.load_dump(dump_dir, { "deferTableIndexes": "all", "loadUsers": False, "showProgress": False }), "Error loading dump")
 # first error is silent
-<<<<<<< HEAD
-EXPECT_STDOUT_NOT_CONTAINS("ERROR: While recreating indexes for table `test_schema`.`test_table`: MySQL Error 1878 (HY000): Temporary file write ALTER TABLE `test_schema`.`test_table` ADD FULLTEXT KEY `description` (`description`),ADD UNIQUE KEY `data` (`data`)")
-=======
 EXPECT_STDOUT_NOT_CONTAINS("ERROR: While building indexes for table `test_schema`.`test_table`: MySQL Error 1878 (HY000): Temporary file write failure.: ALTER TABLE `test_schema`.`test_table` ADD FULLTEXT KEY `description` (`description`),ADD UNIQUE KEY `data` (`data`)")
->>>>>>> 7f20b6a6
 # second error is fatal and reported
 EXPECT_STDOUT_CONTAINS("ERROR: While building indexes for table `test_schema`.`test_table`: MySQL Error 1878 (HY000): Temporary file write failure.: ALTER TABLE `test_schema`.`test_table` ADD FULLTEXT KEY `description` (`description`)")
 
