# Special case integration tests of dump and load

#@<> INCLUDE dump_utils.inc

#@<> Setup
from contextlib import ExitStack
import json
import os
import os.path
import random
import shutil
import threading
import time
from typing import NamedTuple
import urllib.parse

outdir = os.path.join(__tmp_dir, "ldtest")
wipe_dir(outdir)
testutil.mkdir(outdir)

mysql_tmpdir = os.path.join(__tmp_dir, "mysql")
wipe_dir(mysql_tmpdir)
testutil.mkdir(mysql_tmpdir)

def prepare(sbport, options={}):
    # load test schemas
    uri = "mysql://root:root@localhost:%s" % sbport
    datadir = os.path.join(outdir, f"datadirs{sbport}")
    testutil.mkdir(datadir)
    # 8.0 seems to create dirs automatically but not 5.7
    if __version_num < 80000:
        testutil.mkdir(os.path.join(datadir, "testindexdir"))
        testutil.mkdir(os.path.join(datadir, "test datadir"))
    options.update({
        "loose_innodb_directories": datadir,
        "early_plugin_load": "keyring_file."+("dll" if __os_type == "windows" else "so"),
        "keyring_file_data": os.path.join(datadir, "keyring"),
        "local_infile": "1",
        "tmpdir": mysql_tmpdir,
        # small sort buffer to force stray filesorts to be triggered even if we don't have much data
        "sort_buffer_size": 32768,
        "loose_mysql_native_password": "ON"
    })
    if __os_type == "windows":
        options.update({
            "named_pipe": "1",
            "socket": f"mysql-dl-{sbport}"
        })
    testutil.deploy_sandbox(sbport, "root", options)


prepare(__mysql_sandbox_port1)
session1 = mysql.get_session(__sandbox_uri1)
session1.run_sql("SET @@GLOBAL.time_zone = '+9:00'")
session1.run_sql("SET @@GLOBAL.character_set_server = 'euckr'")
session1.run_sql("SET @@GLOBAL.collation_server = 'euckr_korean_ci'")
session1.run_sql("set names utf8mb4")
session1.run_sql("create schema world")
testutil.import_data(__sandbox_uri1, os.path.join(__data_path, "sql", "world.sql"), "world")
testutil.import_data(__sandbox_uri1, os.path.join(__data_path, "sql", "misc_features.sql"))
testutil.import_data(__sandbox_uri1, os.path.join(__data_path, "sql", "fieldtypes_all.sql"), "", "utf8mb4")
session1.run_sql("create schema tests")
# BUG#33079172 "SQL SECURITY INVOKER" INSERTED AT WRONG LOCATION
session1.run_sql("create procedure tests.tmp() IF @v > 0 THEN SELECT 1; ELSE SELECT 2; END IF;;")

shell.connect(__sandbox_uri1)
util.dump_instance(os.path.join(outdir, "dump_instance"), {"showProgress": False})

prepare(__mysql_sandbox_port2)
session2 = mysql.get_session(__sandbox_uri2)
session2.run_sql("set names utf8mb4")

# BUG#36159820 - accounts which are excluded when dumping with ocimds=true and when loading into MHS
mhs_excluded_users = [ "administrator", "ociadmin", "ocidbm", "ocimonitor", "ocirpl", "oracle-cloud-agent", "rrhhuser" ]

## Tests to ensure restricted users dumped with strip_restricted_grants can be loaded with a restricted user and not just with root

#@<> ensure accounts dumped in compat mode can be loaded {VER(>=8.0.16) and not __dbug_off}
testutil.dbug_set("+d,dump_loader_force_mds")
session2.run_sql("SET global partial_revokes=1")

mds_administrator_role_grants = [
"CREATE ROLE IF NOT EXISTS administrator",
"GRANT SELECT, INSERT, UPDATE, DELETE, CREATE, DROP, PROCESS, REFERENCES, INDEX, ALTER, SHOW DATABASES, CREATE TEMPORARY TABLES, LOCK TABLES, EXECUTE, REPLICATION SLAVE, REPLICATION CLIENT, CREATE VIEW, SHOW VIEW, CREATE ROUTINE, ALTER ROUTINE, CREATE USER, EVENT, TRIGGER, CREATE ROLE, DROP ROLE ON *.* TO `administrator`@`%` WITH GRANT OPTION",
"GRANT APPLICATION_PASSWORD_ADMIN,CONNECTION_ADMIN,REPLICATION_APPLIER,RESOURCE_GROUP_ADMIN,RESOURCE_GROUP_USER,XA_RECOVER_ADMIN ON *.* TO `administrator`@`%` WITH GRANT OPTION",
"REVOKE INSERT, UPDATE, DELETE, CREATE, DROP, REFERENCES, INDEX, ALTER, CREATE TEMPORARY TABLES, LOCK TABLES, EXECUTE, CREATE VIEW, CREATE ROUTINE, ALTER ROUTINE, EVENT, TRIGGER ON `mysql`.* FROM `administrator`@`%`",
"REVOKE CREATE, DROP, REFERENCES, INDEX, ALTER, CREATE TEMPORARY TABLES, LOCK TABLES, CREATE VIEW, CREATE ROUTINE, ALTER ROUTINE, EVENT, TRIGGER ON `sys`.* FROM `administrator`@`%`"
]

mds_user_grants = [
    "GRANT SELECT, INSERT, UPDATE, DELETE, CREATE, DROP, PROCESS, REFERENCES, INDEX, ALTER, SHOW DATABASES, CREATE TEMPORARY TABLES, LOCK TABLES, EXECUTE, REPLICATION SLAVE, REPLICATION CLIENT, CREATE VIEW, SHOW VIEW, CREATE ROUTINE, ALTER ROUTINE, CREATE USER, EVENT, TRIGGER, CREATE ROLE, DROP ROLE ON *.* TO {} WITH GRANT OPTION",
    "GRANT APPLICATION_PASSWORD_ADMIN,CONNECTION_ADMIN,REPLICATION_APPLIER,RESOURCE_GROUP_ADMIN,RESOURCE_GROUP_USER,XA_RECOVER_ADMIN ON *.* TO {} WITH GRANT OPTION",
    "REVOKE INSERT, UPDATE, DELETE, CREATE, DROP, REFERENCES, INDEX, ALTER, CREATE TEMPORARY TABLES, LOCK TABLES, EXECUTE, CREATE VIEW, CREATE ROUTINE, ALTER ROUTINE, EVENT, TRIGGER ON `mysql`.* FROM {}",
    "REVOKE CREATE, DROP, REFERENCES, INDEX, ALTER, CREATE TEMPORARY TABLES, LOCK TABLES, CREATE VIEW, CREATE ROUTINE, ALTER ROUTINE, EVENT, TRIGGER ON `sys`.* FROM {}",
    "GRANT PROXY ON ''@'' TO {} WITH GRANT OPTION",
    "GRANT `administrator`@`%` TO {} WITH ADMIN OPTION"
]

def reset_server(session):
    wipeout_server(session)
    for grant in mds_administrator_role_grants:
        session.run_sql(grant)
    session.run_sql("create user if not exists admin@'%' identified by 'pass'")
    for grant in mds_user_grants:
        session.run_sql(grant.format("admin@'%'"))

reset_server(session2)

session2.run_sql("create user testuser@'%' IDENTIFIED BY 'password'")
session2.run_sql("grant select, delete on *.* to testuser@'%'")
session2.run_sql("create user myuser@'%' IDENTIFIED BY 'password'")
session2.run_sql("create user myuser2@'%' IDENTIFIED BY 'password'")
session2.run_sql("create user myuser3@'%' IDENTIFIED BY 'password'")
session2.run_sql("CREATE SCHEMA test_schema")

#Bug #32526567 - strip_restricted_grants should allow GRANT ALL ON user schemas
# should work as is in MDS
session2.run_sql("grant all on test_schema.* to myuser@'%'")
# should expand and filter out privs
session2.run_sql("grant all on mysql.* to myuser@'%'")

# should expand and filter out privs
session2.run_sql("grant all on *.* to myuser2@'%'")

# single user with all grants
session2.run_sql("grant all on test_schema.* to myuser3@'%' with grant option")
session2.run_sql("grant all on mysql.* to myuser3@'%' with grant option")
session2.run_sql("grant all on *.* to myuser3@'%' with grant option")

# test role
test_role = "sample-test-role"
session2.run_sql(f"CREATE ROLE IF NOT EXISTS '{test_role}'")

# BUG#36159820 - accounts which are excluded when dumping with ocimds=true
for u in mhs_excluded_users:
    session2.run_sql(f"CREATE USER IF NOT EXISTS '{u}'@'localhost' IDENTIFIED BY 'pwd';")

def format_rows(rows):
    return "\n".join([r[0] for r in rows])

shell.connect(__sandbox_uri2)

# dump with root
util.dump_instance(os.path.join(outdir, "dump_root"), {"compatibility":["strip_restricted_grants", "strip_definers"], "ocimds":True})
users_file = os.path.join(outdir, "dump_root", "@.users.sql")

# CREATE USER for role is converted to CREATE ROLE
EXPECT_FILE_CONTAINS(f"""CREATE ROLE IF NOT EXISTS {get_user_account_for_output(f"'{test_role}'@'%'")}""", users_file)

# BUG#36159820 - accounts were not dumped
for u in mhs_excluded_users:
    EXPECT_FILE_NOT_CONTAINS(f"""CREATE USER IF NOT EXISTS {get_user_account_for_output(f"'{u}'@'localhost'")}""", users_file)

# BUG#36159820 - administrator role was excluded, there should be a warning that a user has excluded role
EXPECT_STDOUT_CONTAINS(f"User 'admin'@'%' has a grant statement on a role `administrator`@`%` which is not included in the dump (")

# dump with admin user
shell.connect(f"mysql://admin:pass@localhost:{__mysql_sandbox_port2}")
# disable consistency b/c we won't be able to acquire a backup lock
util.dump_instance(os.path.join(outdir, "dump_admin"), {"compatibility":["strip_restricted_grants", "strip_definers"], "ocimds":True, "consistent":False})

# load with admin user
reset_server(session2)
util.load_dump(os.path.join(outdir, "dump_admin"), {"loadUsers":1, "loadDdl":0, "loadData":0, "excludeUsers":["root@%","root@localhost"]})

EXPECT_EQ("""GRANT USAGE ON *.* TO `myuser`@`%`
GRANT SELECT, SHOW VIEW ON `mysql`.* TO `myuser`@`%`
GRANT ALL PRIVILEGES ON `test_schema`.* TO `myuser`@`%`""",
        format_rows(session2.run_sql("show grants for myuser@'%'").fetch_all()))

EXPECT_EQ("""GRANT SELECT, INSERT, UPDATE, DELETE, CREATE, DROP, PROCESS, REFERENCES, INDEX, ALTER, SHOW DATABASES, CREATE TEMPORARY TABLES, LOCK TABLES, EXECUTE, REPLICATION SLAVE, REPLICATION CLIENT, CREATE VIEW, SHOW VIEW, CREATE ROUTINE, ALTER ROUTINE, CREATE USER, EVENT, TRIGGER, CREATE ROLE, DROP ROLE ON *.* TO `myuser2`@`%`
GRANT APPLICATION_PASSWORD_ADMIN,CONNECTION_ADMIN,REPLICATION_APPLIER,XA_RECOVER_ADMIN ON *.* TO `myuser2`@`%`
REVOKE INSERT, UPDATE, DELETE, CREATE, DROP, REFERENCES, INDEX, ALTER, CREATE TEMPORARY TABLES, LOCK TABLES, EXECUTE, CREATE VIEW, CREATE ROUTINE, ALTER ROUTINE, EVENT, TRIGGER ON `mysql`.* FROM `myuser2`@`%`
REVOKE CREATE, DROP, REFERENCES, INDEX, ALTER, CREATE TEMPORARY TABLES, LOCK TABLES, CREATE VIEW, CREATE ROUTINE, ALTER ROUTINE, EVENT, TRIGGER ON `sys`.* FROM `myuser2`@`%`""",
          format_rows(session2.run_sql("show grants for myuser2@'%'").fetch_all()))

EXPECT_EQ("""GRANT SELECT, INSERT, UPDATE, DELETE, CREATE, DROP, PROCESS, REFERENCES, INDEX, ALTER, SHOW DATABASES, CREATE TEMPORARY TABLES, LOCK TABLES, EXECUTE, REPLICATION SLAVE, REPLICATION CLIENT, CREATE VIEW, SHOW VIEW, CREATE ROUTINE, ALTER ROUTINE, CREATE USER, EVENT, TRIGGER, CREATE ROLE, DROP ROLE ON *.* TO `myuser3`@`%` WITH GRANT OPTION
GRANT APPLICATION_PASSWORD_ADMIN,CONNECTION_ADMIN,REPLICATION_APPLIER,XA_RECOVER_ADMIN ON *.* TO `myuser3`@`%` WITH GRANT OPTION
GRANT SELECT, SHOW VIEW ON `mysql`.* TO `myuser3`@`%` WITH GRANT OPTION
GRANT ALL PRIVILEGES ON `test_schema`.* TO `myuser3`@`%` WITH GRANT OPTION
REVOKE INSERT, UPDATE, DELETE, CREATE, DROP, REFERENCES, INDEX, ALTER, CREATE TEMPORARY TABLES, LOCK TABLES, EXECUTE, CREATE VIEW, CREATE ROUTINE, ALTER ROUTINE, EVENT, TRIGGER ON `mysql`.* FROM `myuser3`@`%`
REVOKE CREATE, DROP, REFERENCES, INDEX, ALTER, CREATE TEMPORARY TABLES, LOCK TABLES, CREATE VIEW, CREATE ROUTINE, ALTER ROUTINE, EVENT, TRIGGER ON `sys`.* FROM `myuser3`@`%`""",
          format_rows(session2.run_sql("show grants for myuser3@'%'").fetch_all()))

reset_server(session2)
util.load_dump(os.path.join(outdir, "dump_root"), {"loadUsers":1, "loadDdl":0, "loadData":0, "excludeUsers":["root@%","root@localhost"]})

EXPECT_EQ("""GRANT USAGE ON *.* TO `myuser`@`%`
GRANT SELECT, SHOW VIEW ON `mysql`.* TO `myuser`@`%`
GRANT ALL PRIVILEGES ON `test_schema`.* TO `myuser`@`%`""",
          format_rows(session2.run_sql("show grants for myuser@'%'").fetch_all()))

EXPECT_EQ("""GRANT SELECT, INSERT, UPDATE, DELETE, CREATE, DROP, PROCESS, REFERENCES, INDEX, ALTER, SHOW DATABASES, CREATE TEMPORARY TABLES, LOCK TABLES, EXECUTE, REPLICATION SLAVE, REPLICATION CLIENT, CREATE VIEW, SHOW VIEW, CREATE ROUTINE, ALTER ROUTINE, CREATE USER, EVENT, TRIGGER, CREATE ROLE, DROP ROLE ON *.* TO `myuser2`@`%`
GRANT APPLICATION_PASSWORD_ADMIN,CONNECTION_ADMIN,REPLICATION_APPLIER,XA_RECOVER_ADMIN ON *.* TO `myuser2`@`%`
REVOKE INSERT, UPDATE, DELETE, CREATE, DROP, REFERENCES, INDEX, ALTER, CREATE TEMPORARY TABLES, LOCK TABLES, EXECUTE, CREATE VIEW, CREATE ROUTINE, ALTER ROUTINE, EVENT, TRIGGER ON `mysql`.* FROM `myuser2`@`%`
REVOKE CREATE, DROP, REFERENCES, INDEX, ALTER, CREATE TEMPORARY TABLES, LOCK TABLES, CREATE VIEW, CREATE ROUTINE, ALTER ROUTINE, EVENT, TRIGGER ON `sys`.* FROM `myuser2`@`%`""",
          format_rows(session2.run_sql("show grants for myuser2@'%'").fetch_all()))

EXPECT_EQ("""GRANT SELECT, INSERT, UPDATE, DELETE, CREATE, DROP, PROCESS, REFERENCES, INDEX, ALTER, SHOW DATABASES, CREATE TEMPORARY TABLES, LOCK TABLES, EXECUTE, REPLICATION SLAVE, REPLICATION CLIENT, CREATE VIEW, SHOW VIEW, CREATE ROUTINE, ALTER ROUTINE, CREATE USER, EVENT, TRIGGER, CREATE ROLE, DROP ROLE ON *.* TO `myuser3`@`%` WITH GRANT OPTION
GRANT APPLICATION_PASSWORD_ADMIN,CONNECTION_ADMIN,REPLICATION_APPLIER,XA_RECOVER_ADMIN ON *.* TO `myuser3`@`%` WITH GRANT OPTION
GRANT SELECT, SHOW VIEW ON `mysql`.* TO `myuser3`@`%` WITH GRANT OPTION
GRANT ALL PRIVILEGES ON `test_schema`.* TO `myuser3`@`%` WITH GRANT OPTION
REVOKE INSERT, UPDATE, DELETE, CREATE, DROP, REFERENCES, INDEX, ALTER, CREATE TEMPORARY TABLES, LOCK TABLES, EXECUTE, CREATE VIEW, CREATE ROUTINE, ALTER ROUTINE, EVENT, TRIGGER ON `mysql`.* FROM `myuser3`@`%`
REVOKE CREATE, DROP, REFERENCES, INDEX, ALTER, CREATE TEMPORARY TABLES, LOCK TABLES, CREATE VIEW, CREATE ROUTINE, ALTER ROUTINE, EVENT, TRIGGER ON `sys`.* FROM `myuser3`@`%`""",
          format_rows(session2.run_sql("show grants for myuser3@'%'").fetch_all()))

testutil.dbug_set("")

wipeout_server(session2)
session2.run_sql("SET global partial_revokes=0")

#@<> Dump ddlOnly
shell.connect(__sandbox_uri1)
util.dump_instance(outdir+"/ddlonly", {"ddlOnly": True})

shell.connect(__sandbox_uri2)

#@<> load data which is not in the dump (fail)
EXPECT_THROWS(lambda: util.load_dump(outdir+"/ddlonly",
                                     {"loadData": True, "loadDdl": False, "excludeSchemas":["all_features","all_features2","xtest"]}), "Error: Shell Error (53005): Util.load_dump: Error loading dump")
EXPECT_STDOUT_MATCHES(re.compile(r"ERROR: \[Worker00\d\]: While executing DDL script for `.+`\.`.+`: Unknown database 'world'"))

testutil.rmfile(outdir+"/ddlonly/load-progress*.json")

#@<> load ddl normally
util.load_dump(outdir+"/ddlonly")

compare_servers(session1, session2, check_rows=False, check_users=False)
#@<> Dump dataOnly
shell.connect(__sandbox_uri1)
util.dump_instance(outdir+"/dataonly", {"dataOnly": True})

shell.connect(__sandbox_uri2)

#@<> load data assuming tables already exist

# WL14841-TSFR_2_1
# will fail because tables already exist
EXPECT_THROWS(lambda: util.load_dump(outdir+"/dataonly",
                                     {"dryRun": True}), "Error: Shell Error (53021): Util.load_dump: While 'Scanning metadata': Duplicate objects found in destination database")

# will pass because we're explicitly only loading data
util.load_dump(outdir+"/dataonly", {"dryRun": True, "loadDdl": False})

util.load_dump(outdir+"/dataonly", {"ignoreExistingObjects": True})

compare_servers(session1, session2, check_users=False)

wipeout_server(session2)


#@<> load ddl which is not in the dump (fail/no-op)
util.load_dump(outdir+"/dataonly", {"loadData": False, "loadDdl": True})

#@<> BUG#33502098 - dump which does not include any schemas but includes users should succeed
dump_dir = os.path.join(outdir, "bug_33502098")

# dump
shell.connect(__sandbox_uri1)
EXPECT_THROWS(lambda: util.dump_instance(dump_dir, { "includeSchemas": [ "non_existing_schema" ], "users": False }), "Filters for schemas result in an empty set.")
EXPECT_NO_THROWS(lambda: util.dump_instance(dump_dir, { "includeSchemas": [ "non_existing_schema" ], "users": True }), "Dump")

# load
shell.connect(__sandbox_uri2)
wipeout_server(session2)
EXPECT_NO_THROWS(lambda: util.load_dump(dump_dir, { "loadUsers":True }), "Load")

# validation
compare_users(session1, session2)

#@<> Bug #32526496 - ensure dumps with users that have grants on specific objects (tables, SPs etc) can be loaded

shell.connect(__sandbox_uri1)
# first create all objects that can reference a user, since the load has to create accounts last
# this also ensures that our assumption that the server allows objects to reference users that don't exist still holds
session.run_sql("CREATE SCHEMA schema1")
session.run_sql("CREATE SCHEMA schema2")
session.run_sql("USE schema1")
session.run_sql("CREATE definer=uuuser@localhost PROCEDURE mysp1() BEGIN END")
session.run_sql("CREATE definer=uuuuser@localhost FUNCTION myfun1() RETURNS INT NO SQL RETURN 1")
session.run_sql("CREATE definer=uuuuuser@localhost VIEW view1 AS select 1")
session.run_sql("CREATE TABLE table1 (pk INT PRIMARY KEY)")
session.run_sql("CREATE definer=uuuuuuser@localhost TRIGGER trigger1 BEFORE UPDATE ON table1 FOR EACH ROW BEGIN END")
session.run_sql("CREATE definer=uuuuuuuser@localhost EVENT event1 ON SCHEDULE EVERY 1 year DISABLE DO BEGIN END")

session.run_sql("CREATE USER uuuser@localhost IDENTIFIED BY 'pwd'")
session.run_sql("CREATE USER uuuuser@localhost IDENTIFIED BY 'pwd'")
session.run_sql("CREATE USER uuuuuser@localhost IDENTIFIED BY 'pwd'")
session.run_sql("CREATE USER uuuuuuser@localhost IDENTIFIED BY 'pwd'")
session.run_sql("CREATE USER uuuuuuuser@localhost IDENTIFIED BY 'pwd'")

dump_dir = os.path.join(outdir, "user_load_order")
EXPECT_NO_THROWS(lambda: util.dump_instance(dump_dir), "Dump")

shell.connect(__sandbox_uri2)
wipeout_server(session2)

EXPECT_NO_THROWS(lambda: util.load_dump(dump_dir, {"loadUsers":True, "excludeUsers":["root@%"]}), "Load")

compare_servers(session1, session2)

# cleanup
shell.connect(__sandbox_uri1)
session.run_sql("DROP USER uuuser@localhost")
session.run_sql("DROP USER uuuuser@localhost")
session.run_sql("DROP USER uuuuuser@localhost")
session.run_sql("DROP USER uuuuuuser@localhost")
session.run_sql("DROP USER uuuuuuuser@localhost")

#@<> BUG#34952027 - privileges are no longer filtered based on object filters
# NOTE: this removes filtering introduced by fix for BUG#33406711
# setup
dump_dir = os.path.join(outdir, "bug_34952027")

tested_user = "'user_34952027'@'localhost'"
tested_user_key = tested_user.replace("'", "")
tested_user_for_output = get_user_account_for_output(tested_user)

session1.run_sql(f"CREATE USER {tested_user} IDENTIFIED BY 'pwd'")
grant_on_table = f"GRANT SELECT ON `schema1`.`table1` TO {tested_user_for_output}"
session1.run_sql(grant_on_table)
grant_on_function = f"GRANT EXECUTE ON FUNCTION `schema1`.`myfun1` TO {tested_user_for_output}"
session1.run_sql(grant_on_function)
grant_on_procedure = f"GRANT ALTER ROUTINE ON PROCEDURE `schema1`.`mysp1` TO {tested_user_for_output}"
session1.run_sql(grant_on_procedure)
grant_on_excluded_schema = f"GRANT ALTER ON `schema2`.* TO {tested_user_for_output}"
session1.run_sql(grant_on_excluded_schema)
# schema-level privileges with wild-cards
schema_level_grant_with_underscore = f"GRANT SELECT ON `some_schema`.* TO {tested_user_for_output}"
session1.run_sql(schema_level_grant_with_underscore)
schema_level_grant_with_escaped_underscore = f"GRANT SELECT ON `another\\_schema`.* TO {tested_user_for_output}"
session1.run_sql(schema_level_grant_with_escaped_underscore)
schema_level_grant_with_percent = f"GRANT SELECT ON `myschema%`.* TO {tested_user_for_output}"
session1.run_sql(schema_level_grant_with_percent)
schema_level_grant_with_escaped_percent = f"GRANT SELECT ON `all\\%`.* TO {tested_user_for_output}"
session1.run_sql(schema_level_grant_with_escaped_percent)

expected_accounts = snapshot_accounts(session1)
del expected_accounts["root@%"]

#@<> BUG#34952027 - warnings for grants with excluded objects
shell.connect(__sandbox_uri1)

EXPECT_NO_THROWS(lambda: util.dump_instance(dump_dir, { "includeSchemas": [ "schema2" ], "showProgress": False }), "Dump")

EXPECT_STDOUT_CONTAINS(grant_on_excluded_object(tested_user, grant_on_table).warning())
EXPECT_STDOUT_CONTAINS(grant_on_excluded_object(tested_user, grant_on_function).warning())
EXPECT_STDOUT_CONTAINS(grant_on_excluded_object(tested_user, grant_on_procedure).warning())
EXPECT_STDOUT_CONTAINS(grant_on_excluded_object(tested_user, schema_level_grant_with_escaped_underscore).warning())
EXPECT_STDOUT_CONTAINS(grant_on_excluded_object(tested_user, schema_level_grant_with_escaped_percent).warning())
# wildcard grants are not reported
EXPECT_STDOUT_NOT_CONTAINS(grant_on_excluded_object(tested_user, schema_level_grant_with_underscore).warning())
EXPECT_STDOUT_NOT_CONTAINS(grant_on_excluded_object(tested_user, schema_level_grant_with_percent).warning())

wipe_dir(dump_dir)

#@<> BUG#34952027 - warnings for grants with excluded objects with partial_revokes ON {VER(>=8.0.16)}
shell.connect(__sandbox_uri1)
session.run_sql("SET @@GLOBAL.partial_revokes = ON")

EXPECT_NO_THROWS(lambda: util.dump_instance(dump_dir, { "includeSchemas": [ "schema2" ], "showProgress": False }), "Dump")

EXPECT_STDOUT_CONTAINS(grant_on_excluded_object(tested_user, grant_on_table).warning())
EXPECT_STDOUT_CONTAINS(grant_on_excluded_object(tested_user, grant_on_function).warning())
EXPECT_STDOUT_CONTAINS(grant_on_excluded_object(tested_user, grant_on_procedure).warning())
EXPECT_STDOUT_CONTAINS(grant_on_excluded_object(tested_user, schema_level_grant_with_escaped_underscore).warning())
EXPECT_STDOUT_CONTAINS(grant_on_excluded_object(tested_user, schema_level_grant_with_escaped_percent).warning())
# partial_revokes is ON, wildcard grants are reported
EXPECT_STDOUT_CONTAINS(grant_on_excluded_object(tested_user, schema_level_grant_with_underscore).warning())
EXPECT_STDOUT_CONTAINS(grant_on_excluded_object(tested_user, schema_level_grant_with_percent).warning())

wipe_dir(dump_dir)
session.run_sql("SET @@GLOBAL.partial_revokes = OFF")

#@<> BUG#34952027 - dump excluding one of the schemas, load with no filters, schema-related privilege is present
wipeout_server(session2)

shell.connect(__sandbox_uri1)
EXPECT_NO_THROWS(lambda: util.dump_instance(dump_dir, { "excludeSchemas": [ "schema2" ], "showProgress": False }), "Dump")
EXPECT_STDOUT_CONTAINS(grant_on_excluded_object(tested_user, grant_on_excluded_schema).warning())

shell.connect(__sandbox_uri2)
EXPECT_NO_THROWS(lambda: util.load_dump(dump_dir, { "loadUsers": True, "excludeUsers": [ "root@%" ], "showProgress": False }), "Load")

# BUG#36197620 - summary should contain more details regarding all executed stages
<<<<<<< HEAD
EXPECT_STDOUT_CONTAINS(f"{60 if __version_num >= 84000 else 59} DDL files were executed in ")
EXPECT_STDOUT_CONTAINS("6 accounts were loaded")
=======
EXPECT_STDOUT_CONTAINS("59 DDL files were executed in ")
EXPECT_STDOUT_CONTAINS("1 accounts were loaded")
>>>>>>> 9bd4a3f9
EXPECT_STDOUT_CONTAINS("Data load duration: ")
EXPECT_STDOUT_CONTAINS("Total duration: ")

# root is not re-created
actual_accounts = snapshot_accounts(session2)
del actual_accounts["root@%"]
# validation, privileges for schema2 are included
EXPECT_EQ(expected_accounts, actual_accounts)

#@<> BUG#34952027 - use the same dump, exclude a table when loading, throws because there's a grant which refers to an excluded table
wipeout_server(session2)
testutil.rmfile(os.path.join(dump_dir, "load-progress*.json"))

shell.connect(__sandbox_uri2)

EXPECT_THROWS(lambda: util.load_dump(dump_dir, { "excludeTables": [ "schema1.table1" ], "loadUsers": True, "excludeUsers": [ "root@%" ], "showProgress": False }), "Table 'schema1.table1' doesn't exist")
# 'abort' is the default value for handleGrantErrors
EXPECT_THROWS(lambda: util.load_dump(dump_dir, { "handleGrantErrors": "abort", "excludeTables": [ "schema1.table1" ], "loadUsers": True, "excludeUsers": [ "root@%" ], "showProgress": False }), "Table 'schema1.table1' doesn't exist")
# invalid value for handleGrantErrors
EXPECT_THROWS(lambda: util.load_dump(dump_dir, { "handleGrantErrors": "invalid", "showProgress": False }), "ValueError: Util.load_dump: Argument #2: The value of the 'handleGrantErrors' option must be set to one of: 'abort', 'drop_account', 'ignore'.")

#@<> BUG#34952027 - same as above, ignore the error
EXPECT_NO_THROWS(lambda: util.load_dump(dump_dir, { "handleGrantErrors": "ignore", "excludeTables": [ "schema1.table1" ], "loadUsers": True, "excludeUsers": [ "root@%" ], "showProgress": False }), "Load")
EXPECT_STDOUT_CONTAINS(f"""
ERROR: While executing user accounts SQL: MySQL Error 1146 (42S02): Table 'schema1.table1' doesn't exist: {grant_on_table};
NOTE: The above error was ignored, the load operation will continue.
""")
EXPECT_STDOUT_CONTAINS("1 accounts were loaded, 1 GRANT statement errors were ignored")

# privileges for schema1.table1 are not included
expected_accounts[tested_user_key]["grants"] = [grant for grant in expected_accounts[tested_user_key]["grants"] if "table1" not in grant]
# root is not re-created
actual_accounts = snapshot_accounts(session2)
del actual_accounts["root@%"]
# validation
EXPECT_EQ(expected_accounts, actual_accounts)

#@<> BUG#34952027 - same as above, drop the account
EXPECT_NO_THROWS(lambda: util.load_dump(dump_dir, { "handleGrantErrors": "drop_account", "excludeTables": [ "schema1.table1" ], "loadUsers": True, "excludeUsers": [ "root@%" ], "showProgress": False }), "Load")
EXPECT_STDOUT_CONTAINS(f"""
ERROR: While executing user accounts SQL: MySQL Error 1146 (42S02): Table 'schema1.table1' doesn't exist: {grant_on_table};
NOTE: Due to the above error the account 'user_34952027'@'localhost' was dropped, the load operation will continue.
""")
EXPECT_STDOUT_CONTAINS("0 accounts were loaded, 1 accounts were dropped due to GRANT statement errors")
# ensure that no more grant statements are executed
EXPECT_STDOUT_NOT_CONTAINS("You are not allowed to create a user with GRANT")

# privileges for the user are not included
del expected_accounts[tested_user_key]
# root is not re-created
actual_accounts = snapshot_accounts(session2)
del actual_accounts["root@%"]
# validation
EXPECT_EQ(expected_accounts, actual_accounts)

#@<> BUG#34952027 - a warning if the value of partial_revoke differs between source and target {VER(>=8.0.16)}
session.run_sql("SET GLOBAL partial_revokes=1")
EXPECT_NO_THROWS(lambda: util.load_dump(dump_dir, { "handleGrantErrors": "drop_account", "excludeTables": [ "schema1.table1" ], "loadUsers": True, "excludeUsers": [ "root@%" ], "showProgress": False }), "Load")
EXPECT_STDOUT_CONTAINS("WARNING: The dump was created on an instance where the 'partial_revokes' system variable was disabled, however the target instance has it enabled. GRANT statements on object names with wildcard characters (% or _) will behave differently.")
session.run_sql("SET GLOBAL partial_revokes=0")

#@<> BUG#34952027 - cleanup
shell.connect(__sandbox_uri1)
session.run_sql(f"DROP USER {tested_user}")

#@ Source data is utf8mb4, but double-encoded in latin1 (preparation)
session1.run_sql("create schema dblenc")
testutil.import_data(__sandbox_uri1, __data_path+"/sql/double_encoded_utf8mb4_with_latin1.sql", "dblenc")

# query as latin1 = OK
session1.run_sql("SET NAMES latin1")
shell.dump_rows(session1.run_sql("SELECT * FROM dblenc.client_latin1_table_utf8mb4"), "tabbed")

# query as utf8mb4 = bakemoji
session1.run_sql("SET NAMES utf8mb4")
shell.dump_rows(session1.run_sql("SELECT * FROM dblenc.client_latin1_table_utf8mb4"), "tabbed")

#@ Preserve double-encoding as latin1
# Dump and load with defaults should leave the data double-encoded in the same way, so select output should be identical as long as client charsets is latin1 in both
shell.connect(__sandbox_uri1)
util.dump_schemas(["dblenc"], outdir+"/dblenc-defaults")
shell.connect(__sandbox_uri2)
util.load_dump(outdir+"/dblenc-defaults")

# query as latin1 should be OK
session2.run_sql("SET NAMES latin1")
shell.dump_rows(session2.run_sql("SELECT * FROM dblenc.client_latin1_table_utf8mb4"), "tabbed")

session2.run_sql("drop schema dblenc")

#@ Fix double-encoding so it can be queried as utf8mb4
# Dump as latin1 and load as utf8mb4 should fix the double-encoding, so select output will be correct in the loaded copy, even when client charset is utf8mb4
shell.connect(__sandbox_uri1)
util.dump_schemas(["dblenc"], outdir+"/dblenc-latin1", {"defaultCharacterSet": "latin1"})
shell.connect(__sandbox_uri2)
# override the source character set
util.load_dump(outdir+"/dblenc-latin1", {"characterSet": "utf8mb4"})

# query as utf8mb4 should be OK
session2.run_sql("SET NAMES utf8mb4")
shell.dump_rows(session2.run_sql("SELECT * FROM dblenc.client_latin1_table_utf8mb4"), "tabbed")

#@<> setup tests with include/exclude users
shell.connect(__sandbox_uri1)
session.run_sql("CREATE USER IF NOT EXISTS 'first'@'localhost' IDENTIFIED BY 'pwd';")
session.run_sql("CREATE USER IF NOT EXISTS 'first'@'10.11.12.13' IDENTIFIED BY 'pwd';")
session.run_sql("CREATE USER IF NOT EXISTS 'firstfirst'@'localhost' IDENTIFIED BY 'pwd';")
session.run_sql("CREATE USER IF NOT EXISTS 'second'@'localhost' IDENTIFIED BY 'pwd';")
session.run_sql("CREATE USER IF NOT EXISTS 'second'@'10.11.12.14' IDENTIFIED BY 'pwd';")
# account which is excluded always, dumper also excludes it, so we need to hack the sql file
session.run_sql("CREATE USER IF NOT EXISTS 'mysql.sys-ex'@'localhost' IDENTIFIED BY 'pwd';")

# BUG#36159820 - accounts which are excluded when loading into MHS - dump is without ocimds, so these accounts are dumped normally
for u in mhs_excluded_users:
    session.run_sql(f"CREATE USER IF NOT EXISTS '{u}'@'localhost' IDENTIFIED BY 'pwd';")

users_outdir = os.path.join(outdir, "users")
util.dump_instance(users_outdir, { "users": True, "ddlOnly": True, "showProgress": False })

# replace 'mysql.sys-ex'@'localhost' with 'mysql.sys'@'localhost' in the SQL
with open(os.path.join(users_outdir, "@.users.sql"), "r+", encoding="utf-8", newline="") as f:
    new_contents = f.read().replace("mysql.sys-ex", "mysql.sys")
    # overwrite the file
    f.seek(0)
    f.write(new_contents)
    f.truncate()

# helper function
def EXPECT_INCLUDE_EXCLUDE(options, included, excluded, expected_exception=None, is_mds=False):
    opts = { "loadUsers": True, "showProgress": False, "resetProgress": True }
    opts.update(options)
    shell.connect(__sandbox_uri2)
    if is_mds:
        reset_server(session)
    else:
        wipeout_server(session)
    WIPE_OUTPUT()
    if expected_exception:
        EXPECT_THROWS(lambda: util.load_dump(users_outdir, opts), expected_exception)
    else:
        EXPECT_NO_THROWS(lambda: util.load_dump(users_outdir, opts), "Loading the dump should not fail")
    all_users = {c[0] for c in session.run_sql("SELECT GRANTEE FROM information_schema.user_privileges;").fetch_all()}
    for i in included:
        EXPECT_TRUE(i in all_users, "User {0} should exist".format(i))
        EXPECT_STDOUT_NOT_CONTAINS("NOTE: Skipping CREATE/ALTER USER statements for user {0}".format(i))
        EXPECT_STDOUT_NOT_CONTAINS("NOTE: Skipping GRANT/REVOKE statements for user {0}".format(i))
    for e in excluded:
        EXPECT_TRUE(e not in all_users, "User {0} should not exist".format(e))
        EXPECT_STDOUT_CONTAINS("NOTE: Skipping CREATE/ALTER USER statements for user {0}".format(e))
        EXPECT_STDOUT_CONTAINS("NOTE: Skipping GRANT/REVOKE statements for user {0}".format(e))
    for u in included + excluded:
        if u.find('mysql.') != -1:
            session.run_sql("DROP USER IF EXISTS {0};".format(u))

#@<> the `includeUsers` and `excludeUsers` options cannot be used when `loadUsers` is false
EXPECT_THROWS(lambda: util.load_dump(users_outdir, { "loadUsers": False, "includeUsers": ["third"] }), "ValueError: Util.load_dump: Argument #2: The 'includeUsers' option cannot be used if the 'loadUsers' option is set to false.")
EXPECT_THROWS(lambda: util.load_dump(users_outdir, { "loadUsers": False, "excludeUsers": ["third"] }), "ValueError: Util.load_dump: Argument #2: The 'excludeUsers' option cannot be used if the 'loadUsers' option is set to false.")

#@<> test invalid user names
EXPECT_THROWS(lambda: util.load_dump(users_outdir, { "loadUsers": True, "includeUsers": [""] }), "ValueError: Util.load_dump: Argument #2: User name must not be empty.")
EXPECT_THROWS(lambda: util.load_dump(users_outdir, { "loadUsers": True, "excludeUsers": [""] }), "ValueError: Util.load_dump: Argument #2: User name must not be empty.")

EXPECT_THROWS(lambda: util.load_dump(users_outdir, { "loadUsers": True, "includeUsers": ["@"] }), "ValueError: Util.load_dump: Argument #2: User name must not be empty.")
EXPECT_THROWS(lambda: util.load_dump(users_outdir, { "loadUsers": True, "excludeUsers": ["@"] }), "ValueError: Util.load_dump: Argument #2: User name must not be empty.")

EXPECT_THROWS(lambda: util.load_dump(users_outdir, { "loadUsers": True, "includeUsers": ["@@"] }), "ValueError: Util.load_dump: Argument #2: Invalid user name: @")
EXPECT_THROWS(lambda: util.load_dump(users_outdir, { "loadUsers": True, "excludeUsers": ["@@"] }), "ValueError: Util.load_dump: Argument #2: Invalid user name: @")

EXPECT_THROWS(lambda: util.load_dump(users_outdir, { "loadUsers": True, "includeUsers": ["foo@''nope"] }), "ValueError: Util.load_dump: Argument #2: Malformed hostname. Cannot use \"'\" or '\"' characters on the hostname without quotes")
EXPECT_THROWS(lambda: util.load_dump(users_outdir, { "loadUsers": True, "includeUsers": ["foo@''nope"] }), "ValueError: Util.load_dump: Argument #2: Malformed hostname. Cannot use \"'\" or '\"' characters on the hostname without quotes")

#@<> don't include or exclude any users, all accounts are loaded (error from duplicates)
EXPECT_INCLUDE_EXCLUDE({ "includeUsers": [], "excludeUsers": [] }, [], [], "Duplicate objects found in destination database")

EXPECT_STDOUT_CONTAINS("ERROR: Account 'root'@'%' already exists")

#@<> don't include or exclude any users, all accounts are loaded
EXPECT_INCLUDE_EXCLUDE({ "ignoreExistingObjects":True, "includeUsers": [], "excludeUsers": [] }, ["'first'@'localhost'", "'first'@'10.11.12.13'", "'firstfirst'@'localhost'", "'second'@'localhost'", "'second'@'10.11.12.14'"], [])

EXPECT_STDOUT_CONTAINS("NOTE: Account 'root'@'%' already exists")

#@<> include non-existent user, no accounts are loaded
EXPECT_INCLUDE_EXCLUDE({ "includeUsers": ["third"] }, [], ["'first'@'localhost'", "'first'@'10.11.12.13'", "'firstfirst'@'localhost'", "'second'@'localhost'", "'second'@'10.11.12.14'"])

#@<> exclude non-existent user (and root@%), all accounts are loaded, mysql.sys is always excluded (and it already exists)
EXPECT_INCLUDE_EXCLUDE({ "excludeUsers": ["third", "'root'@'%'"] }, ["'first'@'localhost'", "'first'@'10.11.12.13'", "'firstfirst'@'localhost'", "'second'@'localhost'", "'second'@'10.11.12.14'"], [])
EXPECT_STDOUT_CONTAINS("NOTE: Skipping CREATE/ALTER USER statements for user 'mysql.sys'@'localhost'")
EXPECT_STDOUT_CONTAINS("NOTE: Skipping GRANT/REVOKE statements for user 'mysql.sys'@'localhost'")

#@<> include an existing user, one account is loaded
EXPECT_INCLUDE_EXCLUDE({ "includeUsers": ["first@localhost"] }, ["'first'@'localhost'"], ["'first'@'10.11.12.13'", "'firstfirst'@'localhost'", "'second'@'localhost'", "'second'@'10.11.12.14'"])

#@<> include an existing user, one account is loaded - single quotes
EXPECT_INCLUDE_EXCLUDE({ "includeUsers": ["'first'@'localhost'"] }, ["'first'@'localhost'"], ["'first'@'10.11.12.13'", "'firstfirst'@'localhost'", "'second'@'localhost'", "'second'@'10.11.12.14'"])

#@<> include an existing user, one account is loaded - double quotes
EXPECT_INCLUDE_EXCLUDE({ "includeUsers": ['"first"@"localhost"'] }, ["'first'@'localhost'"], ["'first'@'10.11.12.13'", "'firstfirst'@'localhost'", "'second'@'localhost'", "'second'@'10.11.12.14'"])

#@<> include an existing user, one account is loaded - backticks
EXPECT_INCLUDE_EXCLUDE({ "includeUsers": ["`first`@`localhost`"] }, ["'first'@'localhost'"], ["'first'@'10.11.12.13'", "'firstfirst'@'localhost'", "'second'@'localhost'", "'second'@'10.11.12.14'"])

#@<> include using just the username, two accounts are loaded
EXPECT_INCLUDE_EXCLUDE({ "includeUsers": ["first"] }, ["'first'@'localhost'", "'first'@'10.11.12.13'"], ["'firstfirst'@'localhost'", "'second'@'localhost'", "'second'@'10.11.12.14'"])

#@<> include using just the same username twice, two accounts are loaded
EXPECT_INCLUDE_EXCLUDE({ "includeUsers": ["first", "first"] }, ["'first'@'localhost'", "'first'@'10.11.12.13'"], ["'firstfirst'@'localhost'", "'second'@'localhost'", "'second'@'10.11.12.14'"])

#@<> include using just the username, exclude different accounts using just the username, two accounts are loaded
EXPECT_INCLUDE_EXCLUDE({ "includeUsers": ["first"], "excludeUsers": ["second"] }, ["'first'@'localhost'", "'first'@'10.11.12.13'"], ["'firstfirst'@'localhost'", "'second'@'localhost'", "'second'@'10.11.12.14'"])

#@<> include and exclude the same username, conflicting options -> exception
EXPECT_INCLUDE_EXCLUDE({ "includeUsers": ["first"], "excludeUsers": ["first"] }, [], [], "Util.load_dump: Argument #2: Conflicting filtering options")

#@<> include using just the username, exclude one of the accounts, one account is loaded
EXPECT_INCLUDE_EXCLUDE({ "includeUsers": ["first"], "excludeUsers": ["first@10.11.12.13"] }, ["'first'@'localhost'"], ["'first'@'10.11.12.13'", "'firstfirst'@'localhost'", "'second'@'localhost'", "'second'@'10.11.12.14'"])

#@<> include using just the username, exclude one of the accounts, one account is loaded - single quotes
EXPECT_INCLUDE_EXCLUDE({ "includeUsers": ["first"], "excludeUsers": ["'first'@'10.11.12.13'"] }, ["'first'@'localhost'"], ["'first'@'10.11.12.13'", "'firstfirst'@'localhost'", "'second'@'localhost'", "'second'@'10.11.12.14'"])

#@<> include using just the username, exclude one of the accounts, one account is loaded - double quotes
EXPECT_INCLUDE_EXCLUDE({ "includeUsers": ["first"], "excludeUsers": ['"first"@"10.11.12.13"'] }, ["'first'@'localhost'"], ["'first'@'10.11.12.13'", "'firstfirst'@'localhost'", "'second'@'localhost'", "'second'@'10.11.12.14'"])

#@<> include using just the username, exclude one of the accounts, one account is loaded - backticks
EXPECT_INCLUDE_EXCLUDE({ "includeUsers": ["first"], "excludeUsers": ["`first`@`10.11.12.13`"] }, ["'first'@'localhost'"], ["'first'@'10.11.12.13'", "'firstfirst'@'localhost'", "'second'@'localhost'", "'second'@'10.11.12.14'"])

#@<> include using two usernames, four accounts are loaded
EXPECT_INCLUDE_EXCLUDE({ "includeUsers": ["first", "second"] }, ["'first'@'localhost'", "'first'@'10.11.12.13'", "'second'@'localhost'", "'second'@'10.11.12.14'"], ["'firstfirst'@'localhost'"])

#@<> include using two usernames, exclude one of them, conflicting options ->exception
EXPECT_INCLUDE_EXCLUDE({ "includeUsers": ["first", "second"], "excludeUsers": ["second"] }, [], [], "Util.load_dump: Argument #2: Conflicting filtering options")

#@<> include using two usernames, exclude one of the accounts, three accounts are loaded
EXPECT_INCLUDE_EXCLUDE({ "includeUsers": ["first", "second"], "excludeUsers": ["second@localhost"] }, ["'first'@'localhost'", "'first'@'10.11.12.13'", "'second'@'10.11.12.14'"], ["'firstfirst'@'localhost'", "'second'@'localhost'"])

#@<> include using an username and an account, three accounts are loaded
EXPECT_INCLUDE_EXCLUDE({ "includeUsers": ["first", "second@localhost"] }, ["'first'@'localhost'", "'first'@'10.11.12.13'", "'second'@'localhost'"], ["'firstfirst'@'localhost'", "'second'@'10.11.12.14'"])

#@<> include using an username and an account, exclude using username, conflicting options -> exception
EXPECT_INCLUDE_EXCLUDE({ "includeUsers": ["first", "second@localhost"], "excludeUsers": ["second"]  }, [], [], "Util.load_dump: Argument #2: Conflicting filtering options")

#@<> include using an username and an account, exclude using an account, conflicting options -> exception
EXPECT_INCLUDE_EXCLUDE({ "includeUsers": ["first", "second@localhost"], "excludeUsers": ["second@localhost"]  }, [], [], "Util.load_dump: Argument #2: Conflicting filtering options")

#@<> include using an username and non-existing username, exclude using a non-existing username, two accounts are loaded
EXPECT_INCLUDE_EXCLUDE({ "includeUsers": ["first", "third"], "excludeUsers": ["fourth"]  }, ["'first'@'localhost'", "'first'@'10.11.12.13'"], ["'firstfirst'@'localhost'", "'second'@'localhost'", "'second'@'10.11.12.14'"])

#@<> don't include or exclude anything, mysql.sys is always excluded (and it already exists)
EXPECT_INCLUDE_EXCLUDE({ "ignoreExistingObjects": True }, [], [])
EXPECT_STDOUT_CONTAINS("NOTE: Skipping CREATE/ALTER USER statements for user 'mysql.sys'@'localhost'")
EXPECT_STDOUT_CONTAINS("NOTE: Skipping GRANT/REVOKE statements for user 'mysql.sys'@'localhost'")

#@<> BUG#36159820 - don't include or exclude anything when loading into MHS, some accounts are always excluded {VER(>=8.0.16) and not __dbug_off}
testutil.dbug_set("+d,dump_loader_force_mds")
session2.run_sql("SET global partial_revokes=1")

EXPECT_INCLUDE_EXCLUDE({ "ignoreExistingObjects": True, 'ignoreVersion': True }, [], [ f"'{u}'@'localhost'" for u in mhs_excluded_users ], is_mds = True)
EXPECT_STDOUT_CONTAINS("NOTE: Skipping CREATE/ALTER USER statements for user 'mysql.sys'@'localhost'")
EXPECT_STDOUT_CONTAINS("NOTE: Skipping GRANT/REVOKE statements for user 'mysql.sys'@'localhost'")

wipeout_server(session2)
session2.run_sql("SET global partial_revokes=0")
testutil.dbug_set("")

#@<> cleanup tests with include/exclude users
shell.connect(__sandbox_uri1)
session.run_sql("DROP USER 'first'@'localhost';")
session.run_sql("DROP USER 'first'@'10.11.12.13';")
session.run_sql("DROP USER 'firstfirst'@'localhost';")
session.run_sql("DROP USER 'second'@'localhost';")
session.run_sql("DROP USER 'second'@'10.11.12.14';")
session.run_sql("DROP USER 'mysql.sys-ex'@'localhost';")

for u in mhs_excluded_users:
    session.run_sql(f"DROP USER '{u}'@'localhost'")

#@<> Bug#33128803 default roles {VER(>= 8.0.11)}
shell.connect(__sandbox_uri1)
session.run_sql("CREATE ROLE IF NOT EXISTS 'aaabra';")
session.run_sql("CREATE ROLE IF NOT EXISTS aaabby;")
session.run_sql("CREATE ROLE IF NOT EXISTS 'local'@'localhost';")
session.run_sql("create user IF NOT EXISTS wolodia@localhost default role 'aaabra', local@localhost, aaabby;")
session.run_sql("create user IF NOT EXISTS zenon@localhost default role aaabby;")

default_roles_dir = os.path.join(outdir, "default_roles_dir")
util.dump_instance(default_roles_dir, { "users": True, "showProgress": False })

shell.connect(__sandbox_uri2)
wipeout_server(session2)

EXPECT_NO_THROWS(lambda: util.load_dump(default_roles_dir, {"loadUsers":True, "excludeUsers":["root@%"]}), "Load")

compare_servers(session1, session2)

shell.connect(__sandbox_uri1)
session.run_sql("DROP ROLE 'aaabra';")
session.run_sql("DROP ROLE aaabby;")
session.run_sql("DROP ROLE 'local'@'localhost';")
session.run_sql("DROP user wolodia@localhost;")
session.run_sql("DROP user zenon@localhost;")

#@<> BUG#31748786 {not __dbug_off}
# create a MDS-compatible dump
shell.connect(__sandbox_uri1)

dump_dir = os.path.join(outdir, "skip_binlog")
EXPECT_NO_THROWS(lambda: util.dump_instance(dump_dir, { "ocimds": True, "compatibility": ["ignore_missing_pks", "strip_restricted_grants", "strip_definers", "skip_invalid_accounts"], "ddlOnly": True, "showProgress": False }), "Dumping the instance should not fail")

# when loading into non-MDS instance, if skipBinlog is set, but user doesn't have required privileges, exception should be thrown
wipeout_server(session2)

session2.run_sql("CREATE USER IF NOT EXISTS admin@'%' IDENTIFIED BY 'pass'")
session2.run_sql("GRANT ALL ON *.* TO 'admin'@'%'")

sql_log_bin_privileges = [ 'SUPER', 'SYSTEM_VARIABLES_ADMIN', 'SESSION_VARIABLES_ADMIN' ]
all_privileges = [x[0].upper() for x in session2.run_sql('SHOW PRIVILEGES').fetch_all()]
sql_log_bin_privileges = [x for x in sql_log_bin_privileges if x in all_privileges]

session2.run_sql("REVOKE {0} ON *.* FROM 'admin'@'%'".format(", ".join(sql_log_bin_privileges)))

shell.connect("mysql://admin:pass@{0}:{1}".format(__host, __mysql_sandbox_port2))

# join all but the last privilege with ', ', append ' or ' if there is more than one privilege, append the last privilege
missing_privileges = ', '.join(sql_log_bin_privileges[:-1]) + (' or ' if len(sql_log_bin_privileges) > 1 else '') + sql_log_bin_privileges[-1]
EXPECT_THROWS(lambda: util.load_dump(dump_dir, { "skipBinlog": True, "showProgress": False, "resetProgress": True  }), "Error: Shell Error (53004): Util.load_dump: 'SET sql_log_bin=0' failed with error: MySQL Error 1227 (42000): Access denied; you need (at least one of) the {0} privilege(s) for this operation".format(missing_privileges))

# when loading into MDS instance, if skipBinlog is set, but user doesn't have required privileges, exception should be thrown
testutil.dbug_set("+d,dump_loader_force_mds")

EXPECT_THROWS(lambda: util.load_dump(dump_dir, { "skipBinlog": True, "showProgress": False, "resetProgress": True  }), "Error: Shell Error (53004): Util.load_dump: 'SET sql_log_bin=0' failed with error: MySQL Error 1227 (42000): Access denied; you need (at least one of) the {0} privilege(s) for this operation".format(missing_privileges))

testutil.dbug_set("")

#@<> BUG#32140970 {not __dbug_off}
# create a MDS-compatible dump but without 'ocimds' option
shell.connect(__sandbox_uri1)

dump_dir = os.path.join(outdir, "ignore_version")
EXPECT_NO_THROWS(lambda: util.dump_instance(dump_dir, { "compatibility": ["strip_restricted_grants", "strip_definers"], "ddlOnly": True, "showProgress": False }), "Dumping the instance should not fail")

shell.connect(__sandbox_uri2)
wipeout_server(session2)

testutil.dbug_set("+d,dump_loader_force_mds")

# loading non-MDS dump into MDS should fail

EXPECT_THROWS(lambda: util.load_dump(dump_dir, { "showProgress": False }), "Error: Shell Error (53010): Util.load_dump: Dump is not compatible with MySQL HeatWave Service")
EXPECT_STDOUT_CONTAINS("ERROR: Destination is a MySQL HeatWave Service DB System instance but the dump was produced without the compatibility option. Please enable the 'ocimds' option when dumping your database. Alternatively, enable the 'ignoreVersion' option to load anyway.")

# loading non-MDS dump into MDS with the 'ignoreVersion' option enabled should succeed
wipeout_server(session2)
WIPE_OUTPUT()

EXPECT_NO_THROWS(lambda: util.load_dump(dump_dir, { "ignoreVersion": True, "showProgress": False }), "Loading with 'ignoreVersion' should succeed")
EXPECT_STDOUT_CONTAINS("WARNING: Destination is a MySQL HeatWave Service DB System instance but the dump was produced without the compatibility option. The 'ignoreVersion' option is enabled, so loading anyway. If this operation fails, create the dump once again with the 'ocimds' option enabled.")

testutil.dbug_set("")

#@<> WL14506: create tables and dumps with and without 'create_invisible_pks' compatibility option
dump_pks_dir = os.path.join(outdir, "invisible_pks")
dump_no_pks_dir = os.path.join(outdir, "no_invisible_pks")
dump_just_pk_dir = os.path.join(outdir, "just_pk")
schema_name = "wl14506"
pk_table_name = "pk"
no_pk_table_name = "no_pk"

shell.connect(__sandbox_uri1)
session.run_sql("DROP SCHEMA IF EXISTS !", [schema_name])
session.run_sql("CREATE SCHEMA IF NOT EXISTS !", [schema_name])
session.run_sql("CREATE TABLE !.! (id BIGINT AUTO_INCREMENT PRIMARY KEY, data BIGINT)", [ schema_name, pk_table_name ])

for i in range(20):
    session.run_sql("INSERT INTO !.! (data) VALUES " + ",".join(["("+ str(random.randint(0, 2 ** 63 - 1)) + ")" for _ in range(1000)]), [ schema_name, pk_table_name ])

# two statements to avoid 'Statement violates GTID consistency'
session.run_sql("CREATE TABLE !.! (data BIGINT)", [ schema_name, no_pk_table_name ])
session.run_sql("INSERT INTO !.! SELECT data FROM !.! GROUP BY data", [ schema_name, no_pk_table_name, schema_name, pk_table_name ])
# add unique index to make sure this table is chunked
session.run_sql("ALTER TABLE !.! ADD UNIQUE INDEX idx (data);", [ schema_name, no_pk_table_name ])

session.run_sql("ANALYZE TABLE !.!;", [ schema_name, pk_table_name ])
session.run_sql("ANALYZE TABLE !.!;", [ schema_name, no_pk_table_name ])

# small 'bytesPerChunk' value to force chunking
util.dump_schemas([schema_name], dump_pks_dir, { "ocimds": True, "compatibility": ["create_invisible_pks"], "bytesPerChunk" : "128k", "showProgress": False })
util.dump_schemas([schema_name], dump_no_pks_dir, { "ocimds": True, "compatibility": ["ignore_missing_pks"], "bytesPerChunk" : "128k", "showProgress": False })
# dump which has only table with a primary key
util.dump_tables(schema_name, [ pk_table_name ], dump_just_pk_dir, { "bytesPerChunk" : "128k", "showProgress": False })

# helper function
def EXPECT_PK(dump_dir, options, pk_created, expected_exception=None, wipeout=True):
    opts = { "showProgress": False, "resetProgress": True }
    opts.update(options)
    shell.connect(__sandbox_uri2)
    if wipeout:
        wipeout_server(session)
    WIPE_OUTPUT()
    if expected_exception:
        EXPECT_THROWS(lambda: util.load_dump(dump_dir, opts), expected_exception)
    else:
        EXPECT_NO_THROWS(lambda: util.load_dump(dump_dir, opts), "Loading the dump should not fail")
    pk = session.run_sql("SELECT COLUMN_NAME, COLUMN_TYPE, EXTRA FROM information_schema.columns WHERE COLUMN_KEY = 'PRI' AND TABLE_SCHEMA = ? AND TABLE_NAME = ?", [schema_name, no_pk_table_name]).fetch_all()
    if pk_created:
        # WL14506-FR4.6 - If the createInvisiblePKs option is set to true and the target instance supports WL#13784, the primary keys must be created automatically by setting the session server variable SQL_GENERATE_INVISIBLE_PRIMARY_KEY to ON.
        # WL14506-FR4.7 - If the createInvisiblePKs option is set to true and the target instance does not support WL#13784, the primary key must be created for each table which does not have one by modifying the CREATE TABLE statement and adding the my_row_id BIGINT UNSIGNED AUTO_INCREMENT INVISIBLE PRIMARY KEY column.
        # if server supports WL#13784 loader will use that feature, if something is wrong tests will fail
        # the format of the primary key is the same in case of both FR4.6 and FR4.7
        # WL14506-TSFR_4.7_1
        EXPECT_EQ(1, len(pk), "Primary key should have been created using a single column")
        EXPECT_EQ("my_row_id", pk[0][0], "Primary key should be named `my_row_id`")
        EXPECT_EQ("BIGINT UNSIGNED", pk[0][1].upper(), "Primary key should be a BIGINT UNSIGNED")
        EXPECT_NE(-1, pk[0][2].upper().find("AUTO_INCREMENT"), "Primary key should have the AUTO_INCREMENT attribute")
        EXPECT_NE(-1, pk[0][2].upper().find("INVISIBLE"), "Primary key should have the INVISIBLE attribute")
    else:
        EXPECT_EQ(0, len(pk), "Primary key should have NOT been created")

# WL14506-FR4 - The util.loadDump() function must support a new boolean option, createInvisiblePKs, which allows for automatic creation of invisible primary keys.
# WL14506-FR4.1 - The default value of this option must depend on the dump which is being loaded: if it was created using the create_invisible_pks value given to the compatibility option, it must be set to true. Otherwise it must be set to false.

#@<> dump created without 'create_invisible_pks', 'createInvisiblePKs' not given, primary key should not be created {VER(>= 8.0.24)}
EXPECT_PK(dump_no_pks_dir, {}, False)

#@<> dump created without 'create_invisible_pks', 'createInvisiblePKs' is false, primary key should not be created {VER(>= 8.0.24)}
# WL14506-TSFR_4_2
EXPECT_PK(dump_no_pks_dir, { "createInvisiblePKs": False }, False)

#@<> dump created without 'create_invisible_pks', 'createInvisiblePKs' is true, primary key should be created {VER(>= 8.0.24)}
# WL14506-TSFR_4_3
# WL14506-TSFR_4_8
EXPECT_PK(dump_no_pks_dir, { "createInvisiblePKs": True }, True)

#@<> dump created with 'create_invisible_pks', 'createInvisiblePKs' not given, primary key should be created {VER(>= 8.0.24)}
# WL14506-TSFR_4_1
EXPECT_PK(dump_pks_dir, {}, True)

#@<> dump created with 'create_invisible_pks', 'createInvisiblePKs' is false, primary key should not be created {VER(>= 8.0.24)}
# WL14506-TSFR_4_6
EXPECT_PK(dump_pks_dir, { "createInvisiblePKs": False }, False)

#@<> dump created with 'create_invisible_pks', 'createInvisiblePKs' is true, primary key should be created {VER(>= 8.0.24)}
# WL14506-TSFR_4_1
EXPECT_PK(dump_pks_dir, { "createInvisiblePKs": True }, True)

#@<> WL14506-FR4.2 - If the createInvisiblePKs option is set to true and the loadDdl option is set to false, a warning must be printed, the value of createInvisiblePks must be ignored and the load process must continue. {VER(>= 8.0.24)}
# WL14506-TSFR_4_4
# first load just DDL
EXPECT_PK(dump_pks_dir, { "createInvisiblePKs": False, "loadData": False }, False)
# then load data with 'createInvisiblePKs' set to true
EXPECT_PK(dump_pks_dir, { "loadDdl": False }, False, wipeout=False)
EXPECT_STDOUT_CONTAINS("WARNING: The 'createInvisiblePKs' option is set to true, but the 'loadDdl' option is false, Primary Keys are not going to be created.")

#@<> WL14506-TSFR_4_4 {VER(>= 8.0.24)}
# first load just DDL
EXPECT_PK(dump_pks_dir, { "createInvisiblePKs": False, "loadData": False }, False)
# then load data with 'createInvisiblePKs' set to true
EXPECT_PK(dump_pks_dir, { "createInvisiblePKs": True, "loadDdl": False }, False, wipeout=False)
EXPECT_STDOUT_CONTAINS("WARNING: The 'createInvisiblePKs' option is set to true, but the 'loadDdl' option is false, Primary Keys are not going to be created.")

#@<> WL14506-FR4.3 - If the createInvisiblePKs option is set to true and the target instance has version lower than 8.0.24, an error must be reported and the load process must be aborted. {VER(< 8.0.24)}
# 'createInvisiblePKs' is true implicitly
# WL14506-TSFR_4.3_1
EXPECT_PK(dump_pks_dir, {}, False, "The 'createInvisiblePKs' option requires server 8.0.24 or newer.")

# 'createInvisiblePKs' is true explicitly
EXPECT_PK(dump_no_pks_dir, { "createInvisiblePKs": True }, False, "The 'createInvisiblePKs' option requires server 8.0.24 or newer.")

#@<> WL14506-FR4.4 - If the createInvisiblePKs option is set to false and the dump which contains tables without primary keys is loaded into MDS, a warning must be reported stating that MDS HA cannot be used with this dump and the load process must continue. {VER(>= 8.0.24) and not __dbug_off}
# WL14506-TSFR_4_5
testutil.dbug_set("+d,dump_loader_force_mds")

EXPECT_PK(dump_no_pks_dir, { "createInvisiblePKs": False, "ignoreVersion": True }, False)
EXPECT_STDOUT_CONTAINS("WARNING: The dump contains tables without Primary Keys and it is loaded with the 'createInvisiblePKs' option set to false, this dump cannot be loaded into an MySQL HeatWave Service DB System instance with High Availability.")

# all tables have primary keys, no warning
EXPECT_PK(dump_just_pk_dir, { "createInvisiblePKs": False, "ignoreVersion": True }, False)
EXPECT_STDOUT_NOT_CONTAINS("createInvisiblePKs")

testutil.dbug_set("")

#@<> WL14506-FR4.5 - If the createInvisiblePKs option is set to true and the dump which contains tables without primary keys is loaded into MDS, a warning must be reported stating that Inbound Replication into an MDS HA instance cannot be used with this dump and the load process must continue. {VER(>= 8.0.24) and not __dbug_off}
# WL14506-TSFR_4_7
testutil.dbug_set("+d,dump_loader_force_mds")

EXPECT_PK(dump_no_pks_dir, { "createInvisiblePKs": True, "ignoreVersion": True }, True)
if __version_num < 80032:
    EXPECT_STDOUT_CONTAINS("WARNING: The dump contains tables without Primary Keys and it is loaded with the 'createInvisiblePKs' option set to true, Inbound Replication into an MySQL HeatWave Service DB System instance with High Availability cannot be used with this dump.")
else:
    EXPECT_STDOUT_CONTAINS("NOTE: The dump contains tables without Primary Keys and it is loaded with the 'createInvisiblePKs' option set to true, Inbound Replication into an MySQL HeatWave Service DB System instance with High Availability can be used with this dump.")

# all tables have primary keys, no warning
EXPECT_PK(dump_just_pk_dir, { "createInvisiblePKs": True, "ignoreVersion": True }, False)
EXPECT_STDOUT_NOT_CONTAINS("createInvisiblePKs")

testutil.dbug_set("")

#@<> if SQL_GENERATE_INVISIBLE_PRIMARY_KEY is globally ON and createInvisiblePKs is false, primary key should not be created {VER(>= 8.0.24)}
try:
    session.run_sql("SET @@GLOBAL.SQL_GENERATE_INVISIBLE_PRIMARY_KEY = ON")
    EXPECT_PK(dump_pks_dir, { "createInvisiblePKs": False }, False)
    session.run_sql("SET @@GLOBAL.SQL_GENERATE_INVISIBLE_PRIMARY_KEY = OFF")
except Exception as e:
    # server does not support SQL_GENERATE_INVISIBLE_PRIMARY_KEY
    EXPECT_EQ(1193, e.code)

#@<> WL14506: cleanup
session.run_sql("DROP SCHEMA IF EXISTS !", [schema_name])

#@<> BUG#32734880 progress file is not removed when resetProgress is used
# create a dump
shell.connect(__sandbox_uri1)

dump_dir = os.path.join(outdir, "dump_all")
EXPECT_NO_THROWS(lambda: util.dump_instance(dump_dir, { "showProgress": False }), "Dumping the instance should not fail")

# wipe the destination server
wipeout_server(session2)

# load the full dump
shell.connect(__sandbox_uri2)
WIPE_OUTPUT()
WIPE_SHELL_LOG()
EXPECT_NO_THROWS(lambda: util.load_dump(dump_dir, { "showProgress": False }), "Loading the dump should not fail")
EXPECT_SHELL_LOG_CONTAINS(".tsv.zst: Records: 4079  Deleted: 0  Skipped: 0  Warnings: 0")

# wipe the destination server again
wipeout_server(session2)

# reset the progress, load the dump again, this time just the DDL
WIPE_OUTPUT()
EXPECT_NO_THROWS(lambda: util.load_dump(dump_dir, { "loadData": False, "resetProgress": True, "showProgress": False }), "Loading the dump should not fail")
EXPECT_STDOUT_CONTAINS("NOTE: Load progress file detected for the instance but 'resetProgress' option was enabled. Load progress will be discarded and the whole dump will be reloaded.")

# load the data without resetting the progress
WIPE_OUTPUT()
WIPE_SHELL_LOG()
EXPECT_NO_THROWS(lambda: util.load_dump(dump_dir, { "loadDdl": False, "showProgress": False }), "Loading the dump should not fail")
EXPECT_STDOUT_CONTAINS("NOTE: Load progress file detected. Load will be resumed from where it was left, assuming no external updates were made.")
# ensure data was loaded
EXPECT_SHELL_LOG_CONTAINS(".tsv.zst: Records: 4079  Deleted: 0  Skipped: 0  Warnings: 0")

#@<> WL14632: create tables with partitions
dump_dir = os.path.join(outdir, "part")
metadata_file = os.path.join(dump_dir, "@.json")
schema_name = "wl14632"
no_partitions_table_name = "no_partitions"
partitions_table_name = "partitions"
subpartitions_table_name = "subpartitions"
all_tables = [ no_partitions_table_name, partitions_table_name, subpartitions_table_name ]
subpartition_prefix = "@o" if __os_type == "windows" else "@ó"

shell.connect(__sandbox_uri1)
session.run_sql("DROP SCHEMA IF EXISTS !", [schema_name])
session.run_sql("CREATE SCHEMA IF NOT EXISTS !", [schema_name])

session.run_sql("CREATE TABLE !.! (`id` int NOT NULL AUTO_INCREMENT PRIMARY KEY, `data` blob)", [ schema_name, no_partitions_table_name ])

session.run_sql("""CREATE TABLE !.!
(`id` int NOT NULL AUTO_INCREMENT PRIMARY KEY, `data` blob)
PARTITION BY RANGE (`id`)
(PARTITION x0 VALUES LESS THAN (10000),
 PARTITION x1 VALUES LESS THAN (20000),
 PARTITION x2 VALUES LESS THAN (30000),
 PARTITION x3 VALUES LESS THAN MAXVALUE)""", [ schema_name, partitions_table_name ])

session.run_sql(f"""CREATE TABLE !.!
(`id` int, `data` blob)
PARTITION BY RANGE (`id`)
SUBPARTITION BY KEY (id)
SUBPARTITIONS 2
(PARTITION `{subpartition_prefix}0` VALUES LESS THAN (10000),
 PARTITION `{subpartition_prefix}1` VALUES LESS THAN (20000),
 PARTITION `{subpartition_prefix}2` VALUES LESS THAN (30000),
 PARTITION `{subpartition_prefix}3` VALUES LESS THAN MAXVALUE)""", [ schema_name, subpartitions_table_name ])

for x in range(4):
    session.run_sql(f"""INSERT INTO !.! (`data`) VALUES {",".join([f"('{random_string(100,200)}')" for i in range(10000)])}""", [ schema_name, partitions_table_name ])
session.run_sql("INSERT INTO !.! SELECT * FROM !.!", [ schema_name, subpartitions_table_name, schema_name, partitions_table_name ])
session.run_sql("INSERT INTO !.! SELECT * FROM !.!", [ schema_name, no_partitions_table_name, schema_name, partitions_table_name ])

for table in all_tables:
    session.run_sql("ANALYZE TABLE !.!;", [ schema_name, table ])

partition_names = {}
for table in all_tables:
    partition_names[table] = []
    for row in session.run_sql("SELECT IFNULL(SUBPARTITION_NAME, PARTITION_NAME) FROM information_schema.partitions WHERE TABLE_SCHEMA = ? AND TABLE_NAME = ? AND PARTITION_NAME IS NOT NULL;", [ schema_name, table ]).fetch_all():
        partition_names[table].append(row[0])

# helper functions
def compute_checksum(schema, table):
    return session.run_sql("CHECKSUM TABLE !.!", [ schema, table ]).fetch_one()[1]

def EXPECT_DUMP_AND_LOAD_PARTITIONED(dump, tables = all_tables):
    wipe_dir(dump_dir)
    shell.connect(__sandbox_uri1)
    WIPE_OUTPUT()
    WIPE_SHELL_LOG()
    EXPECT_NO_THROWS(dump, "Dumping the data should not fail")
    files = os.listdir(dump_dir)
    for table in tables:
        # there should be a metadata file for the table
        EXPECT_TRUE(f"{schema_name}@{table}.json" in files)
        # there should be an SQL file for the table
        EXPECT_TRUE(f"{schema_name}@{table}.sql" in files)
        for partition in partition_names[table]:
            # there should be at least one partition-based data file
            EXPECT_TRUE([f for f in files if f.startswith(encode_partition_basename(schema_name, table, partition)) and f.endswith(".tsv.zst")])
            # dumper should mention the partition as a separate entity
            EXPECT_SHELL_LOG_CONTAINS(f"Data dump for table `{schema_name}`.`{table}` partition `{partition}` will be written to ")
    shell.connect(__sandbox_uri2)
    wipeout_server(session)
    WIPE_OUTPUT()
    WIPE_SHELL_LOG()
    # WL14632-TSFR_2_1
    EXPECT_NO_THROWS(lambda: util.load_dump(dump_dir, { "showProgress": False }), "Loading the dump should not fail")
    for table in tables:
        for partition in partition_names[table]:
            # loader should mention the partition as a separate entity
            EXPECT_SHELL_LOG_MATCHES(re.compile(f"\\[Worker00\\d\\]: {encode_partition_basename(schema_name, table, partition)}.*tsv.zst: Records: \\d+  Deleted: 0  Skipped: 0  Warnings: 0"))
    # verify consistency
    for table in tables:
        EXPECT_EQ(checksums[table], compute_checksum(schema_name, table))

checksums = {}
for table in all_tables:
    checksums[table] = compute_checksum(schema_name, table)

#@<> WL14632-TSFR_1_1
EXPECT_DUMP_AND_LOAD_PARTITIONED(lambda: util.dump_instance(dump_dir, { "showProgress": False }))
EXPECT_DUMP_AND_LOAD_PARTITIONED(lambda: util.dump_instance(dump_dir, { "bytesPerChunk": "128k", "showProgress": False }))

#@<> WL14632-TSFR_1_2
EXPECT_DUMP_AND_LOAD_PARTITIONED(lambda: util.dump_schemas([ schema_name ], dump_dir, { "showProgress": False }))
EXPECT_DUMP_AND_LOAD_PARTITIONED(lambda: util.dump_schemas([ schema_name ], dump_dir, { "bytesPerChunk": "128k", "showProgress": False }))

#@<> WL14632-TSFR_1_3
# test table with partitions
EXPECT_DUMP_AND_LOAD_PARTITIONED(lambda: util.dump_tables(schema_name, [ partitions_table_name ], dump_dir, { "showProgress": False }), [ partitions_table_name ])
EXPECT_DUMP_AND_LOAD_PARTITIONED(lambda: util.dump_tables(schema_name, [ partitions_table_name ], dump_dir, { "bytesPerChunk": "128k", "showProgress": False }), [ partitions_table_name ])

# BUG#33063035 check if the metadata file has the partition awareness capability
EXPECT_CAPABILITIES(metadata_file, [ partition_awareness_capability ])

# test table with sub-partitions
EXPECT_DUMP_AND_LOAD_PARTITIONED(lambda: util.dump_tables(schema_name, [ subpartitions_table_name ], dump_dir, { "showProgress": False }), [ subpartitions_table_name ])
EXPECT_DUMP_AND_LOAD_PARTITIONED(lambda: util.dump_tables(schema_name, [ subpartitions_table_name ], dump_dir, { "bytesPerChunk": "128k", "showProgress": False }), [ subpartitions_table_name ])

# BUG#33063035 check if the metadata file has the partition awareness capability
EXPECT_CAPABILITIES(metadata_file, [ partition_awareness_capability ])

#@<> BUG#33063035 dump table without partitions, metadata should not have the partition awareness capability
EXPECT_DUMP_AND_LOAD_PARTITIONED(lambda: util.dump_tables(schema_name, [ no_partitions_table_name ], dump_dir, { "showProgress": False }), [ ])
EXPECT_NO_CAPABILITIES(metadata_file, [ partition_awareness_capability ])

#@<> BUG#33063035 reuse previous dump, hack metadata with some fake capability
metadata = read_json(metadata_file)
metadata["capabilities"].append({
    "id": "make_toast",
    "description": "Makes toasts, yummy.",
    "versionRequired": "8.0.28",
})
write_json(metadata_file, metadata)

EXPECT_THROWS(lambda: util.load_dump(dump_dir, { "showProgress": False }), "Unsupported dump capabilities")
EXPECT_STDOUT_CONTAINS("""
ERROR: Dump is using capabilities which are not supported by this version of MySQL Shell:

* Makes toasts, yummy.

The minimum required version of MySQL Shell to load this dump is: 8.0.28.
""")

#@<> BUG#33063035 reuse previous dump, hack metadata with another fake capability, check if the correct version is suggested
metadata = read_json(metadata_file)
metadata["capabilities"].append({
    "id": "make_another_toast",
    "description": "Makes more toasts, great!",
    "versionRequired": "8.0.29",
})
write_json(metadata_file, metadata)

EXPECT_THROWS(lambda: util.load_dump(dump_dir, { "showProgress": False }), "Unsupported dump capabilities")
EXPECT_STDOUT_CONTAINS("""
ERROR: Dump is using capabilities which are not supported by this version of MySQL Shell:

* Makes toasts, yummy.

* Makes more toasts, great!

The minimum required version of MySQL Shell to load this dump is: 8.0.29.
""")

#@<> WL14632-TSFR_3_1
exported_file = os.path.join(outdir, "part.tsv")

for table in all_tables:
    try:
        os.remove(exported_file)
    except:
        pass
    shell.connect(__sandbox_uri1)
    WIPE_OUTPUT()
    WIPE_SHELL_LOG()
    EXPECT_NO_THROWS(lambda: util.export_table(f"{schema_name}.{table}", exported_file, { "showProgress": False }), "Exporting the table should not fail")
    # dumper should not mention the partitions
    EXPECT_SHELL_LOG_CONTAINS(f"Data dump for table `{schema_name}`.`{table}` will be written to ")
    create_statement = session.run_sql("SHOW CREATE TABLE !.!", [ schema_name, table ]).fetch_one()[1]
    shell.connect(__sandbox_uri2)
    wipeout_server(session)
    session.run_sql("CREATE SCHEMA IF NOT EXISTS !", [schema_name])
    session.run_sql("USE !", [schema_name])
    session.run_sql(create_statement)
    WIPE_OUTPUT()
    util.import_table(exported_file, { "schema": schema_name, "table": table, "columns": [ "id", "data" ], "decodeColumns": { "data": "FROM_BASE64" } })
    EXPECT_EQ(checksums[table], compute_checksum(schema_name, table))

#@<> WL14632: cleanup
session.run_sql("DROP SCHEMA IF EXISTS !", [schema_name])

#@<> BUG#33144419: setup
dumper_user = "dumper"
loader_user = "loader"
password = "pass"
host_with_netmask = "127.0.0.0/255.0.0.0"
dump_dir = os.path.join(outdir, "host_with_netmask")

def create_account_with_netmask(name):
    session.run_sql(f"DROP USER IF EXISTS '{name}'@'{host_with_netmask}'")
    session.run_sql(f"CREATE USER '{name}'@'{host_with_netmask}' IDENTIFIED BY '{password}'")
    session.run_sql(f"GRANT ALL ON *.* TO '{name}'@'{host_with_netmask}' WITH GRANT OPTION")

# source server has two accounts with IPv4 and a netmask, one of them is used to do the dump
shell.connect(__sandbox_uri1)
create_account_with_netmask(dumper_user)
create_account_with_netmask(loader_user)

# wipe the destination server
wipeout_server(session2)

# destination server has one of the accounts created above, it is going to load the dump; the other account is going to be recreated
shell.connect(__sandbox_uri2)
create_account_with_netmask(loader_user)

#@<> BUG#33144419: dump
shell.connect(f"{dumper_user}:{password}@127.0.0.1:{__mysql_sandbox_port1}")
EXPECT_NO_THROWS(lambda: util.dump_instance(dump_dir, { "users": True, "ddlOnly": True, "showProgress": False }), "dump should succeed")

#@<> BUG#33144419: load
# dumper user does not exist
EXPECT_THROWS(lambda: shell.connect(f"{dumper_user}:{password}@127.0.0.1:{__mysql_sandbox_port2}"), f"Access denied for user '{dumper_user}'@'localhost'")

# load the dump, users are created
shell.connect(f"{loader_user}:{password}@127.0.0.1:{__mysql_sandbox_port2}")
EXPECT_NO_THROWS(lambda: util.load_dump(dump_dir, { "loadUsers": True, "excludeUsers": [ "root@%", "root@localhost" ], "showProgress": False }), "load should succeed")
EXPECT_STDOUT_CONTAINS(f"NOTE: Skipping CREATE/ALTER USER statements for user '{loader_user}'@'{host_with_netmask}'")
EXPECT_STDOUT_CONTAINS(f"NOTE: Skipping GRANT/REVOKE statements for user '{loader_user}'@'{host_with_netmask}'")

# dumper user was created
EXPECT_NO_THROWS(lambda: shell.connect(f"{dumper_user}:{password}@127.0.0.1:{__mysql_sandbox_port2}"), "user should exist")

#@<> BUG#33144419: cleanup
shell.connect(__sandbox_uri1)
session.run_sql(f"DROP USER IF EXISTS '{dumper_user}'@'{host_with_netmask}'")
session.run_sql(f"DROP USER IF EXISTS '{loader_user}'@'{host_with_netmask}'")

#@<> BUG#32561035: setup
# reuse dump dir from one of the tests above
dump_dir = os.path.join(outdir, "host_with_netmask")

shell.connect(__sandbox_uri2)
saved_uuid = session.run_sql("SELECT @@server_uuid").fetch_one()[0]

shell.connect(__sandbox_uri1)
new_uuid = session.run_sql("SELECT @@server_uuid").fetch_one()[0]

#@<> BUG#32561035: test
EXPECT_THROWS(lambda: util.load_dump(dump_dir, { "progressFile": os.path.join(dump_dir, f"load-progress.{saved_uuid}.json"),"showProgress": False }), f"Progress file was created for a server with UUID {saved_uuid}, while the target server has UUID: {new_uuid}")
EXPECT_STDOUT_CONTAINS("NOTE: Load progress file detected. Load will be resumed from where it was left, assuming no external updates were made.")

#@<> WL14244 - help entries
util.help('load_dump')

# WL14244-TSFR_3_3
EXPECT_STDOUT_CONTAINS("""
      - includeRoutines: array of strings (default not set) - Loads only the
        specified routines from the dump. Strings are in format schema.routine,
        quoted using backtick characters when required. By default, all
        routines are included.
""")

# WL14244-TSFR_4_3
EXPECT_STDOUT_CONTAINS("""
      - excludeRoutines: array of strings (default not set) - Skip loading
        specified routines from the dump. Strings are in format schema.routine,
        quoted using backtick characters when required.
""")

# WL14244-TSFR_5_3
EXPECT_STDOUT_CONTAINS("""
      - includeEvents: array of strings (default not set) - Loads only the
        specified events from the dump. Strings are in format schema.event,
        quoted using backtick characters when required. By default, all events
        are included.
""")

# WL14244-TSFR_6_3
EXPECT_STDOUT_CONTAINS("""
      - excludeEvents: array of strings (default not set) - Skip loading
        specified events from the dump. Strings are in format schema.event,
        quoted using backtick characters when required.
""")

# WL14244-TSFR_7_4
EXPECT_STDOUT_CONTAINS("""
      - includeTriggers: array of strings (default not set) - Loads only the
        specified triggers from the dump. Strings are in format schema.table
        (all triggers from the specified table) or schema.table.trigger (the
        individual trigger), quoted using backtick characters when required. By
        default, all triggers are included.
""")

# WL14244-TSFR_8_4
EXPECT_STDOUT_CONTAINS("""
      - excludeTriggers: array of strings (default not set) - Skip loading
        specified triggers from the dump. Strings are in format schema.table
        (all triggers from the specified table) or schema.table.trigger (the
        individual trigger), quoted using backtick characters when required.
""")

#@<> WL14244 - helpers
shell.connect(__sandbox_uri2)
dump_dir = os.path.join(outdir, "wl14244")

def dump_and_load(options):
    WIPE_STDOUT()
    # remove everything from the server
    wipeout_server(session)
    # create sample DB structure
    session.run_sql("CREATE SCHEMA existing_schema_1")
    session.run_sql("CREATE TABLE existing_schema_1.existing_table (id INT)")
    session.run_sql("CREATE VIEW existing_schema_1.existing_view AS SELECT * FROM existing_schema_1.existing_table")
    session.run_sql("CREATE EVENT existing_schema_1.existing_event ON SCHEDULE EVERY 1 YEAR DO BEGIN END")
    session.run_sql("CREATE FUNCTION existing_schema_1.existing_routine() RETURNS INT DETERMINISTIC RETURN 1")
    session.run_sql("CREATE TRIGGER existing_schema_1.existing_trigger AFTER DELETE ON existing_schema_1.existing_table FOR EACH ROW BEGIN END")
    session.run_sql("CREATE SCHEMA existing_schema_2")
    session.run_sql("CREATE TABLE existing_schema_2.existing_table (id INT)")
    session.run_sql("CREATE VIEW existing_schema_2.existing_view AS SELECT * FROM existing_schema_2.existing_table")
    session.run_sql("CREATE EVENT existing_schema_2.existing_event ON SCHEDULE EVERY 1 YEAR DO BEGIN END")
    session.run_sql("CREATE PROCEDURE existing_schema_2.existing_routine() DETERMINISTIC BEGIN END")
    session.run_sql("CREATE TRIGGER existing_schema_2.existing_trigger AFTER DELETE ON existing_schema_2.existing_table FOR EACH ROW BEGIN END")
    # do the dump
    shutil.rmtree(dump_dir, True)
    util.dump_instance(dump_dir, { "showProgress": False })
    # remove everything from the server once again, load the dump
    wipeout_server(session)
    # we're only interested in DDL, progress is not important
    options["loadData"] = False
    options["showProgress"] = False
    util.load_dump(dump_dir, options)
    # fetch data about the current DB structure
    return snapshot_instance(session)

def entries(snapshot, keys = []):
    entry = snapshot["schemas"]
    for key in keys:
        entry = entry[key]
    return sorted(list(entry.keys()))

#@<> WL14244 - includeRoutines - invalid values
EXPECT_THROWS(lambda: util.load_dump(dump_dir, { "includeRoutines": [ "routine" ] }), "ValueError: Util.load_dump: Argument #2: The routine to be included must be in the following form: schema.routine, with optional backtick quotes, wrong value: 'routine'.")
EXPECT_THROWS(lambda: util.load_dump(dump_dir, { "includeRoutines": [ "schema.@" ] }), "ValueError: Util.load_dump: Argument #2: Failed to parse routine to be included 'schema.@': Invalid character in identifier")

#@<> WL14244-TSFR_3_6
snapshot = dump_and_load({})
EXPECT_EQ(["existing_routine"], entries(snapshot, ["existing_schema_1", "functions"]))
EXPECT_EQ([], entries(snapshot, ["existing_schema_1", "procedures"]))
EXPECT_EQ([], entries(snapshot, ["existing_schema_2", "functions"]))
EXPECT_EQ(["existing_routine"], entries(snapshot, ["existing_schema_2", "procedures"]))

snapshot = dump_and_load({ "includeRoutines": [] })
EXPECT_EQ(["existing_routine"], entries(snapshot, ["existing_schema_1", "functions"]))
EXPECT_EQ([], entries(snapshot, ["existing_schema_1", "procedures"]))
EXPECT_EQ([], entries(snapshot, ["existing_schema_2", "functions"]))
EXPECT_EQ(["existing_routine"], entries(snapshot, ["existing_schema_2", "procedures"]))

#@<> WL14244-TSFR_3_9
snapshot = dump_and_load({ "includeRoutines": ['existing_schema_1.existing_routine', 'existing_schema_1.non_existing_routine', 'non_existing_schema.routine'] })
EXPECT_EQ(["existing_routine"], entries(snapshot, ["existing_schema_1", "functions"]))
EXPECT_EQ([], entries(snapshot, ["existing_schema_1", "procedures"]))
EXPECT_EQ([], entries(snapshot, ["existing_schema_2", "functions"]))
EXPECT_EQ([], entries(snapshot, ["existing_schema_2", "procedures"]))

#@<> WL14244 - excludeRoutines - invalid values
EXPECT_THROWS(lambda: util.load_dump(dump_dir, { "excludeRoutines": [ "routine" ] }), "ValueError: Util.load_dump: Argument #2: The routine to be excluded must be in the following form: schema.routine, with optional backtick quotes, wrong value: 'routine'.")
EXPECT_THROWS(lambda: util.load_dump(dump_dir, { "excludeRoutines": [ "schema.@" ] }), "ValueError: Util.load_dump: Argument #2: Failed to parse routine to be excluded 'schema.@': Invalid character in identifier")

#@<> WL14244-TSFR_4_6
snapshot = dump_and_load({})
EXPECT_EQ(["existing_routine"], entries(snapshot, ["existing_schema_1", "functions"]))
EXPECT_EQ([], entries(snapshot, ["existing_schema_1", "procedures"]))
EXPECT_EQ([], entries(snapshot, ["existing_schema_2", "functions"]))
EXPECT_EQ(["existing_routine"], entries(snapshot, ["existing_schema_2", "procedures"]))

snapshot = dump_and_load({ "excludeRoutines": [] })
EXPECT_EQ(["existing_routine"], entries(snapshot, ["existing_schema_1", "functions"]))
EXPECT_EQ([], entries(snapshot, ["existing_schema_1", "procedures"]))
EXPECT_EQ([], entries(snapshot, ["existing_schema_2", "functions"]))
EXPECT_EQ(["existing_routine"], entries(snapshot, ["existing_schema_2", "procedures"]))

#@<> WL14244-TSFR_4_9
snapshot = dump_and_load({ "excludeRoutines": ['existing_schema_1.existing_routine', 'existing_schema_1.non_existing_routine', 'non_existing_schema.routine'] })
EXPECT_EQ([], entries(snapshot, ["existing_schema_1", "functions"]))
EXPECT_EQ([], entries(snapshot, ["existing_schema_1", "procedures"]))
EXPECT_EQ([], entries(snapshot, ["existing_schema_2", "functions"]))
EXPECT_EQ(["existing_routine"], entries(snapshot, ["existing_schema_2", "procedures"]))

#@<> WL14244 - includeEvents - invalid values
EXPECT_THROWS(lambda: util.load_dump(dump_dir, { "includeEvents": [ "event" ] }), "ValueError: Util.load_dump: Argument #2: The event to be included must be in the following form: schema.event, with optional backtick quotes, wrong value: 'event'.")
EXPECT_THROWS(lambda: util.load_dump(dump_dir, { "includeEvents": [ "schema.@" ] }), "ValueError: Util.load_dump: Argument #2: Failed to parse event to be included 'schema.@': Invalid character in identifier")

#@<> WL14244-TSFR_5_6
snapshot = dump_and_load({})
EXPECT_EQ(["existing_event"], entries(snapshot, ["existing_schema_1", "events"]))
EXPECT_EQ(["existing_event"], entries(snapshot, ["existing_schema_2", "events"]))

snapshot = dump_and_load({ "includeEvents": [] })
EXPECT_EQ(["existing_event"], entries(snapshot, ["existing_schema_1", "events"]))
EXPECT_EQ(["existing_event"], entries(snapshot, ["existing_schema_2", "events"]))

#@<> WL14244-TSFR_5_9
snapshot = dump_and_load({ "includeEvents": ['existing_schema_1.existing_event', 'existing_schema_1.non_existing_event', 'non_existing_schema.event'] })
EXPECT_EQ(["existing_event"], entries(snapshot, ["existing_schema_1", "events"]))
EXPECT_EQ([], entries(snapshot, ["existing_schema_2", "events"]))

#@<> WL14244 - excludeEvents - invalid values
EXPECT_THROWS(lambda: util.load_dump(dump_dir, { "excludeEvents": [ "event" ] }), "ValueError: Util.load_dump: Argument #2: The event to be excluded must be in the following form: schema.event, with optional backtick quotes, wrong value: 'event'.")
EXPECT_THROWS(lambda: util.load_dump(dump_dir, { "excludeEvents": [ "schema.@" ] }), "ValueError: Util.load_dump: Argument #2: Failed to parse event to be excluded 'schema.@': Invalid character in identifier")

#@<> WL14244-TSFR_6_6
snapshot = dump_and_load({})
EXPECT_EQ(["existing_event"], entries(snapshot, ["existing_schema_1", "events"]))
EXPECT_EQ(["existing_event"], entries(snapshot, ["existing_schema_2", "events"]))

snapshot = dump_and_load({ "excludeEvents": [] })
EXPECT_EQ(["existing_event"], entries(snapshot, ["existing_schema_1", "events"]))
EXPECT_EQ(["existing_event"], entries(snapshot, ["existing_schema_2", "events"]))

#@<> WL14244-TSFR_6_9
snapshot = dump_and_load({ "excludeEvents": ['existing_schema_1.existing_event', 'existing_schema_1.non_existing_event', 'non_existing_schema.event'] })
EXPECT_EQ([], entries(snapshot, ["existing_schema_1", "events"]))
EXPECT_EQ(["existing_event"], entries(snapshot, ["existing_schema_2", "events"]))

#@<> WL14244 - includeTriggers - invalid values
EXPECT_THROWS(lambda: util.load_dump(dump_dir, { "includeTriggers": [ "trigger" ] }), "ValueError: Util.load_dump: Argument #2: The trigger to be included must be in the following form: schema.table or schema.table.trigger, with optional backtick quotes, wrong value: 'trigger'.")
EXPECT_THROWS(lambda: util.load_dump(dump_dir, { "includeTriggers": [ "schema.@" ] }), "ValueError: Util.load_dump: Argument #2: Failed to parse trigger to be included 'schema.@': Invalid character in identifier")

#@<> WL14244-TSFR_7_8
snapshot = dump_and_load({})
EXPECT_EQ(["existing_trigger"], entries(snapshot, ["existing_schema_1", "tables", "existing_table", "triggers"]))
EXPECT_EQ(["existing_trigger"], entries(snapshot, ["existing_schema_2", "tables", "existing_table", "triggers"]))

snapshot = dump_and_load({ "includeTriggers": [] })
EXPECT_EQ(["existing_trigger"], entries(snapshot, ["existing_schema_1", "tables", "existing_table", "triggers"]))
EXPECT_EQ(["existing_trigger"], entries(snapshot, ["existing_schema_2", "tables", "existing_table", "triggers"]))

#@<> WL14244-TSFR_7_12
snapshot = dump_and_load({ "includeTriggers": ['existing_schema_1.existing_table', 'existing_schema_1.non_existing_table', 'non_existing_schema.table', 'existing_schema_2.existing_table.existing_trigger', 'existing_schema_1.existing_table.non_existing_trigger'] })
EXPECT_EQ(["existing_trigger"], entries(snapshot, ["existing_schema_1", "tables", "existing_table", "triggers"]))
EXPECT_EQ(["existing_trigger"], entries(snapshot, ["existing_schema_2", "tables", "existing_table", "triggers"]))

#@<> WL14244 - excludeTriggers - invalid values
EXPECT_THROWS(lambda: util.load_dump(dump_dir, { "excludeTriggers": [ "trigger" ] }), "ValueError: Util.load_dump: Argument #2: The trigger to be excluded must be in the following form: schema.table or schema.table.trigger, with optional backtick quotes, wrong value: 'trigger'.")
EXPECT_THROWS(lambda: util.load_dump(dump_dir, { "excludeTriggers": [ "schema.@" ] }), "ValueError: Util.load_dump: Argument #2: Failed to parse trigger to be excluded 'schema.@': Invalid character in identifier")

#@<> WL14244-TSFR_8_8
snapshot = dump_and_load({})
EXPECT_EQ(["existing_trigger"], entries(snapshot, ["existing_schema_1", "tables", "existing_table", "triggers"]))
EXPECT_EQ(["existing_trigger"], entries(snapshot, ["existing_schema_2", "tables", "existing_table", "triggers"]))

snapshot = dump_and_load({ "excludeTriggers": [] })
EXPECT_EQ(["existing_trigger"], entries(snapshot, ["existing_schema_1", "tables", "existing_table", "triggers"]))
EXPECT_EQ(["existing_trigger"], entries(snapshot, ["existing_schema_2", "tables", "existing_table", "triggers"]))

#@<> WL14244-TSFR_8_12
snapshot = dump_and_load({ "excludeTriggers": ['existing_schema_1.existing_table', 'existing_schema_1.non_existing_table', 'non_existing_schema.table', 'existing_schema_2.existing_table.existing_trigger', 'existing_schema_1.existing_table.non_existing_trigger'] })
EXPECT_EQ([], entries(snapshot, ["existing_schema_1", "tables", "existing_table", "triggers"]))
EXPECT_EQ([], entries(snapshot, ["existing_schema_2", "tables", "existing_table", "triggers"]))

#@<> BUG#35102738 - additional fixes: existing duplicate triggers were not reported, excluded objects were reported as duplicates
# prepare the instance
dump_and_load({})

# another load throws due to existing objects
WIPE_STDOUT()
EXPECT_THROWS(lambda: util.load_dump(dump_dir, { "resetProgress": True, "loadData": False, "showProgress": False }), "Duplicate objects found in destination database")
EXPECT_STDOUT_CONTAINS("""
ERROR: Schema `existing_schema_1` already contains a table named `existing_table`
ERROR: Schema `existing_schema_1` already contains a view named `existing_view`
ERROR: Schema `existing_schema_1` already contains a trigger named `existing_trigger`
ERROR: Schema `existing_schema_1` already contains a function named `existing_routine`
ERROR: Schema `existing_schema_1` already contains an event named `existing_event`
""")
EXPECT_STDOUT_CONTAINS("""
ERROR: Schema `existing_schema_2` already contains a table named `existing_table`
ERROR: Schema `existing_schema_2` already contains a view named `existing_view`
ERROR: Schema `existing_schema_2` already contains a trigger named `existing_trigger`
ERROR: Schema `existing_schema_2` already contains a procedure named `existing_routine`
ERROR: Schema `existing_schema_2` already contains an event named `existing_event`
""")

# excluded trigger is not reported as a duplicate
WIPE_STDOUT()
EXPECT_THROWS(lambda: util.load_dump(dump_dir, {
    "excludeTables": [ "existing_schema_1.existing_table", "existing_schema_1.existing_view", "existing_schema_2.existing_view" ],
    "excludeTriggers": [ "existing_schema_2.existing_table.existing_trigger" ],
    "excludeRoutines": [ "existing_schema_1.existing_routine", "existing_schema_2.existing_routine" ],
    "excludeEvents": [ "existing_schema_1.existing_event", "existing_schema_2.existing_event" ],
    "resetProgress": True,
    "loadData": False,
    "showProgress": False }), "Duplicate objects found in destination database")
EXPECT_STDOUT_CONTAINS("ERROR: Schema `existing_schema_2` already contains a table named `existing_table`")
EXPECT_STDOUT_NOT_CONTAINS("existing_trigger")

# exclude all existing objects to load the dump (triggers are excluded implicitly because tables are excluded)
EXPECT_NO_THROWS(lambda: util.load_dump(dump_dir, {
    "excludeTables": [ "existing_schema_1.existing_table", "existing_schema_1.existing_view", "existing_schema_2.existing_table", "existing_schema_2.existing_view" ],
    "excludeRoutines": [ "existing_schema_1.existing_routine", "existing_schema_2.existing_routine" ],
    "excludeEvents": [ "existing_schema_1.existing_event", "existing_schema_2.existing_event" ],
    "resetProgress": True,
    "loadData": False,
    "showProgress": False }), "load works")

#@<> includeX + excludeX conflicts - helpers
def load_with_conflicts(options, throws = True):
    WIPE_STDOUT()
    # reuse dump from the previous test
    # we're only interested in errors
    options["dryRun"] = True
    options["showProgress"] = False
    if throws:
        EXPECT_THROWS(lambda: util.load_dump(dump_dir, options), "Util.load_dump: Argument #2: Conflicting filtering options")
    else:
        # there could be some other exceptions, we ignore them
        try:
            util.load_dump(dump_dir, options)
        except Exception as e:
            print("Exception:", e)

#@<> includeSchemas + excludeSchemas conflicts
# no conflicts
load_with_conflicts({ "includeSchemas": [], "excludeSchemas": [] }, False)
EXPECT_STDOUT_NOT_CONTAINS("includeSchemas")
EXPECT_STDOUT_NOT_CONTAINS("excludeSchemas")

load_with_conflicts({ "includeSchemas": [ "a" ], "excludeSchemas": [] }, False)
EXPECT_STDOUT_NOT_CONTAINS("includeSchemas")
EXPECT_STDOUT_NOT_CONTAINS("excludeSchemas")

load_with_conflicts({ "includeSchemas": [], "excludeSchemas": [ "a" ] }, False)
EXPECT_STDOUT_NOT_CONTAINS("includeSchemas")
EXPECT_STDOUT_NOT_CONTAINS("excludeSchemas")

load_with_conflicts({ "includeSchemas": [ "a" ], "excludeSchemas": [ "b" ] }, False)
EXPECT_STDOUT_NOT_CONTAINS("includeSchemas")
EXPECT_STDOUT_NOT_CONTAINS("excludeSchemas")

# conflicts
load_with_conflicts({ "includeSchemas": [ "a" ], "excludeSchemas": [ "a" ] })
EXPECT_STDOUT_CONTAINS("ERROR: Both includeSchemas and excludeSchemas options contain a schema `a`.")

load_with_conflicts({ "includeSchemas": [ "a", "b" ], "excludeSchemas": [ "a" ] })
EXPECT_STDOUT_CONTAINS("ERROR: Both includeSchemas and excludeSchemas options contain a schema `a`.")

load_with_conflicts({ "includeSchemas": [ "a" ], "excludeSchemas": [ "a", "b" ] })
EXPECT_STDOUT_CONTAINS("ERROR: Both includeSchemas and excludeSchemas options contain a schema `a`.")

#@<> includeTables + excludeTables conflicts
# no conflicts
load_with_conflicts({ "includeTables": [], "excludeTables": [] }, False)
EXPECT_STDOUT_NOT_CONTAINS("includeTables")
EXPECT_STDOUT_NOT_CONTAINS("excludeTables")

load_with_conflicts({ "includeTables": [ "a.t" ], "excludeTables": [] }, False)
EXPECT_STDOUT_NOT_CONTAINS("includeTables")
EXPECT_STDOUT_NOT_CONTAINS("excludeTables")

load_with_conflicts({ "includeTables": [], "excludeTables": [ "a.t" ] }, False)
EXPECT_STDOUT_NOT_CONTAINS("includeTables")
EXPECT_STDOUT_NOT_CONTAINS("excludeTables")

load_with_conflicts({ "includeTables": [ "a.t" ], "excludeTables": [ "b.t" ] }, False)
EXPECT_STDOUT_NOT_CONTAINS("includeTables")
EXPECT_STDOUT_NOT_CONTAINS("excludeTables")

load_with_conflicts({ "includeTables": [ "a.t" ], "excludeTables": [ "a.t1" ] }, False)
EXPECT_STDOUT_NOT_CONTAINS("includeTables")
EXPECT_STDOUT_NOT_CONTAINS("excludeTables")

load_with_conflicts({ "excludeSchemas": [ "b" ], "includeTables": [ "a.t" ] }, False)
EXPECT_STDOUT_NOT_CONTAINS("includeTables")
EXPECT_STDOUT_NOT_CONTAINS("excludeTables")

load_with_conflicts({ "excludeSchemas": [], "includeTables": [ "a.t" ] }, False)
EXPECT_STDOUT_NOT_CONTAINS("includeTables")
EXPECT_STDOUT_NOT_CONTAINS("excludeTables")

load_with_conflicts({ "includeSchemas": [], "includeTables": [ "a.t" ] }, False)
EXPECT_STDOUT_NOT_CONTAINS("includeTables")
EXPECT_STDOUT_NOT_CONTAINS("excludeTables")

load_with_conflicts({ "includeSchemas": [ "a" ], "includeTables": [ "a.t" ] }, False)
EXPECT_STDOUT_NOT_CONTAINS("includeTables")
EXPECT_STDOUT_NOT_CONTAINS("excludeTables")

load_with_conflicts({ "excludeSchemas": [ "a" ], "excludeTables": [ "a.t" ] }, False)
EXPECT_STDOUT_NOT_CONTAINS("includeTables")
EXPECT_STDOUT_NOT_CONTAINS("excludeTables")

load_with_conflicts({ "excludeSchemas": [ "b" ], "excludeTables": [ "a.t" ] }, False)
EXPECT_STDOUT_NOT_CONTAINS("includeTables")
EXPECT_STDOUT_NOT_CONTAINS("excludeTables")

load_with_conflicts({ "excludeSchemas": [], "excludeTables": [ "a.t" ] }, False)
EXPECT_STDOUT_NOT_CONTAINS("includeTables")
EXPECT_STDOUT_NOT_CONTAINS("excludeTables")

load_with_conflicts({ "includeSchemas": [], "excludeTables": [ "a.t" ] }, False)
EXPECT_STDOUT_NOT_CONTAINS("includeTables")
EXPECT_STDOUT_NOT_CONTAINS("excludeTables")

load_with_conflicts({ "includeSchemas": [ "a" ], "excludeTables": [ "a.t" ] }, False)
EXPECT_STDOUT_NOT_CONTAINS("includeTables")
EXPECT_STDOUT_NOT_CONTAINS("excludeTables")

# conflicts
load_with_conflicts({ "includeTables": [ "a.t" ], "excludeTables": [ "a.t" ] })
EXPECT_STDOUT_CONTAINS("ERROR: Both includeTables and excludeTables options contain a table `a`.`t`.")

load_with_conflicts({ "includeTables": [ "a.t", "b.t" ], "excludeTables": [ "a.t" ] })
EXPECT_STDOUT_CONTAINS("ERROR: Both includeTables and excludeTables options contain a table `a`.`t`.")
EXPECT_STDOUT_NOT_CONTAINS("`b`.`t`")

load_with_conflicts({ "includeTables": [ "a.t", "a.t1" ], "excludeTables": [ "a.t" ] })
EXPECT_STDOUT_CONTAINS("ERROR: Both includeTables and excludeTables options contain a table `a`.`t`.")
EXPECT_STDOUT_NOT_CONTAINS("`a`.`t1`")

load_with_conflicts({ "includeTables": [ "a.t" ], "excludeTables": [ "a.t", "b.t" ] })
EXPECT_STDOUT_CONTAINS("ERROR: Both includeTables and excludeTables options contain a table `a`.`t`.")
EXPECT_STDOUT_NOT_CONTAINS("`b`.`t`")

load_with_conflicts({ "includeTables": [ "a.t" ], "excludeTables": [ "a.t", "a.t1" ] })
EXPECT_STDOUT_CONTAINS("ERROR: Both includeTables and excludeTables options contain a table `a`.`t`.")
EXPECT_STDOUT_NOT_CONTAINS("`a`.`t1`")

load_with_conflicts({ "excludeSchemas": [ "a" ], "includeTables": [ "a.t" ] })
EXPECT_STDOUT_CONTAINS("ERROR: The includeTables option contains a table `a`.`t` which refers to an excluded schema.")

load_with_conflicts({ "includeSchemas": [ "b" ], "includeTables": [ "a.t" ] })
EXPECT_STDOUT_CONTAINS("ERROR: The includeTables option contains a table `a`.`t` which refers to a schema which was not included in the dump.")

load_with_conflicts({ "includeSchemas": [ "b" ], "excludeTables": [ "a.t" ] })
EXPECT_STDOUT_CONTAINS("ERROR: The excludeTables option contains a table `a`.`t` which refers to a schema which was not included in the dump.")

#@<> includeEvents + excludeEvents conflicts
# no conflicts
load_with_conflicts({ "includeEvents": [], "excludeEvents": [] }, False)
EXPECT_STDOUT_NOT_CONTAINS("includeEvents")
EXPECT_STDOUT_NOT_CONTAINS("excludeEvents")

load_with_conflicts({ "includeEvents": [ "a.e" ], "excludeEvents": [] }, False)
EXPECT_STDOUT_NOT_CONTAINS("includeEvents")
EXPECT_STDOUT_NOT_CONTAINS("excludeEvents")

load_with_conflicts({ "includeEvents": [], "excludeEvents": [ "a.e" ] }, False)
EXPECT_STDOUT_NOT_CONTAINS("includeEvents")
EXPECT_STDOUT_NOT_CONTAINS("excludeEvents")

load_with_conflicts({ "includeEvents": [ "a.e" ], "excludeEvents": [ "b.e" ] }, False)
EXPECT_STDOUT_NOT_CONTAINS("includeEvents")
EXPECT_STDOUT_NOT_CONTAINS("excludeEvents")

load_with_conflicts({ "includeEvents": [ "a.e" ], "excludeEvents": [ "a.e1" ] }, False)
EXPECT_STDOUT_NOT_CONTAINS("includeEvents")
EXPECT_STDOUT_NOT_CONTAINS("excludeEvents")

load_with_conflicts({ "excludeSchemas": [ "b" ], "includeEvents": [ "a.e" ] }, False)
EXPECT_STDOUT_NOT_CONTAINS("includeEvents")
EXPECT_STDOUT_NOT_CONTAINS("excludeEvents")

load_with_conflicts({ "excludeSchemas": [], "includeEvents": [ "a.e" ] }, False)
EXPECT_STDOUT_NOT_CONTAINS("includeEvents")
EXPECT_STDOUT_NOT_CONTAINS("excludeEvents")

load_with_conflicts({ "includeSchemas": [], "includeEvents": [ "a.e" ] }, False)
EXPECT_STDOUT_NOT_CONTAINS("includeEvents")
EXPECT_STDOUT_NOT_CONTAINS("excludeEvents")

load_with_conflicts({ "includeSchemas": [ "a" ], "includeEvents": [ "a.e" ] }, False)
EXPECT_STDOUT_NOT_CONTAINS("includeEvents")
EXPECT_STDOUT_NOT_CONTAINS("excludeEvents")

load_with_conflicts({ "excludeSchemas": [ "a" ], "excludeEvents": [ "a.e" ] }, False)
EXPECT_STDOUT_NOT_CONTAINS("includeEvents")
EXPECT_STDOUT_NOT_CONTAINS("excludeEvents")

load_with_conflicts({ "excludeSchemas": [ "b" ], "excludeEvents": [ "a.e" ] }, False)
EXPECT_STDOUT_NOT_CONTAINS("includeEvents")
EXPECT_STDOUT_NOT_CONTAINS("excludeEvents")

load_with_conflicts({ "excludeSchemas": [], "excludeEvents": [ "a.e" ] }, False)
EXPECT_STDOUT_NOT_CONTAINS("includeEvents")
EXPECT_STDOUT_NOT_CONTAINS("excludeEvents")

load_with_conflicts({ "includeSchemas": [], "excludeEvents": [ "a.e" ] }, False)
EXPECT_STDOUT_NOT_CONTAINS("includeEvents")
EXPECT_STDOUT_NOT_CONTAINS("excludeEvents")

load_with_conflicts({ "includeSchemas": [ "a" ], "excludeEvents": [ "a.e" ] }, False)
EXPECT_STDOUT_NOT_CONTAINS("includeEvents")
EXPECT_STDOUT_NOT_CONTAINS("excludeEvents")

# conflicts
load_with_conflicts({ "includeEvents": [ "a.e" ], "excludeEvents": [ "a.e" ] })
EXPECT_STDOUT_CONTAINS("ERROR: Both includeEvents and excludeEvents options contain an event `a`.`e`.")

load_with_conflicts({ "includeEvents": [ "a.e", "b.e" ], "excludeEvents": [ "a.e" ] })
EXPECT_STDOUT_CONTAINS("ERROR: Both includeEvents and excludeEvents options contain an event `a`.`e`.")
EXPECT_STDOUT_NOT_CONTAINS("`b`.`e`")

load_with_conflicts({ "includeEvents": [ "a.e", "a.e1" ], "excludeEvents": [ "a.e" ] })
EXPECT_STDOUT_CONTAINS("ERROR: Both includeEvents and excludeEvents options contain an event `a`.`e`.")
EXPECT_STDOUT_NOT_CONTAINS("`a`.`e1`")

load_with_conflicts({ "includeEvents": [ "a.e" ], "excludeEvents": [ "a.e", "b.e" ] })
EXPECT_STDOUT_CONTAINS("ERROR: Both includeEvents and excludeEvents options contain an event `a`.`e`.")
EXPECT_STDOUT_NOT_CONTAINS("`b`.`e`")

load_with_conflicts({ "includeEvents": [ "a.e" ], "excludeEvents": [ "a.e", "a.e1" ] })
EXPECT_STDOUT_CONTAINS("ERROR: Both includeEvents and excludeEvents options contain an event `a`.`e`.")
EXPECT_STDOUT_NOT_CONTAINS("`a`.`e1`")

load_with_conflicts({ "excludeSchemas": [ "a" ], "includeEvents": [ "a.e" ] })
EXPECT_STDOUT_CONTAINS("ERROR: The includeEvents option contains an event `a`.`e` which refers to an excluded schema.")

load_with_conflicts({ "includeSchemas": [ "b" ], "includeEvents": [ "a.e" ] })
EXPECT_STDOUT_CONTAINS("ERROR: The includeEvents option contains an event `a`.`e` which refers to a schema which was not included in the dump.")

load_with_conflicts({ "includeSchemas": [ "b" ], "excludeEvents": [ "a.e" ] })
EXPECT_STDOUT_CONTAINS("ERROR: The excludeEvents option contains an event `a`.`e` which refers to a schema which was not included in the dump.")

#@<> includeRoutines + excludeRoutines conflicts
# no conflicts
load_with_conflicts({ "includeRoutines": [], "excludeRoutines": [] }, False)
EXPECT_STDOUT_NOT_CONTAINS("includeRoutines")
EXPECT_STDOUT_NOT_CONTAINS("excludeRoutines")

load_with_conflicts({ "includeRoutines": [ "a.r" ], "excludeRoutines": [] }, False)
EXPECT_STDOUT_NOT_CONTAINS("includeRoutines")
EXPECT_STDOUT_NOT_CONTAINS("excludeRoutines")

load_with_conflicts({ "includeRoutines": [], "excludeRoutines": [ "a.r" ] }, False)
EXPECT_STDOUT_NOT_CONTAINS("includeRoutines")
EXPECT_STDOUT_NOT_CONTAINS("excludeRoutines")

load_with_conflicts({ "includeRoutines": [ "a.r" ], "excludeRoutines": [ "b.r" ] }, False)
EXPECT_STDOUT_NOT_CONTAINS("includeRoutines")
EXPECT_STDOUT_NOT_CONTAINS("excludeRoutines")

load_with_conflicts({ "includeRoutines": [ "a.r" ], "excludeRoutines": [ "a.r1" ] }, False)
EXPECT_STDOUT_NOT_CONTAINS("includeRoutines")
EXPECT_STDOUT_NOT_CONTAINS("excludeRoutines")

load_with_conflicts({ "excludeSchemas": [ "b" ], "includeRoutines": [ "a.r" ] }, False)
EXPECT_STDOUT_NOT_CONTAINS("includeRoutines")
EXPECT_STDOUT_NOT_CONTAINS("excludeRoutines")

load_with_conflicts({ "excludeSchemas": [], "includeRoutines": [ "a.r" ] }, False)
EXPECT_STDOUT_NOT_CONTAINS("includeRoutines")
EXPECT_STDOUT_NOT_CONTAINS("excludeRoutines")

load_with_conflicts({ "includeSchemas": [], "includeRoutines": [ "a.r" ] }, False)
EXPECT_STDOUT_NOT_CONTAINS("includeRoutines")
EXPECT_STDOUT_NOT_CONTAINS("excludeRoutines")

load_with_conflicts({ "includeSchemas": [ "a" ], "includeRoutines": [ "a.r" ] }, False)
EXPECT_STDOUT_NOT_CONTAINS("includeRoutines")
EXPECT_STDOUT_NOT_CONTAINS("excludeRoutines")

load_with_conflicts({ "excludeSchemas": [ "a" ], "excludeRoutines": [ "a.r" ] }, False)
EXPECT_STDOUT_NOT_CONTAINS("includeRoutines")
EXPECT_STDOUT_NOT_CONTAINS("excludeRoutines")

load_with_conflicts({ "excludeSchemas": [ "b" ], "excludeRoutines": [ "a.r" ] }, False)
EXPECT_STDOUT_NOT_CONTAINS("includeRoutines")
EXPECT_STDOUT_NOT_CONTAINS("excludeRoutines")

load_with_conflicts({ "excludeSchemas": [], "excludeRoutines": [ "a.r" ] }, False)
EXPECT_STDOUT_NOT_CONTAINS("includeRoutines")
EXPECT_STDOUT_NOT_CONTAINS("excludeRoutines")

load_with_conflicts({ "includeSchemas": [], "excludeRoutines": [ "a.r" ] }, False)
EXPECT_STDOUT_NOT_CONTAINS("includeRoutines")
EXPECT_STDOUT_NOT_CONTAINS("excludeRoutines")

load_with_conflicts({ "includeSchemas": [ "a" ], "excludeRoutines": [ "a.r" ] }, False)
EXPECT_STDOUT_NOT_CONTAINS("includeRoutines")
EXPECT_STDOUT_NOT_CONTAINS("excludeRoutines")

# conflicts
load_with_conflicts({ "includeRoutines": [ "a.r" ], "excludeRoutines": [ "a.r" ] })
EXPECT_STDOUT_CONTAINS("ERROR: Both includeRoutines and excludeRoutines options contain a routine `a`.`r`.")

load_with_conflicts({ "includeRoutines": [ "a.r", "b.r" ], "excludeRoutines": [ "a.r" ] })
EXPECT_STDOUT_CONTAINS("ERROR: Both includeRoutines and excludeRoutines options contain a routine `a`.`r`.")
EXPECT_STDOUT_NOT_CONTAINS("`b`.`r`")

load_with_conflicts({ "includeRoutines": [ "a.r", "a.r1" ], "excludeRoutines": [ "a.r" ] })
EXPECT_STDOUT_CONTAINS("ERROR: Both includeRoutines and excludeRoutines options contain a routine `a`.`r`.")
EXPECT_STDOUT_NOT_CONTAINS("`a`.`r1`")

load_with_conflicts({ "includeRoutines": [ "a.r" ], "excludeRoutines": [ "a.r", "b.r" ] })
EXPECT_STDOUT_CONTAINS("ERROR: Both includeRoutines and excludeRoutines options contain a routine `a`.`r`.")
EXPECT_STDOUT_NOT_CONTAINS("`b`.`r`")

load_with_conflicts({ "includeRoutines": [ "a.r" ], "excludeRoutines": [ "a.r", "a.r1" ] })
EXPECT_STDOUT_CONTAINS("ERROR: Both includeRoutines and excludeRoutines options contain a routine `a`.`r`.")
EXPECT_STDOUT_NOT_CONTAINS("`a`.`r1`")

load_with_conflicts({ "excludeSchemas": [ "a" ], "includeRoutines": [ "a.r" ] })
EXPECT_STDOUT_CONTAINS("ERROR: The includeRoutines option contains a routine `a`.`r` which refers to an excluded schema.")

load_with_conflicts({ "includeSchemas": [ "b" ], "includeRoutines": [ "a.r" ] })
EXPECT_STDOUT_CONTAINS("ERROR: The includeRoutines option contains a routine `a`.`r` which refers to a schema which was not included in the dump.")

load_with_conflicts({ "includeSchemas": [ "b" ], "excludeRoutines": [ "a.r" ] })
EXPECT_STDOUT_CONTAINS("ERROR: The excludeRoutines option contains a routine `a`.`r` which refers to a schema which was not included in the dump.")

#@<> includeTriggers + excludeTriggers conflicts
# no conflicts
load_with_conflicts({ "includeTriggers": [], "excludeTriggers": [] }, False)
EXPECT_STDOUT_NOT_CONTAINS("includeTriggers")
EXPECT_STDOUT_NOT_CONTAINS("excludeTriggers")

load_with_conflicts({ "includeTriggers": [ "a.t" ], "excludeTriggers": [] }, False)
EXPECT_STDOUT_NOT_CONTAINS("includeTriggers")
EXPECT_STDOUT_NOT_CONTAINS("excludeTriggers")

load_with_conflicts({ "includeTriggers": [ "a.t.t" ], "excludeTriggers": [] }, False)
EXPECT_STDOUT_NOT_CONTAINS("includeTriggers")
EXPECT_STDOUT_NOT_CONTAINS("excludeTriggers")

load_with_conflicts({ "includeTriggers": [], "excludeTriggers": [ "a.t" ] }, False)
EXPECT_STDOUT_NOT_CONTAINS("includeTriggers")
EXPECT_STDOUT_NOT_CONTAINS("excludeTriggers")

load_with_conflicts({ "includeTriggers": [], "excludeTriggers": [ "a.t.t" ] }, False)
EXPECT_STDOUT_NOT_CONTAINS("includeTriggers")
EXPECT_STDOUT_NOT_CONTAINS("excludeTriggers")

load_with_conflicts({ "includeTriggers": [ "a.t" ], "excludeTriggers": [ "b.t" ] }, False)
EXPECT_STDOUT_NOT_CONTAINS("includeTriggers")
EXPECT_STDOUT_NOT_CONTAINS("excludeTriggers")

load_with_conflicts({ "includeTriggers": [ "a.t.t" ], "excludeTriggers": [ "b.t" ] }, False)
EXPECT_STDOUT_NOT_CONTAINS("includeTriggers")
EXPECT_STDOUT_NOT_CONTAINS("excludeTriggers")

load_with_conflicts({ "includeTriggers": [ "a.t" ], "excludeTriggers": [ "b.t.t" ] }, False)
EXPECT_STDOUT_NOT_CONTAINS("includeTriggers")
EXPECT_STDOUT_NOT_CONTAINS("excludeTriggers")

load_with_conflicts({ "includeTriggers": [ "a.t.t" ], "excludeTriggers": [ "b.t.t" ] }, False)
EXPECT_STDOUT_NOT_CONTAINS("includeTriggers")
EXPECT_STDOUT_NOT_CONTAINS("excludeTriggers")

load_with_conflicts({ "includeTriggers": [ "a.t" ], "excludeTriggers": [ "a.t1" ] }, False)
EXPECT_STDOUT_NOT_CONTAINS("includeTriggers")
EXPECT_STDOUT_NOT_CONTAINS("excludeTriggers")

load_with_conflicts({ "includeTriggers": [ "a.t.t" ], "excludeTriggers": [ "a.t1" ] }, False)
EXPECT_STDOUT_NOT_CONTAINS("includeTriggers")
EXPECT_STDOUT_NOT_CONTAINS("excludeTriggers")

load_with_conflicts({ "includeTriggers": [ "a.t" ], "excludeTriggers": [ "a.t1.t" ] }, False)
EXPECT_STDOUT_NOT_CONTAINS("includeTriggers")
EXPECT_STDOUT_NOT_CONTAINS("excludeTriggers")

load_with_conflicts({ "includeTriggers": [ "a.t.t" ], "excludeTriggers": [ "a.t1.t" ] }, False)
EXPECT_STDOUT_NOT_CONTAINS("includeTriggers")
EXPECT_STDOUT_NOT_CONTAINS("excludeTriggers")

load_with_conflicts({ "includeTriggers": [ "a.t" ], "excludeTriggers": [ "a.t.t" ] }, False)
EXPECT_STDOUT_NOT_CONTAINS("includeTriggers")
EXPECT_STDOUT_NOT_CONTAINS("excludeTriggers")

load_with_conflicts({ "excludeSchemas": [ "b" ], "includeTriggers": [ "a.t" ] }, False)
EXPECT_STDOUT_NOT_CONTAINS("includeTriggers")
EXPECT_STDOUT_NOT_CONTAINS("excludeTriggers")

load_with_conflicts({ "excludeSchemas": [], "includeTriggers": [ "a.t" ] }, False)
EXPECT_STDOUT_NOT_CONTAINS("includeTriggers")
EXPECT_STDOUT_NOT_CONTAINS("excludeTriggers")

load_with_conflicts({ "includeSchemas": [], "includeTriggers": [ "a.t" ] }, False)
EXPECT_STDOUT_NOT_CONTAINS("includeTriggers")
EXPECT_STDOUT_NOT_CONTAINS("excludeTriggers")

load_with_conflicts({ "includeSchemas": [ "a" ], "includeTriggers": [ "a.t" ] }, False)
EXPECT_STDOUT_NOT_CONTAINS("includeTriggers")
EXPECT_STDOUT_NOT_CONTAINS("excludeTriggers")

load_with_conflicts({ "excludeSchemas": [ "a" ], "excludeTriggers": [ "a.t" ] }, False)
EXPECT_STDOUT_NOT_CONTAINS("includeTriggers")
EXPECT_STDOUT_NOT_CONTAINS("excludeTriggers")

load_with_conflicts({ "excludeSchemas": [ "b" ], "excludeTriggers": [ "a.t" ] }, False)
EXPECT_STDOUT_NOT_CONTAINS("includeTriggers")
EXPECT_STDOUT_NOT_CONTAINS("excludeTriggers")

load_with_conflicts({ "excludeSchemas": [], "excludeTriggers": [ "a.t" ] }, False)
EXPECT_STDOUT_NOT_CONTAINS("includeTriggers")
EXPECT_STDOUT_NOT_CONTAINS("excludeTriggers")

load_with_conflicts({ "includeSchemas": [], "excludeTriggers": [ "a.t" ] }, False)
EXPECT_STDOUT_NOT_CONTAINS("includeTriggers")
EXPECT_STDOUT_NOT_CONTAINS("excludeTriggers")

load_with_conflicts({ "includeSchemas": [ "a" ], "excludeTriggers": [ "a.t" ] }, False)
EXPECT_STDOUT_NOT_CONTAINS("includeTriggers")
EXPECT_STDOUT_NOT_CONTAINS("excludeTriggers")

load_with_conflicts({ "excludeTables": [ "b.t" ], "includeTriggers": [ "a.t.t" ] }, False)
EXPECT_STDOUT_NOT_CONTAINS("includeTriggers")
EXPECT_STDOUT_NOT_CONTAINS("excludeTriggers")

load_with_conflicts({ "excludeTables": [], "includeTriggers": [ "a.t.t" ] }, False)
EXPECT_STDOUT_NOT_CONTAINS("includeTriggers")
EXPECT_STDOUT_NOT_CONTAINS("excludeTriggers")

load_with_conflicts({ "includeTables": [], "includeTriggers": [ "a.t.t" ] }, False)
EXPECT_STDOUT_NOT_CONTAINS("includeTriggers")
EXPECT_STDOUT_NOT_CONTAINS("excludeTriggers")

load_with_conflicts({ "includeTables": [ "a.t" ], "includeTriggers": [ "a.t.t" ] }, False)
EXPECT_STDOUT_NOT_CONTAINS("includeTriggers")
EXPECT_STDOUT_NOT_CONTAINS("excludeTriggers")

load_with_conflicts({ "excludeTables": [ "a.t" ], "excludeTriggers": [ "a.t.t" ] }, False)
EXPECT_STDOUT_NOT_CONTAINS("includeTriggers")
EXPECT_STDOUT_NOT_CONTAINS("excludeTriggers")

load_with_conflicts({ "excludeTables": [ "b.t" ], "excludeTriggers": [ "a.t.t" ] }, False)
EXPECT_STDOUT_NOT_CONTAINS("includeTriggers")
EXPECT_STDOUT_NOT_CONTAINS("excludeTriggers")

load_with_conflicts({ "excludeTables": [], "excludeTriggers": [ "a.t.t" ] }, False)
EXPECT_STDOUT_NOT_CONTAINS("includeTriggers")
EXPECT_STDOUT_NOT_CONTAINS("excludeTriggers")

load_with_conflicts({ "includeTables": [], "excludeTriggers": [ "a.t.t" ] }, False)
EXPECT_STDOUT_NOT_CONTAINS("includeTriggers")
EXPECT_STDOUT_NOT_CONTAINS("excludeTriggers")

load_with_conflicts({ "includeTables": [ "a.t" ], "excludeTriggers": [ "a.t.t" ] }, False)
EXPECT_STDOUT_NOT_CONTAINS("includeTriggers")
EXPECT_STDOUT_NOT_CONTAINS("excludeTriggers")

# conflicts
load_with_conflicts({ "includeTriggers": [ "a.t" ], "excludeTriggers": [ "a.t" ] })
EXPECT_STDOUT_CONTAINS("ERROR: Both includeTriggers and excludeTriggers options contain a filter `a`.`t`.")

load_with_conflicts({ "includeTriggers": [ "a.t", "b.t" ], "excludeTriggers": [ "a.t" ] })
EXPECT_STDOUT_CONTAINS("ERROR: Both includeTriggers and excludeTriggers options contain a filter `a`.`t`.")
EXPECT_STDOUT_NOT_CONTAINS("`b`.`t`")

load_with_conflicts({ "includeTriggers": [ "a.t", "a.t1" ], "excludeTriggers": [ "a.t" ] })
EXPECT_STDOUT_CONTAINS("ERROR: Both includeTriggers and excludeTriggers options contain a filter `a`.`t`.")
EXPECT_STDOUT_NOT_CONTAINS("`a`.`t1`")

load_with_conflicts({ "includeTriggers": [ "a.t" ], "excludeTriggers": [ "a.t", "b.t" ] })
EXPECT_STDOUT_CONTAINS("ERROR: Both includeTriggers and excludeTriggers options contain a filter `a`.`t`.")
EXPECT_STDOUT_NOT_CONTAINS("`b`.`t`")

load_with_conflicts({ "includeTriggers": [ "a.t" ], "excludeTriggers": [ "a.t", "a.t1" ] })
EXPECT_STDOUT_CONTAINS("ERROR: Both includeTriggers and excludeTriggers options contain a filter `a`.`t`.")
EXPECT_STDOUT_NOT_CONTAINS("`a`.`t1`")

load_with_conflicts({ "includeTriggers": [ "a.t.t" ], "excludeTriggers": [ "a.t.t" ] })
EXPECT_STDOUT_CONTAINS("ERROR: Both includeTriggers and excludeTriggers options contain a trigger `a`.`t`.`t`.")

load_with_conflicts({ "includeTriggers": [ "a.t.t", "b.t.t" ], "excludeTriggers": [ "a.t.t" ] })
EXPECT_STDOUT_CONTAINS("ERROR: Both includeTriggers and excludeTriggers options contain a trigger `a`.`t`.`t`.")
EXPECT_STDOUT_NOT_CONTAINS("`b`.`t`")

load_with_conflicts({ "includeTriggers": [ "a.t.t", "a.t1.t" ], "excludeTriggers": [ "a.t.t" ] })
EXPECT_STDOUT_CONTAINS("ERROR: Both includeTriggers and excludeTriggers options contain a trigger `a`.`t`.`t`.")
EXPECT_STDOUT_NOT_CONTAINS("`a`.`t1`")

load_with_conflicts({ "includeTriggers": [ "a.t.t" ], "excludeTriggers": [ "a.t.t", "b.t.t" ] })
EXPECT_STDOUT_CONTAINS("ERROR: Both includeTriggers and excludeTriggers options contain a trigger `a`.`t`.`t`.")
EXPECT_STDOUT_NOT_CONTAINS("`b`.`t`")

load_with_conflicts({ "includeTriggers": [ "a.t.t" ], "excludeTriggers": [ "a.t.t", "a.t1.t" ] })
EXPECT_STDOUT_CONTAINS("ERROR: Both includeTriggers and excludeTriggers options contain a trigger `a`.`t`.`t`.")
EXPECT_STDOUT_NOT_CONTAINS("`a`.`t1`")

load_with_conflicts({ "includeTriggers": [ "a.t.t" ], "excludeTriggers": [ "a.t" ] })
EXPECT_STDOUT_CONTAINS("ERROR: The includeTriggers option contains a trigger `a`.`t`.`t` which is excluded by the value of the excludeTriggers option: `a`.`t`.")

load_with_conflicts({ "includeTriggers": [ "a.t.t", "b.t.t" ], "excludeTriggers": [ "a.t" ] })
EXPECT_STDOUT_CONTAINS("ERROR: The includeTriggers option contains a trigger `a`.`t`.`t` which is excluded by the value of the excludeTriggers option: `a`.`t`.")
EXPECT_STDOUT_NOT_CONTAINS("`b`.`t`")

load_with_conflicts({ "includeTriggers": [ "a.t.t", "a.t1.t" ], "excludeTriggers": [ "a.t" ] })
EXPECT_STDOUT_CONTAINS("ERROR: The includeTriggers option contains a trigger `a`.`t`.`t` which is excluded by the value of the excludeTriggers option: `a`.`t`.")
EXPECT_STDOUT_NOT_CONTAINS("`a`.`t1`")

load_with_conflicts({ "excludeSchemas": [ "a" ], "includeTriggers": [ "a.t" ] })
EXPECT_STDOUT_CONTAINS("ERROR: The includeTriggers option contains a filter `a`.`t` which refers to an excluded schema.")

load_with_conflicts({ "excludeSchemas": [ "a" ], "includeTriggers": [ "a.t.t" ] })
EXPECT_STDOUT_CONTAINS("ERROR: The includeTriggers option contains a trigger `a`.`t`.`t` which refers to an excluded schema.")

load_with_conflicts({ "includeSchemas": [ "b" ], "includeTriggers": [ "a.t" ] })
EXPECT_STDOUT_CONTAINS("ERROR: The includeTriggers option contains a filter `a`.`t` which refers to a schema which was not included in the dump.")

load_with_conflicts({ "includeSchemas": [ "b" ], "includeTriggers": [ "a.t.t" ] })
EXPECT_STDOUT_CONTAINS("ERROR: The includeTriggers option contains a trigger `a`.`t`.`t` which refers to a schema which was not included in the dump.")

load_with_conflicts({ "includeSchemas": [ "b" ], "excludeTriggers": [ "a.t" ] })
EXPECT_STDOUT_CONTAINS("ERROR: The excludeTriggers option contains a filter `a`.`t` which refers to a schema which was not included in the dump.")

load_with_conflicts({ "includeSchemas": [ "b" ], "excludeTriggers": [ "a.t.t" ] })
EXPECT_STDOUT_CONTAINS("ERROR: The excludeTriggers option contains a trigger `a`.`t`.`t` which refers to a schema which was not included in the dump.")

load_with_conflicts({ "excludeTables": [ "a.t" ], "includeTriggers": [ "a.t" ] })
EXPECT_STDOUT_CONTAINS("ERROR: The includeTriggers option contains a filter `a`.`t` which refers to an excluded table.")

load_with_conflicts({ "excludeTables": [ "a.t" ], "includeTriggers": [ "a.t.t" ] })
EXPECT_STDOUT_CONTAINS("ERROR: The includeTriggers option contains a trigger `a`.`t`.`t` which refers to an excluded table.")

load_with_conflicts({ "includeTables": [ "b.t" ], "includeTriggers": [ "a.t" ] })
EXPECT_STDOUT_CONTAINS("ERROR: The includeTriggers option contains a filter `a`.`t` which refers to a table which was not included in the dump.")

load_with_conflicts({ "includeTables": [ "b.t" ], "includeTriggers": [ "a.t.t" ] })
EXPECT_STDOUT_CONTAINS("ERROR: The includeTriggers option contains a trigger `a`.`t`.`t` which refers to a table which was not included in the dump.")

load_with_conflicts({ "includeTables": [ "b.t" ], "excludeTriggers": [ "a.t" ] })
EXPECT_STDOUT_CONTAINS("ERROR: The excludeTriggers option contains a filter `a`.`t` which refers to a table which was not included in the dump.")

load_with_conflicts({ "includeTables": [ "b.t" ], "excludeTriggers": [ "a.t.t" ] })
EXPECT_STDOUT_CONTAINS("ERROR: The excludeTriggers option contains a trigger `a`.`t`.`t` which refers to a table which was not included in the dump.")

#@<> includeUsers + excludeUsers conflicts
# no conflicts
load_with_conflicts({ "loadUsers": True, "includeUsers": [], "excludeUsers": [] }, False)
EXPECT_STDOUT_NOT_CONTAINS("includeUsers")
EXPECT_STDOUT_NOT_CONTAINS("excludeUsers")

load_with_conflicts({ "loadUsers": True, "includeUsers": [ "u" ], "excludeUsers": [] }, False)
EXPECT_STDOUT_NOT_CONTAINS("includeUsers")
EXPECT_STDOUT_NOT_CONTAINS("excludeUsers")

load_with_conflicts({ "loadUsers": True, "includeUsers": [ "u@h" ], "excludeUsers": [] }, False)
EXPECT_STDOUT_NOT_CONTAINS("includeUsers")
EXPECT_STDOUT_NOT_CONTAINS("excludeUsers")

load_with_conflicts({ "loadUsers": True, "includeUsers": [], "excludeUsers": [ "u" ] }, False)
EXPECT_STDOUT_NOT_CONTAINS("includeUsers")
EXPECT_STDOUT_NOT_CONTAINS("excludeUsers")

load_with_conflicts({ "loadUsers": True, "includeUsers": [], "excludeUsers": [ "u@h" ] }, False)
EXPECT_STDOUT_NOT_CONTAINS("includeUsers")
EXPECT_STDOUT_NOT_CONTAINS("excludeUsers")

load_with_conflicts({ "loadUsers": True, "includeUsers": [ "u" ], "excludeUsers": [ "u1" ] }, False)
EXPECT_STDOUT_NOT_CONTAINS("includeUsers")
EXPECT_STDOUT_NOT_CONTAINS("excludeUsers")

load_with_conflicts({ "loadUsers": True, "includeUsers": [ "u@h" ], "excludeUsers": [ "u1" ] }, False)
EXPECT_STDOUT_NOT_CONTAINS("includeUsers")
EXPECT_STDOUT_NOT_CONTAINS("excludeUsers")

load_with_conflicts({ "loadUsers": True, "includeUsers": [ "u" ], "excludeUsers": [ "u1@h" ] }, False)
EXPECT_STDOUT_NOT_CONTAINS("includeUsers")
EXPECT_STDOUT_NOT_CONTAINS("excludeUsers")

load_with_conflicts({ "loadUsers": True, "includeUsers": [ "u@h" ], "excludeUsers": [ "u@h1" ] }, False)
EXPECT_STDOUT_NOT_CONTAINS("includeUsers")
EXPECT_STDOUT_NOT_CONTAINS("excludeUsers")

load_with_conflicts({ "loadUsers": True, "includeUsers": [ "u" ], "excludeUsers": [ "u@h" ] }, False)
EXPECT_STDOUT_NOT_CONTAINS("includeUsers")
EXPECT_STDOUT_NOT_CONTAINS("excludeUsers")

# conflicts
load_with_conflicts({ "loadUsers": True, "includeUsers": [ "u" ], "excludeUsers": [ "u" ] })
EXPECT_STDOUT_CONTAINS("ERROR: Both includeUsers and excludeUsers options contain a user 'u'@''.")

load_with_conflicts({ "loadUsers": True, "includeUsers": [ "u", "u1" ], "excludeUsers": [ "u" ] })
EXPECT_STDOUT_CONTAINS("ERROR: Both includeUsers and excludeUsers options contain a user 'u'@''.")
EXPECT_STDOUT_NOT_CONTAINS("u1")

load_with_conflicts({ "loadUsers": True, "includeUsers": [ "u" ], "excludeUsers": [ "u", "u1" ] })
EXPECT_STDOUT_CONTAINS("ERROR: Both includeUsers and excludeUsers options contain a user 'u'@''.")
EXPECT_STDOUT_NOT_CONTAINS("u1")

load_with_conflicts({ "loadUsers": True, "includeUsers": [ "u@h" ], "excludeUsers": [ "u@h" ] })
EXPECT_STDOUT_CONTAINS("ERROR: Both includeUsers and excludeUsers options contain a user 'u'@'h'.")

load_with_conflicts({ "loadUsers": True, "includeUsers": [ "u@h", "u1" ], "excludeUsers": [ "u@h" ] })
EXPECT_STDOUT_CONTAINS("ERROR: Both includeUsers and excludeUsers options contain a user 'u'@'h'.")
EXPECT_STDOUT_NOT_CONTAINS("u1")

load_with_conflicts({ "loadUsers": True, "includeUsers": [ "u@h", "u1@h" ], "excludeUsers": [ "u@h" ] })
EXPECT_STDOUT_CONTAINS("ERROR: Both includeUsers and excludeUsers options contain a user 'u'@'h'.")
EXPECT_STDOUT_NOT_CONTAINS("u1")

load_with_conflicts({ "loadUsers": True, "includeUsers": [ "u@h" ], "excludeUsers": [ "u@h", "u1" ] })
EXPECT_STDOUT_CONTAINS("ERROR: Both includeUsers and excludeUsers options contain a user 'u'@'h'.")
EXPECT_STDOUT_NOT_CONTAINS("u1")

load_with_conflicts({ "loadUsers": True, "includeUsers": [ "u@h" ], "excludeUsers": [ "u@h", "u1@h" ] })
EXPECT_STDOUT_CONTAINS("ERROR: Both includeUsers and excludeUsers options contain a user 'u'@'h'.")
EXPECT_STDOUT_NOT_CONTAINS("u1")

load_with_conflicts({ "loadUsers": True, "includeUsers": [ "u@h" ], "excludeUsers": [ "u" ] })
EXPECT_STDOUT_CONTAINS("ERROR: The includeUsers option contains a user 'u'@'h' which is excluded by the value of the excludeUsers option: 'u'@''.")

load_with_conflicts({ "loadUsers": True, "includeUsers": [ "u@h", "u1" ], "excludeUsers": [ "u" ] })
EXPECT_STDOUT_CONTAINS("ERROR: The includeUsers option contains a user 'u'@'h' which is excluded by the value of the excludeUsers option: 'u'@''.")
EXPECT_STDOUT_NOT_CONTAINS("u1")

load_with_conflicts({ "loadUsers": True, "includeUsers": [ "u@h", "u1@h" ], "excludeUsers": [ "u" ] })
EXPECT_STDOUT_CONTAINS("ERROR: The includeUsers option contains a user 'u'@'h' which is excluded by the value of the excludeUsers option: 'u'@''.")
EXPECT_STDOUT_NOT_CONTAINS("u1")

load_with_conflicts({ "loadUsers": True, "includeUsers": [ "u@h", "u" ], "excludeUsers": [ "u" ] })
EXPECT_STDOUT_CONTAINS("ERROR: The includeUsers option contains a user 'u'@'h' which is excluded by the value of the excludeUsers option: 'u'@''.")
EXPECT_STDOUT_CONTAINS("ERROR: Both includeUsers and excludeUsers options contain a user 'u'@''.")

load_with_conflicts({ "loadUsers": True, "includeUsers": [ "u@h" ], "excludeUsers": [ "u", "u@h" ] })
EXPECT_STDOUT_CONTAINS("ERROR: The includeUsers option contains a user 'u'@'h' which is excluded by the value of the excludeUsers option: 'u'@''.")
EXPECT_STDOUT_CONTAINS("ERROR: Both includeUsers and excludeUsers options contain a user 'u'@'h'.")

#@<> BUG#33414321 - table with a secondary engine {VER(>=8.0.21)}
# setup
tested_schema = "test_schema"
tested_table = "test_table"
dump_dir = os.path.join(outdir, "bug_33414321")

shell.connect(__sandbox_uri1)
session.run_sql("DROP SCHEMA IF EXISTS !", [tested_schema])
session.run_sql("CREATE SCHEMA IF NOT EXISTS !", [tested_schema])
session.run_sql("CREATE TABLE !.! (id BIGINT PRIMARY KEY)", [ tested_schema, tested_table + "1" ])
session.run_sql("""CREATE TABLE !.! (
    id BIGINT AUTO_INCREMENT,
    data BIGINT,
    description TEXT,
    fk_id BIGINT,
    PRIMARY KEY (id),
    UNIQUE KEY (data),
    FULLTEXT KEY (description),
    FOREIGN KEY (fk_id) REFERENCES !.! (id)
) SECONDARY_ENGINE=tmp SECONDARY_ENGINE_ATTRIBUTE='{"name": "value"}'""", [ tested_schema, tested_table, tested_schema, tested_table + "1" ])
session.run_sql("""CREATE TABLE !.! (
    id BIGINT AUTO_INCREMENT,
    data BIGINT,
    location GEOMETRY NOT NULL,
    PRIMARY KEY (id),
    UNIQUE KEY (data),
    SPATIAL KEY (location)
) SECONDARY_ENGINE=tmp SECONDARY_ENGINE_ATTRIBUTE='{"name": "value"}'""", [ tested_schema, tested_table + "2" ])

# dump data
util.dump_instance(dump_dir, { "showProgress": False })
# connect to the destination server
shell.connect(__sandbox_uri2)

# BUG#36197620 - summary should contain more details regarding all executed stages
indexes_summary = "indexes were recreated in "

# load with various values of deferTableIndexes
for deferred in [ ("off", 0), ("fulltext", 1), ("all", 13) ]:
    # wipe the destination server
    wipeout_server(session2)
    WIPE_OUTPUT()
    # load
    util.load_dump(dump_dir, { "deferTableIndexes": deferred[0], "loadUsers": False, "resetProgress": True, "showProgress": False })
    if deferred[1]:
        EXPECT_STDOUT_CONTAINS(f"{deferred[1]} {indexes_summary}")
    else:
        EXPECT_STDOUT_NOT_CONTAINS(indexes_summary)
    # verify correctness
    compare_servers(session1, session2, check_users=False)

#@<> BUG#33414321 - table with a secondary engine with resume {VER(>=8.0.21) and (not __dbug_off)}
# connect to the destination server
shell.connect(__sandbox_uri2)
wipeout_server(session2)

# fail after some of the ALTER TABLE statements which restore indexes were successfully executed
# BUG#33976718: This also tests that SPATIAL key is added in a separate query
testutil.set_trap("mysql", ["sql == ALTER TABLE `test_schema`.`test_table2` ADD SPATIAL KEY `location` (`location`)"], { "code": 1045, "msg": "Access denied for user `root`@`%` (using password: YES)", "state": "28000" })

EXPECT_THROWS(lambda: util.load_dump(dump_dir, { "deferTableIndexes": "all", "loadUsers": False, "resetProgress": True, "showProgress": False }), "Error: Shell Error (53005): Util.load_dump: Error loading dump")
EXPECT_STDOUT_MATCHES(re.compile(r"ERROR: \[Worker00\d\]: While recreating indexes for table `test_schema`.`test_table2`: Access denied for user `root`@`%` \(using password: YES\)"))

testutil.clear_traps("mysql")

# resume the load operation, without a trap it should succeed
EXPECT_NO_THROWS(lambda: util.load_dump(dump_dir, { "deferTableIndexes": "all", "loadUsers": False, "showProgress": False }), "resume should succeed")
EXPECT_STDOUT_CONTAINS("NOTE: Load progress file detected. Load will be resumed from where it was left, assuming no external updates were made.")

# verify correctness
compare_servers(session1, session2, check_users=False)

#@<> BUG#33976718 - retry in case of full innodb_tmpdir {(not __dbug_off)}
# setup
tested_schema = "test_schema"
tested_table = "test_table"
dump_dir = os.path.join(outdir, "bug_33976718")

shell.connect(__sandbox_uri1)
session.run_sql("DROP SCHEMA IF EXISTS !", [tested_schema])
session.run_sql("CREATE SCHEMA IF NOT EXISTS !", [tested_schema])
session.run_sql("""CREATE TABLE !.! (
    id BIGINT AUTO_INCREMENT,
    data BIGINT,
    description TEXT,
    fk_id BIGINT,
    PRIMARY KEY (id),
    UNIQUE KEY (data),
    FULLTEXT KEY (description)
)""", [ tested_schema, tested_table ])

# dump data
util.dump_instance(dump_dir, { "showProgress": False })

# connect to the destination server
shell.connect(__sandbox_uri2)

# wipe the destination server
wipeout_server(session2)
# trap on all ALTERs
testutil.set_trap("mysql", ["sql regex ALTER TABLE `test_schema`.`test_table` .*"], { "code": 1878, "msg": "Temporary file write failure.", "state": "HY000" })

# try to load, ALTER TABLE fails each time, load fails as well
WIPE_OUTPUT()
EXPECT_THROWS(lambda: util.load_dump(dump_dir, { "deferTableIndexes": "all", "loadUsers": False, "showProgress": False }), "Error loading dump")
# first error is silent
EXPECT_STDOUT_NOT_CONTAINS("ERROR: While recreating indexes for table `test_schema`.`test_table`: MySQL Error 1878 (HY000): Temporary file write failure.: ALTER TABLE `test_schema`.`test_table` ADD FULLTEXT KEY `description` (`description`),ADD UNIQUE KEY `data` (`data`)")
# second error is fatal and reported
EXPECT_STDOUT_CONTAINS("ERROR: While recreating indexes for table `test_schema`.`test_table`: MySQL Error 1878 (HY000): Temporary file write failure.: ALTER TABLE `test_schema`.`test_table` ADD FULLTEXT KEY `description` (`description`)")

testutil.clear_traps("mysql")

# wipe the destination server once again
wipeout_server(session2)
# trap on the first ALTER
testutil.set_trap("mysql", ["sql regex ALTER TABLE `test_schema`.`test_table` .*"], { "code": 1878, "msg": "Temporary file write failure.", "state": "HY000", "onetime": True })

# try to load, ALTER TABLE fails first time, but then succeeds
WIPE_OUTPUT()
EXPECT_NO_THROWS(lambda: util.load_dump(dump_dir, { "deferTableIndexes": "all", "loadUsers": False, "resetProgress": True, "showProgress": False }), "load should succeed")
# no errors are reported
EXPECT_STDOUT_NOT_CONTAINS("ERROR: While recreating indexes for table `test_schema`.`test_table`: MySQL Error 1878 (HY000): Temporary file write failure.")

testutil.clear_traps("mysql")

# verify correctness
compare_servers(session1, session2, check_users=False)

# cleanup
session.run_sql("DROP SCHEMA IF EXISTS !", [tested_schema])

#@<> BUG#33976718 - test scheduling {(not __dbug_off)}
# setup
tested_schema = "test_schema"
tested_table = "test_table"
dump_dir = os.path.join(outdir, "bug_33976718_scheduling")

shell.connect(__sandbox_uri1)
session.run_sql("DROP SCHEMA IF EXISTS !", [tested_schema])
session.run_sql("CREATE SCHEMA IF NOT EXISTS !", [tested_schema])
session.run_sql("CREATE TABLE !.! (id BIGINT PRIMARY KEY)", [ tested_schema, tested_table + "1" ])
session.run_sql("""CREATE TABLE !.! (
    id BIGINT AUTO_INCREMENT,
    data BIGINT,
    description TEXT,
    fk_id BIGINT,
    PRIMARY KEY (id),
    UNIQUE KEY (data),
    FULLTEXT KEY (description),
    FOREIGN KEY (fk_id) REFERENCES !.! (id)
)""", [ tested_schema, tested_table, tested_schema, tested_table + "1" ])
session.run_sql("""CREATE TABLE !.! (
    id BIGINT AUTO_INCREMENT,
    data BIGINT,
    location GEOMETRY NOT NULL,
    PRIMARY KEY (id),
    UNIQUE KEY (data),
    SPATIAL KEY (location)
)""", [ tested_schema, tested_table + "2" ])

# dump data
util.dump_instance(dump_dir, { "showProgress": False })
# connect to the destination server
shell.connect(__sandbox_uri2)

testutil.dbug_set("+d,dump_loader_force_index_weight")

# load with various number of threads, loader has arfiticial number of ALTER TABLE .. ADD INDEX threads set to four
for threads in [2, 4, 8]:
    # load with various values of deferTableIndexes
    for deferred in [ "off", "fulltext", "all" ]:
        # wipe the destination server
        wipeout_server(session2)
        # load
        util.load_dump(dump_dir, { "deferTableIndexes": deferred, "threads": threads, "loadUsers": False, "resetProgress": True, "showProgress": False })
        # verify correctness
        compare_servers(session1, session2, check_users=False)

testutil.dbug_set("")

#@<> BUG#33592520 dump when --skip-grant-tables is active
# prepare the server
shell.connect(__sandbox_uri2)
wipeout_server(session)

session.run_sql("create database test;")
session.run_sql("use test;")
session.run_sql("create table t(a int primary key, b int, c int, index(b), index(c)) engine=innodb;")
session.run_sql("set @N=0;")
session.run_sql("insert into t select @N:=@N+1, if(@N<50 or @N=999950, 1, 2 + rand()*1000), if(@N<50 or @N=999950, 50, 49 + rand()*5) from mysql.help_topic a, mysql.help_topic b, mysql.help_topic c limit 100000;")
session.run_sql("analyze table t;")

# get the socket URI, use invalid credentials
socket_uri = shell.unparse_uri({ **shell.parse_uri(get_socket_uri(session)), "user": "invalid", "password": "invalid" })

if __os_type == "windows":
    socket_uri += "?get-server-public-key=true"

# enable --skip-grant-tables, restart the server
testutil.change_sandbox_conf(__mysql_sandbox_port2, "skip-grant-tables", "ON")
testutil.restart_sandbox(__mysql_sandbox_port2)
testutil.wait_sandbox_alive(socket_uri)

# dump the instance, include users, this should be implicitly disabled, since --skip-grant-tables is in effect
dump_dir = os.path.join(outdir, "bug_33592520")

shell.connect(socket_uri)
EXPECT_NO_THROWS(lambda: util.dump_instance(dump_dir, { "users": True, "showProgress": False }), "Dumping should not throw")
EXPECT_STDOUT_CONTAINS("WARNING: Server is running with the --skip-grant-tables option active, dumping users, roles and grants has been disabled.")

# disable --skip-grant-tables, restart the server
testutil.change_sandbox_conf(__mysql_sandbox_port2, "skip-grant-tables", "OFF")

# testutil.restart_sandbox() will not work here, as ports are not active (--skip-grant-tables enables --skip-networking)
try:
    session.run_sql("SHUTDOWN")
except Exception as e:
    # we may get an exception while shutting down, i.e. lost connection
    print("Exception while shutting down:", e)

testutil.wait_sandbox_dead(__mysql_sandbox_port2)
testutil.start_sandbox(__mysql_sandbox_port2)
testutil.wait_sandbox_alive(__mysql_sandbox_port2)
# server was restarted, need to recreate the session
session2 = mysql.get_session(__sandbox_uri2)

# load the dump
shell.connect(__sandbox_uri2)
wipeout_server(session)
EXPECT_NO_THROWS(lambda: util.load_dump(dump_dir, { "showProgress": False }), "Loading should not throw")

#@<> BUG#33640887 - routine created while ANSI_QUOTES was in effect
# setup
tested_schema = '"test\'schema"'
tested_procedure = '"test\'procedure"'
tested_function = '"test\'function"'
tested_event = '"test\'event"'
tested_table = '"test\'table"'
tested_view = '"test\'view"'
tested_trigger = '"test\'trigger"'
dump_dir = os.path.join(outdir, "bug_33640887")

shell.connect(__sandbox_uri1)
session.run_sql("SET @saved_sql_mode = @@sql_mode")
session.run_sql("SET sql_mode = ANSI_QUOTES")
session.run_sql(f"DROP SCHEMA IF EXISTS {tested_schema}")
session.run_sql(f"CREATE SCHEMA IF NOT EXISTS {tested_schema}")
session.run_sql(f"CREATE PROCEDURE {tested_schema}.{tested_procedure}() SELECT 1")
session.run_sql(f"CREATE FUNCTION {tested_schema}.{tested_function}() RETURNS INT NO SQL RETURN 1")
session.run_sql(f"CREATE EVENT {tested_schema}.{tested_event} ON SCHEDULE EVERY 1 year DISABLE DO BEGIN END")
session.run_sql(f"CREATE TABLE {tested_schema}.{tested_table} (id INT PRIMARY KEY)")
session.run_sql(f"CREATE TRIGGER {tested_schema}.{tested_table} BEFORE UPDATE ON {tested_schema}.{tested_table} FOR EACH ROW BEGIN END")
session.run_sql(f"CREATE VIEW {tested_schema}.{tested_view} AS SELECT 1")
session.run_sql("SET sql_mode = @saved_sql_mode")

# dump data
EXPECT_NO_THROWS(lambda: util.dump_instance(dump_dir, { "showProgress": False }), "Dump should not fail")
# connect to the destination server
shell.connect(__sandbox_uri2)
# wipe the destination server
wipeout_server(session2)
# load
EXPECT_NO_THROWS(lambda: util.load_dump(dump_dir, { "loadUsers": False, "resetProgress": True, "showProgress": False }), "Load should not fail")
# verify correctness
compare_servers(session1, session2, check_users=False)

# cleanup
session.run_sql("SET @saved_sql_mode = @@sql_mode")
session.run_sql("SET sql_mode = ANSI_QUOTES")
session.run_sql(f"DROP SCHEMA IF EXISTS {tested_schema}")
session.run_sql("SET sql_mode = @saved_sql_mode")

#@<> BUG#33497745 - load a dump created by shell 8.0.21
# prepare the server
shell.connect(__sandbox_uri2)
wipeout_server(session)

# disable log_bin_trust_function_creators, some functions have none of DETERMINISTIC, NO SQL, or READS SQL DATA
session.run_sql("SET @old_log_bin_trust_function_creators = @@global.log_bin_trust_function_creators")
session.run_sql("SET @@global.log_bin_trust_function_creators = ON")

# extract the dump
source_archive = os.path.join(__data_path, "load", "dump_instance_8.0.21.tar.gz")
dump_dir = os.path.join(outdir, "dump_instance_8.0.21")

try:
    # extraction filters were added recently, using a default value if they are available may result in a warning, which causes this test to fail
    shutil.unpack_archive(source_archive, outdir, filter="data")
except:
    shutil.unpack_archive(source_archive, outdir)

# run the test
EXPECT_NO_THROWS(lambda: util.load_dump(dump_dir, { "loadUsers": True, "excludeUsers": [ "'root'@'%'" ], "ignoreVersion": True, "showProgress": False }), "Loading should not throw")
EXPECT_STDOUT_CONTAINS(f"Loading DDL, Data and Users from '{dump_dir}' using 4 threads.")
EXPECT_STDOUT_CONTAINS("NOTE: Dump format has version 1.0.0 and was created by an older version of MySQL Shell. If you experience problems loading it, please recreate the dump using the current version of MySQL Shell and try again.")
EXPECT_STDOUT_CONTAINS("62 chunks (5.45K rows, 199.62 KB) for 62 tables in 8 schemas were loaded")
EXPECT_STDOUT_CONTAINS("0 warnings were reported during the load.")

# restore log_bin_trust_function_creators
session.run_sql("SET @@global.log_bin_trust_function_creators = @old_log_bin_trust_function_creators")

#@<> BUG#33743612 - issues when dumping/loading data using an account with user name containing '@' character
# constants
dump_dir = os.path.join(outdir, "bug_33743612")
first_user = "'admin@domain.com'"
second_user = "'user@domain.com'"

# setup source server
shell.connect(__sandbox_uri1)

session.run_sql(f"DROP USER IF EXISTS {first_user}")
session.run_sql(f"CREATE USER {first_user} IDENTIFIED BY 'pwd'")
session.run_sql(f"GRANT ALL ON *.* TO {first_user}")

session.run_sql(f"DROP USER IF EXISTS {second_user}")
session.run_sql(f"CREATE USER {second_user} IDENTIFIED BY 'pwd'")
session.run_sql(f"GRANT SELECT ON *.* TO {second_user}")

# setup destination server
shell.connect(__sandbox_uri2)
wipeout_server(session)

session.run_sql(f"CREATE USER {first_user} IDENTIFIED BY 'pwd'")
session.run_sql(f"GRANT ALL ON *.* TO {first_user} WITH GRANT OPTION")

# dump data
shell.connect(f"{urllib.parse.quote(first_user[1:-1])}:pwd@{__host}:{__mysql_sandbox_port1}")
EXPECT_NO_THROWS(lambda: util.dump_instance(dump_dir, { "users": True, "showProgress": False }), "Dump should not fail")

# load data
shell.connect(f"{urllib.parse.quote(first_user[1:-1])}:pwd@{__host}:{__mysql_sandbox_port2}")
EXPECT_NO_THROWS(lambda: util.load_dump(dump_dir, { "loadUsers": True, "excludeUsers": [ "root" ], "showProgress": False }), "Load should not fail")

# cleanup
shell.connect(__sandbox_uri1)
session.run_sql(f"DROP USER IF EXISTS {first_user}")
session.run_sql(f"DROP USER IF EXISTS {second_user}")

#@<> TEST_STRING_OPTION + setup
shell.connect(__sandbox_uri2)
dump_dir = os.path.join(outdir, "ddlonly")

def TEST_STRING_OPTION(option):
    EXPECT_THROWS(lambda: util.load_dump(dump_dir, { option: None }), f"TypeError: Util.load_dump: Argument #2: Option '{option}' is expected to be of type String, but is Null")
    EXPECT_THROWS(lambda: util.load_dump(dump_dir, { option: 5 }), f"TypeError: Util.load_dump: Argument #2: Option '{option}' is expected to be of type String, but is Integer")
    EXPECT_THROWS(lambda: util.load_dump(dump_dir, { option: -5 }), f"TypeError: Util.load_dump: Argument #2: Option '{option}' is expected to be of type String, but is Integer")
    EXPECT_THROWS(lambda: util.load_dump(dump_dir, { option: [] }), f"TypeError: Util.load_dump: Argument #2: Option '{option}' is expected to be of type String, but is Array")
    EXPECT_THROWS(lambda: util.load_dump(dump_dir, { option: {} }), f"TypeError: Util.load_dump: Argument #2: Option '{option}' is expected to be of type String, but is Map")
    EXPECT_THROWS(lambda: util.load_dump(dump_dir, { option: False }), f"TypeError: Util.load_dump: Argument #2: Option '{option}' is expected to be of type String, but is Bool")

#@<> WL15884-TSFR_1_1 - `ociAuth` help text
help_text = """
      - ociAuth: string (default: not set) - Use the specified authentication
        method when connecting to the OCI. Allowed values: api_key (used when
        not explicitly set), instance_principal, resource_principal,
        security_token.
"""
EXPECT_TRUE(help_text in util.help("load_dump"))

#@<> WL15884-TSFR_1_2 - `ociAuth` is a string option
TEST_STRING_OPTION("ociAuth")

#@<> WL15884-TSFR_2_1 - `ociAuth` set to an empty string is ignored
wipeout_server(session2)
EXPECT_NO_THROWS(lambda: util.load_dump(dump_dir, { "ociAuth": "", "resetProgress": True }), "should not fail")

#@<> WL15884-TSFR_3_1 - `ociAuth` cannot be used without `osBucketName`
EXPECT_THROWS(lambda: util.load_dump(dump_dir, { "osBucketName": "", "ociAuth": "api_key" }), "ValueError: Util.load_dump: Argument #2: The option 'ociAuth' cannot be used when the value of 'osBucketName' option is not set")
EXPECT_THROWS(lambda: util.load_dump(dump_dir, { "ociAuth": "api_key" }), "ValueError: Util.load_dump: Argument #2: The option 'ociAuth' cannot be used when the value of 'osBucketName' option is not set")

#@<> WL15884-TSFR_6_1_1 - `ociAuth` set to instance_principal cannot be used with `ociConfigFile` or `ociProfile`
EXPECT_THROWS(lambda: util.load_dump(dump_dir, { "osBucketName": "bucket", "ociAuth": "instance_principal", "ociConfigFile": "file" }), "ValueError: Util.load_dump: Argument #2: The option 'ociConfigFile' cannot be used when the 'ociAuth' option is set to: instance_principal.")
EXPECT_THROWS(lambda: util.load_dump(dump_dir, { "osBucketName": "bucket", "ociAuth": "instance_principal", "ociProfile": "profile" }), "ValueError: Util.load_dump: Argument #2: The option 'ociProfile' cannot be used when the 'ociAuth' option is set to: instance_principal.")

#@<> WL15884-TSFR_7_1_1 - `ociAuth` set to resource_principal cannot be used with `ociConfigFile` or `ociProfile`
EXPECT_THROWS(lambda: util.load_dump(dump_dir, { "osBucketName": "bucket", "ociAuth": "resource_principal", "ociConfigFile": "file" }), "ValueError: Util.load_dump: Argument #2: The option 'ociConfigFile' cannot be used when the 'ociAuth' option is set to: resource_principal.")
EXPECT_THROWS(lambda: util.load_dump(dump_dir, { "osBucketName": "bucket", "ociAuth": "resource_principal", "ociProfile": "profile" }), "ValueError: Util.load_dump: Argument #2: The option 'ociProfile' cannot be used when the 'ociAuth' option is set to: resource_principal.")

#@<> WL15884-TSFR_9_1 - `ociAuth` set to an invalid value
EXPECT_THROWS(lambda: util.load_dump(dump_dir, { "osBucketName": "bucket", "ociAuth": "unknown" }), "ValueError: Util.load_dump: Argument #2: Invalid value of 'ociAuth' option, expected one of: api_key, instance_principal, resource_principal, security_token, but got: unknown.")

#@<> WL14387-TSFR_1_1_1 - s3BucketName - string option
TEST_STRING_OPTION("s3BucketName")

#@<> WL14387-TSFR_1_2_1 - s3BucketName and osBucketName cannot be used at the same time
EXPECT_THROWS(lambda: util.load_dump(dump_dir, { "s3BucketName": "one", "osBucketName": "two" }), "ValueError: Util.load_dump: Argument #2: The option 's3BucketName' cannot be used when the value of 'osBucketName' option is set")

#@<> WL14387-TSFR_1_1_3 - s3BucketName set to an empty string loads from a local directory
wipeout_server(session2)
EXPECT_NO_THROWS(lambda: util.load_dump(dump_dir, { "s3BucketName": "", "resetProgress": True }), "should not fail")

#@<> s3CredentialsFile - string option
TEST_STRING_OPTION("s3CredentialsFile")

#@<> WL14387-TSFR_3_1_1_1 - s3CredentialsFile cannot be used without s3BucketName
EXPECT_THROWS(lambda: util.load_dump(dump_dir, { "s3CredentialsFile": "file" }), "ValueError: Util.load_dump: Argument #2: The option 's3CredentialsFile' cannot be used when the value of 's3BucketName' option is not set")

#@<> s3BucketName and s3CredentialsFile both set to an empty string loads from a local directory
wipeout_server(session2)
EXPECT_NO_THROWS(lambda: util.load_dump(dump_dir, { "s3BucketName": "", "s3CredentialsFile": "", "resetProgress": True }), "should not fail")

#@<> s3ConfigFile - string option
TEST_STRING_OPTION("s3ConfigFile")

#@<> WL14387-TSFR_4_1_1_1 - s3ConfigFile cannot be used without s3BucketName
EXPECT_THROWS(lambda: util.load_dump(dump_dir, { "s3ConfigFile": "file" }), "ValueError: Util.load_dump: Argument #2: The option 's3ConfigFile' cannot be used when the value of 's3BucketName' option is not set")

#@<> s3BucketName and s3ConfigFile both set to an empty string loads from a local directory
wipeout_server(session2)
EXPECT_NO_THROWS(lambda: util.load_dump(dump_dir, { "s3BucketName": "", "s3ConfigFile": "", "resetProgress": True }), "should not fail")

#@<> WL14387-TSFR_2_1_1 - s3Profile - string option
TEST_STRING_OPTION("s3Profile")

#@<> WL14387-TSFR_2_1_1_2 - s3Profile cannot be used without s3BucketName
EXPECT_THROWS(lambda: util.load_dump(dump_dir, { "s3Profile": "profile" }), "ValueError: Util.load_dump: Argument #2: The option 's3Profile' cannot be used when the value of 's3BucketName' option is not set")

#@<> WL14387-TSFR_2_1_2_1 - s3BucketName and s3Profile both set to an empty string loads from a local directory
wipeout_server(session2)
EXPECT_NO_THROWS(lambda: util.load_dump(dump_dir, { "s3BucketName": "", "s3Profile": "", "resetProgress": True }), "should not fail")

#@<> s3EndpointOverride - string option
TEST_STRING_OPTION("s3EndpointOverride")

#@<> WL14387-TSFR_6_1_1 - s3EndpointOverride cannot be used without s3BucketName
EXPECT_THROWS(lambda: util.load_dump(dump_dir, { "s3EndpointOverride": "http://example.org" }), "ValueError: Util.load_dump: Argument #2: The option 's3EndpointOverride' cannot be used when the value of 's3BucketName' option is not set")

#@<> s3BucketName and s3EndpointOverride both set to an empty string loads from a local directory
wipeout_server(session2)
EXPECT_NO_THROWS(lambda: util.load_dump(dump_dir, { "s3BucketName": "", "s3EndpointOverride": "", "resetProgress": True }), "should not fail")

#@<> s3EndpointOverride is missing a scheme
EXPECT_THROWS(lambda: util.load_dump(dump_dir, { "s3BucketName": "bucket", "s3EndpointOverride": "endpoint" }), "ValueError: Util.load_dump: Argument #2: The value of the option 's3EndpointOverride' is missing a scheme, expected: http:// or https://.")

#@<> s3EndpointOverride is using wrong scheme
EXPECT_THROWS(lambda: util.load_dump(dump_dir, { "s3BucketName": "bucket", "s3EndpointOverride": "FTp://endpoint" }), "ValueError: Util.load_dump: Argument #2: The value of the option 's3EndpointOverride' uses an invalid scheme 'FTp://', expected: http:// or https://.")

#@<> BUG#33788895 - log errors even if shell.options["logSql"] is "off"
old_log_sql = shell.options["logSql"]
shell.options["logSql"] = "off"

# dump
dump_dir = os.path.join(outdir, "bug_33788895")
session1.run_sql("CREATE USER admin@'%' IDENTIFIED BY 'pass'")
session1.run_sql("GRANT ALL ON *.* TO 'admin'@'%'")
shell.connect("mysql://admin:pass@{0}:{1}".format(__host, __mysql_sandbox_port1))

# dump instance
wipe_dir(dump_dir)
session1.run_sql("ALTER USER admin@'%' WITH MAX_QUERIES_PER_HOUR 100")
WIPE_SHELL_LOG()
EXPECT_THROWS(lambda: util.dump_instance(dump_dir, { "users": False }), "Fatal error during dump")
EXPECT_SHELL_LOG_MATCHES(re.compile(r"Info: util.dumpInstance\(\): tid=\d+: MySQL Error 1226 \(42000\): User 'admin' has exceeded the 'max_questions' resource \(current value: 100\), SQL: "))

# dump schemas
wipe_dir(dump_dir)
session1.run_sql("ALTER USER admin@'%' WITH MAX_QUERIES_PER_HOUR 80")
WIPE_SHELL_LOG()
EXPECT_THROWS(lambda: util.dump_schemas(["world"], dump_dir), "Fatal error during dump")
EXPECT_SHELL_LOG_MATCHES(re.compile(r"Info: util.dumpSchemas\(\): tid=\d+: MySQL Error 1226 \(42000\): User 'admin' has exceeded the 'max_questions' resource \(current value: 80\), SQL: "))

# dump tables
wipe_dir(dump_dir)
session1.run_sql("ALTER USER admin@'%' WITH MAX_QUERIES_PER_HOUR 70")
WIPE_SHELL_LOG()
tables = ["City", "Country"]
if __os_type == "windows":
    tables = [ t.lower() for t in tables ]
EXPECT_THROWS(lambda: util.dump_tables("world", tables, dump_dir), "Fatal error during dump")
EXPECT_SHELL_LOG_MATCHES(re.compile(r"Info: util.dumpTables\(\): tid=\d+: MySQL Error 1226 \(42000\): User 'admin' has exceeded the 'max_questions' resource \(current value: 70\), SQL: "))

session1.run_sql("DROP USER admin@'%'")

# load dump
dump_dir = os.path.join(outdir, "dump_instance")
wipeout_server(session2)
session2.run_sql("CREATE USER admin@'%' IDENTIFIED BY 'pass' WITH MAX_QUERIES_PER_HOUR 70")
session2.run_sql("GRANT ALL ON *.* TO 'admin'@'%'")
shell.connect("mysql://admin:pass@{0}:{1}".format(__host, __mysql_sandbox_port2))

WIPE_SHELL_LOG()
# we don't specify the error message here, it can vary depending on when the error is reported
EXPECT_THROWS(lambda: util.load_dump(dump_dir), "")
EXPECT_STDOUT_CONTAINS("User 'admin' has exceeded the 'max_questions' resource (current value: 70)")
EXPECT_SHELL_LOG_MATCHES(re.compile(r"Info: util.loadDump\(\): tid=\d+: MySQL Error 1226 \(42000\): User 'admin' has exceeded the 'max_questions' resource \(current value: 70\), SQL: "))

#@<> BUG#33788895 - cleanup
shell.options["logSql"] = old_log_sql

#@<> BUG#34141432 - shell may expose sensitive information via error messages
# constants
dump_dir = os.path.join(outdir, "bug_34141432")

# dump users and DDL, we're not interested in data
shell.connect(__sandbox_uri1)
EXPECT_NO_THROWS(lambda: util.dump_instance(dump_dir, { "users": True, "ddlOnly": True, "showProgress": False }), "Dump should not fail")

# overwrite the users file with malformed CREATE USER statement
testutil.create_file(os.path.join(dump_dir, "@.users.sql"), """
-- MySQLShell dump 2.0.1  Distrib Ver 8.0.30 for Linux on x86_64 - for MySQL 8.0.30 (Source distribution), for Linux (x86_64)
--
-- Host: localhost
-- ------------------------------------------------------
-- Server version	8.0.30
--
-- Dumping user accounts
--

-- begin user 'airportdb'@'%'
CREATE USER IF NOT EXISTS `airportdb`@`%` IDENTIFIED WITH 'mysql_native_password' USING '*AAAAAAAAAAAAAAAAAAAAAAAAAAAAAAAAAAAAAAAA';
-- end user 'airportdb'@'%'

-- begin grants 'airportdb'@'%'
GRANT SELECT, INSERT, UPDATE, DELETE ON *.* TO `airportdb`@`%` WITH GRANT OPTION;
-- end grants 'airportdb'@'%'

-- End of dumping user accounts
""")

# load users, it should fail as CREATE USER statement has a syntax error, but password should not be exposed
shell.connect(__sandbox_uri2)
wipeout_server(session)
EXPECT_THROWS(lambda: util.load_dump(dump_dir, { "loadUsers": True, "showProgress": False }), "You have an error in your SQL syntax")
EXPECT_STDOUT_NOT_CONTAINS("AA")

#@<> BUG#34408669 - shell should fall back to manually creating primary keys if sql_generate_invisible_primary_key cannot be set by the user {VER(>= 8.0.30)}
# constants
dump_dir = os.path.join(outdir, "bug_34408669")
tested_schema = "tested_schema"
tested_table = "tested_table"

# setup
shell.connect(__sandbox_uri1)
session.run_sql("DROP SCHEMA IF EXISTS !", [tested_schema])
session.run_sql("CREATE SCHEMA IF NOT EXISTS !", [tested_schema])
session.run_sql("SET @@SESSION.sql_generate_invisible_primary_key = OFF")
session.run_sql("CREATE TABLE !.! (data INT)", [ tested_schema, tested_table ])
# dump DDL, we're not interested in data
EXPECT_NO_THROWS(lambda: util.dump_schemas([tested_schema], dump_dir, { "ddlOnly": True, "showProgress": False }), "Dump should not fail")

# connect, create a user which cannot change the sql_generate_invisible_primary_key variable
shell.connect(__sandbox_uri2)
wipeout_server(session)
session.run_sql("SET @@GLOBAL.sql_generate_invisible_primary_key = OFF")
session.run_sql("CREATE USER IF NOT EXISTS admin@'%' IDENTIFIED BY 'pass'")
session.run_sql("GRANT ALL ON *.* TO admin@'%'")
session.run_sql("REVOKE SUPER,SYSTEM_VARIABLES_ADMIN,SESSION_VARIABLES_ADMIN ON *.* FROM admin@'%'")

# connect as the created user, ask for PKs to be created
WIPE_SHELL_LOG()
shell.connect("mysql://admin:pass@{0}:{1}".format(__host, __mysql_sandbox_port2))
EXPECT_NO_THROWS(lambda: util.load_dump(dump_dir, { "createInvisiblePKs": True, "showProgress": True }), "Load should not fail")
EXPECT_CONTAINS(["PRIMARY KEY"], session.run_sql("SHOW CREATE TABLE !.!", [ tested_schema, tested_table ]).fetch_all()[0][1])
EXPECT_SHELL_LOG_CONTAINS("The current user cannot set the sql_generate_invisible_primary_key session variable")

# load again, this time PKs should not be created
session.run_sql("DROP SCHEMA IF EXISTS !", [tested_schema])
EXPECT_NO_THROWS(lambda: util.load_dump(dump_dir, { "createInvisiblePKs": False, "showProgress": True, "resetProgress": True }), "Load should not fail")
EXPECT_NOT_CONTAINS(["PRIMARY KEY"], session.run_sql("SHOW CREATE TABLE !.!", [ tested_schema, tested_table ]).fetch_all()[0][1])

# try once again, this time global variable is ON
shell.connect(__sandbox_uri2)
session.run_sql("SET @@GLOBAL.sql_generate_invisible_primary_key = ON")
shell.connect("mysql://admin:pass@{0}:{1}".format(__host, __mysql_sandbox_port2))

# user requests PKs to be created, this should work
session.run_sql("DROP SCHEMA IF EXISTS !", [tested_schema])
EXPECT_NO_THROWS(lambda: util.load_dump(dump_dir, { "createInvisiblePKs": True, "showProgress": True, "resetProgress": True }), "Load should not fail")
EXPECT_CONTAINS(["PRIMARY KEY"], session.run_sql("SHOW CREATE TABLE !.!", [ tested_schema, tested_table ]).fetch_all()[0][1])

# user requests no primary keys to be created, but since they don't have required privileges it fails
session.run_sql("DROP SCHEMA IF EXISTS !", [tested_schema])
EXPECT_THROWS(lambda: util.load_dump(dump_dir, { "createInvisiblePKs": False, "showProgress": True, "resetProgress": True }), "Access denied")

# user requests no primary keys to be created, env var is set, keys are created anyway
os.environ["MYSQLSH_ALLOW_ALWAYS_GIPK"] = "1"
session.run_sql("DROP SCHEMA IF EXISTS !", [tested_schema])
EXPECT_NO_THROWS(lambda: util.load_dump(dump_dir, { "createInvisiblePKs": False, "showProgress": True, "resetProgress": True }), "Load should not fail")
EXPECT_CONTAINS(["PRIMARY KEY"], session.run_sql("SHOW CREATE TABLE !.!", [ tested_schema, tested_table ]).fetch_all()[0][1])

#@<> BUG#34173126 - loading a dump when global auto-commit is off
# constants
dump_dir = os.path.join(outdir, "bug_34173126")
tested_schema = "tested_schema"
tested_table = "tested_table"

# setup
shell.connect(__sandbox_uri1)
session.run_sql("DROP SCHEMA IF EXISTS !", [tested_schema])
session.run_sql("CREATE SCHEMA IF NOT EXISTS !", [tested_schema])
session.run_sql("CREATE TABLE !.! (id INT PRIMARY KEY, data INT)", [ tested_schema, tested_table ])
session.run_sql("INSERT INTO !.! VALUES (1, 1), (2, 2), (3, 3), (4, 4), (5, 5)", [ tested_schema, tested_table ])
EXPECT_NO_THROWS(lambda: util.dump_schemas([tested_schema], dump_dir, { "showProgress": False }), "Dump should not fail")

# connect to the target instance, disable auto-commit and load
shell.connect(__sandbox_uri2)
wipeout_server(session)
original_global_autocommit = session.run_sql("SELECT @@GLOBAL.autocommit").fetch_one()[0]
session.run_sql("SET @@GLOBAL.autocommit = OFF")
EXPECT_NO_THROWS(lambda: util.load_dump(dump_dir, { "showProgress": False }), "Load should not fail")

# verification
compare_schema(session1, session2, tested_schema, check_rows=True)

#@<> BUG#34173126 - cleanup
shell.connect(__sandbox_uri1)
session.run_sql("DROP SCHEMA IF EXISTS !", [tested_schema])
shell.connect(__sandbox_uri2)
session.run_sql("SET @@GLOBAL.autocommit = ?", [original_global_autocommit])

#@<> BUG#34768224 - loading a view which uses another view with DEFINER set
# constants
dump_dir = os.path.join(outdir, "bug_34768224")
tested_schema = "tested_schema"
tested_table = "tested_table"
tested_view = "tested_view"
tested_user = "'user'@'localhost'"

# setup
shell.connect(__sandbox_uri1)
session.run_sql(f"DROP USER IF EXISTS {tested_user}")
session.run_sql(f"CREATE USER {tested_user}")
session.run_sql(f"GRANT ALL ON *.* TO {tested_user}")

session.run_sql("DROP SCHEMA IF EXISTS !", [tested_schema])
session.run_sql("CREATE SCHEMA IF NOT EXISTS !", [tested_schema])
session.run_sql("CREATE TABLE !.! (id INT PRIMARY KEY, data INT)", [ tested_schema, tested_table ])
session.run_sql("INSERT INTO !.! VALUES (1, 1), (2, 2), (3, 3), (4, 4), (5, 5)", [ tested_schema, tested_table ])
session.run_sql(f"CREATE DEFINER = {tested_user} VIEW !.! AS SELECT * FROM !.!", [ tested_schema, tested_view, tested_schema, tested_table ])
session.run_sql(f"CREATE VIEW !.! AS SELECT * FROM !.!", [ tested_schema, tested_view + "_2", tested_schema, tested_view ])
EXPECT_NO_THROWS(lambda: util.dump_instance(dump_dir, { "includeSchemas": [tested_schema], "users": True, "excludeUsers": ["root"], "showProgress": False }), "Dump should not fail")

# connect to the target instance and load
shell.connect(__sandbox_uri2)
wipeout_server(session)
EXPECT_NO_THROWS(lambda: util.load_dump(dump_dir, { "loadUsers": True, "showProgress": False }), "Load should not fail")

# verification
compare_schema(session1, session2, tested_schema, check_rows=True)

#@<> BUG#34768224 - cleanup
shell.connect(__sandbox_uri1)
session.run_sql("DROP SCHEMA IF EXISTS !", [tested_schema])
session.run_sql(f"DROP USER IF EXISTS {tested_user}")

#@<> BUG#34764157 - setup
# constants
dump_dir = os.path.join(outdir, "bug_34764157")
tested_schema = "tested_schema"
tested_table = "tested_table"
tested_view = "tested_view"
# show grants in 5.7 is going to list this routine using all lower case
tested_routine = "Tested_Routine"
tested_user = "'user'@'localhost'"

# setup
shell.connect(__sandbox_uri1)
session.run_sql("DROP SCHEMA IF EXISTS !", [tested_schema])
session.run_sql("CREATE SCHEMA IF NOT EXISTS !", [tested_schema])
session.run_sql("CREATE TABLE !.! (id INT PRIMARY KEY, data INT)", [ tested_schema, tested_table ])
session.run_sql("CREATE VIEW !.! AS SELECT * FROM !.!", [ tested_schema, tested_view, tested_schema, tested_table ])
session.run_sql("CREATE PROCEDURE !.!() BEGIN END", [ tested_schema, tested_routine ])

session.run_sql(f"DROP USER IF EXISTS {tested_user}")
session.run_sql(f"CREATE USER {tested_user} IDENTIFIED BY 'pwd'")
session.run_sql(f"GRANT SELECT ON !.! TO {tested_user}", [tested_schema, tested_table])
session.run_sql(f"GRANT SELECT ON !.! TO {tested_user}", [tested_schema, tested_view])
session.run_sql(f"GRANT EXECUTE ON PROCEDURE !.! TO {tested_user}", [tested_schema, tested_routine])

#@<> BUG#34764157 - dumper commented out grants for included, existing views and routines
shell.connect(__sandbox_uri1)
EXPECT_NO_THROWS(lambda: util.dump_instance(dump_dir, { "includeSchemas": [tested_schema], "users": True, "excludeUsers": ["root"], "showProgress": False }), "Dump should not fail")

# connect to the target instance and load
shell.connect(__sandbox_uri2)
wipeout_server(session)
EXPECT_NO_THROWS(lambda: util.load_dump(dump_dir, { "loadUsers": True, "showProgress": False }), "Load should not fail")

# verification
compare_schema(session1, session2, tested_schema, check_rows=True)
compare_user_grants(session1, session2, tested_user)

#@<> BUG#34764157 - dumper should detect invalid grants - table/view
# NOTE: it's not possible to test routine, as when routine is removed, grant is removed as well
shell.connect(__sandbox_uri1)
session.run_sql("DROP VIEW !.!", [ tested_schema, tested_view ])
invalid_grant = f"""GRANT SELECT ON `{tested_schema}`.`{tested_view}` TO {get_user_account_for_output(tested_user)}"""

# without MDS compatibility check
WIPE_OUTPUT()
wipe_dir(dump_dir)
EXPECT_THROWS(lambda: util.dump_instance(dump_dir, { "includeSchemas": [tested_schema], "users": True, "excludeUsers": ["root"], "showProgress": False }), "Dump contains an invalid grant statement. Use the 'strip_invalid_grants' compatibility option to fix this.")
EXPECT_STDOUT_CONTAINS(f"ERROR: User {tested_user} has grant statement on a non-existent table ({invalid_grant})")

# with MDS compatibility check
WIPE_OUTPUT()
wipe_dir(dump_dir)
EXPECT_THROWS(lambda: util.dump_instance(dump_dir, { "compatibility": ["strip_definers"], "ocimds": True, "targetVersion": "8.0.30", "includeSchemas": [tested_schema], "users": True, "excludeUsers": ["root"], "showProgress": False }), "Compatibility issues were found")
EXPECT_STDOUT_CONTAINS(strip_invalid_grants(tested_user, invalid_grant, "table").error())

# succeeds with the compatibility option
WIPE_OUTPUT()
wipe_dir(dump_dir)
EXPECT_NO_THROWS(lambda: util.dump_instance(dump_dir, { "compatibility": ["strip_invalid_grants"], "includeSchemas": [tested_schema], "users": True, "excludeUsers": ["root"], "showProgress": False }), "Dump should not fail")

# succeeds with the compatibility option - ocimds
WIPE_OUTPUT()
wipe_dir(dump_dir)
EXPECT_NO_THROWS(lambda: util.dump_instance(dump_dir, { "compatibility": ["strip_invalid_grants", "strip_definers"], "ocimds": True, "targetVersion": "8.0.30", "includeSchemas": [tested_schema], "users": True, "excludeUsers": ["root"], "showProgress": False }), "Dump should not fail")
EXPECT_STDOUT_CONTAINS(strip_invalid_grants(tested_user, invalid_grant, "table").fixed())

# test load
shell.connect(__sandbox_uri2)
wipeout_server(session)
WIPE_OUTPUT()
EXPECT_NO_THROWS(lambda: util.load_dump(dump_dir, { "loadUsers": True, "showProgress": False }), "Load should not fail")

#@<> BUG#34764157 - dumper should detect invalid grants - view is missing but grant is valid
shell.connect(__sandbox_uri1)
session.run_sql(f"GRANT CREATE ON !.! TO {tested_user}", [tested_schema, tested_view])

wipe_dir(dump_dir)
EXPECT_NO_THROWS(lambda: util.dump_instance(dump_dir, { "includeSchemas": [tested_schema], "users": True, "excludeUsers": ["root"], "showProgress": False }), "Dump should not fail")

shell.connect(__sandbox_uri2)
wipeout_server(session)
EXPECT_NO_THROWS(lambda: util.load_dump(dump_dir, { "loadUsers": True, "showProgress": False }), "Load should not fail")

#@<> BUG#34764157 - cleanup
shell.connect(__sandbox_uri1)
session.run_sql("DROP SCHEMA IF EXISTS !", [tested_schema])
session.run_sql(f"DROP USER IF EXISTS {tested_user}")

#@<> BUG#34876423 - load failed if table contained multiple indexes and one of them was specified on an AUTO_INCREMENT column
# constants
dump_dir = os.path.join(outdir, "bug_34876423")
tested_schema = "tested_schema"
tested_table = "tested_table"

# setup
shell.connect(__sandbox_uri1)
session.run_sql("DROP SCHEMA IF EXISTS !", [tested_schema])
session.run_sql("CREATE SCHEMA IF NOT EXISTS !", [tested_schema])
session.run_sql("CREATE TABLE !.! (num INT UNSIGNED PRIMARY KEY AUTO_INCREMENT, val varchar(32), KEY(val), KEY(val, num))", [ tested_schema, tested_table ])

# dump
shell.connect(__sandbox_uri1)
EXPECT_NO_THROWS(lambda: util.dump_instance(dump_dir, { "includeSchemas": [tested_schema], "showProgress": False }), "Dump should not fail")
# `val` index is going to be deferred, drop it and readd it to make sure the same CREATE TABLE statement is returned by both source and destination instance
session.run_sql("ALTER TABLE !.! DROP KEY `val`", [ tested_schema, tested_table ])
session.run_sql("ALTER TABLE !.! ADD KEY (`val`)", [ tested_schema, tested_table ])

# load
shell.connect(__sandbox_uri2)
wipeout_server(session)
EXPECT_NO_THROWS(lambda: util.load_dump(dump_dir, { "deferTableIndexes": "all", "showProgress": False }), "Load should not fail")

# verification
compare_schema(session1, session2, tested_schema, check_rows=True)

#@<> BUG#34876423 - cleanup
shell.connect(__sandbox_uri1)
session.run_sql("DROP SCHEMA IF EXISTS !", [tested_schema])

#@<> BUG#34566034 - load failed if "deferTableIndexes": "all", "ignoreExistingObjects": True options were set and instance contained existing tables with indexes {VER(>=8.0.0)}
# constants
dump_dir = os.path.join(outdir, "bug_34566034")

# setup
shell.connect(__sandbox_uri2)
wipeout_server(session)
c = dba.create_cluster("C")

# dump
EXPECT_NO_THROWS(lambda: util.dump_instance(dump_dir, { "showProgress": False }), "Dump should not fail")

# load
EXPECT_NO_THROWS(lambda: util.load_dump(dump_dir, { "deferTableIndexes": "all", "ignoreExistingObjects": True, "showProgress": False }), "Load should not fail")

#@<> BUG#34566034 - cleanup {VER(>=8.0.0)}
shell.connect(__sandbox_uri2)
c.dissolve({ 'force': True })
session.run_sql("SET GLOBAL super_read_only = 0")

#@<> BUG#35304391 - loader should notify if rows were replaced during load
# constants
dump_dir = os.path.join(outdir, "bug_35304391")
tested_schema = "tested_schema"
tested_table = "tested_table"

# setup
shell.connect(__sandbox_uri1)
session.run_sql("DROP SCHEMA IF EXISTS !", [ tested_schema ])
session.run_sql("CREATE SCHEMA ! DEFAULT CHARACTER SET latin1 COLLATE latin1_general_cs", [ tested_schema ])
session.run_sql("CREATE TABLE !.! (id tinyint AUTO_INCREMENT PRIMARY KEY, alias varchar(12) NOT NULL UNIQUE KEY, name varchar(32) NOT NULL)", [ tested_schema, tested_table ])
session.run_sql("INSERT INTO !.! (alias, name) VALUES ('bond-007', 'James Bond'), ('Bond-007', 'James Bond')", [ tested_schema, tested_table ])

# dump
shell.connect(__sandbox_uri1)
EXPECT_NO_THROWS(lambda: util.dump_instance(dump_dir, { "includeSchemas": [ tested_schema ], "showProgress": False }), "Dump should not fail")

# load
shell.connect(__sandbox_uri2)
wipeout_server(session)
# load just the DDL
EXPECT_NO_THROWS(lambda: util.load_dump(dump_dir, { "loadData": False, "resetProgress": True, "showProgress": False }), "Load should not fail")
# change collation to case-insensitive
session.run_sql("ALTER SCHEMA ! CHARACTER SET latin1 COLLATE latin1_general_ci", [ tested_schema ])
session.run_sql("ALTER TABLE !.! CONVERT TO CHARACTER SET latin1 COLLATE latin1_general_ci", [ tested_schema, tested_table ])
# load the data
WIPE_OUTPUT()
EXPECT_NO_THROWS(lambda: util.load_dump(dump_dir, { "loadDdl": False, "resetProgress": True, "showProgress": False }), "Load should not fail")

# verification
EXPECT_STDOUT_CONTAINS("1 rows were replaced")

#@<> BUG#35304391 - cleanup
shell.connect(__sandbox_uri1)
session.run_sql("DROP SCHEMA IF EXISTS !", [tested_schema])

#@<> WL#15887 - warning when loading to a different version than requested during dump {not __dbug_off}
# constants
dump_dir = os.path.join(outdir, "wl_15887")

# dump
shell.connect(__sandbox_uri1)
EXPECT_NO_THROWS(lambda: util.dump_instance(dump_dir, { "targetVersion": __mysh_version_no_extra, "ddlOnly": True, "showProgress": False }), "Dump should not fail")

# setup
testutil.dbug_set("+d,dump_loader_force_mds")

# load
shell.connect(__sandbox_uri2)
wipeout_server(session)
EXPECT_NO_THROWS(lambda: util.load_dump(dump_dir, { "ignoreVersion": True, "showProgress": False }), "Load should not fail")

# verification
if __mysh_version_no_extra == __version:
    # version match, no warning
    EXPECT_STDOUT_NOT_CONTAINS("'targetVersion'")
else:
    EXPECT_STDOUT_CONTAINS(f"Destination MySQL version is different than the value of the 'targetVersion' option set when the dump was created: {__mysh_version_no_extra}")

# cleanup
testutil.dbug_set("")

#@<> BUG#35822020 - loader is stuck if metadata files are missing
# constants
dump_dir = os.path.join(outdir, "bug_35822020")
tested_schema = "tested_schema"
tested_table = "tested_table"

class Expected_result(NamedTuple):
    pattern: re.Pattern
    success: bool
    msg: str = ""

# order is important
expected = [
    Expected_result(re.compile(r"@(\.(post|users))?\.sql"), True),  # loader ignores these files if they are missing
    Expected_result(re.compile(r".+\.idx"), True),  # these files are not used if dump is complete
    Expected_result(re.compile(r"@\.json"), False, "Cannot open file"),
    Expected_result(re.compile(r"@\.done\.json"), False, "Incomplete dump"),
    Expected_result(re.compile(r".+\.triggers\.sql"), False, "Cannot open file"),
    Expected_result(re.compile(r".+\.(json|sql)"), False, "Dump directory is corrupted, some of the metadata files are missing"),
    Expected_result(re.compile(r".+\.zst"), False, "Dump directory is corrupted, some of the data files are missing")
]

# setup
shell.connect(__sandbox_uri1)
session.run_sql("DROP SCHEMA IF EXISTS !", [ tested_schema ])
session.run_sql("CREATE SCHEMA !", [ tested_schema ])
session.run_sql("CREATE TABLE !.! (a int)", [ tested_schema, tested_table ])
session.run_sql("CREATE TABLE !.! (a int) PARTITION BY RANGE (a) (PARTITION p0 VALUES LESS THAN (6))", [ tested_schema, tested_table + "_partitioned" ])
session.run_sql("CREATE VIEW !.tested_view AS SELECT * FROM !.!", [ tested_schema, tested_schema, tested_table ])
session.run_sql("CREATE EVENT !.tested_event ON SCHEDULE EVERY 1 YEAR DO BEGIN END", [ tested_schema ])
session.run_sql("CREATE FUNCTION !.tested_function() RETURNS INT DETERMINISTIC RETURN 1", [ tested_schema ])
session.run_sql("CREATE PROCEDURE !.tested_procedure() DETERMINISTIC BEGIN END", [ tested_schema ])
session.run_sql("CREATE TRIGGER !.tested_trigger AFTER DELETE ON !.! FOR EACH ROW BEGIN END", [ tested_schema, tested_schema, tested_table ])

EXPECT_NO_THROWS(lambda: util.dump_instance(dump_dir, { "includeSchemas": [ tested_schema ], "users": True, "showProgress": False }), "Dump should not fail")

#@<> BUG#35822020 - test
shell.connect(__sandbox_uri2)
l = lambda: util.load_dump(dump_dir, { "loadUsers": True, "excludeUsers": [ "'root'@'%'" ], "resetProgress": True, "showProgress": False })

for f in os.listdir(dump_dir):
    print("------->", f)
    wipeout_server(session)
    e = None
    for ex in expected:
        if ex.pattern.fullmatch(f):
            e = ex
            break
    if e is None:
        testutil.fail(f"File is not handled by the test: {f}")
        continue
    p = os.path.join(dump_dir, f)
    os.rename(p, p + ".bak")
    if e.success:
        EXPECT_NO_THROWS(l, f"Load should not fail when file {f} is missing")
    else:
        EXPECT_THROWS(l, e.msg)
    os.rename(p + ".bak", p)

#@<> BUG#35822020 - cleanup
shell.connect(__sandbox_uri1)
session.run_sql("DROP SCHEMA IF EXISTS !", [tested_schema])

#@<> WL15947 - setup
schema_name = "wl15947"
test_table_primary = "pk"
test_table_unique = "uni"
test_table_unique_null = "uni-null"
test_table_no_index = "no-index"
test_table_partitioned = "part"
test_table_empty = "empty"

def setup_db():
    session.run_sql("DROP SCHEMA IF EXISTS !", [schema_name])
    session.run_sql("CREATE SCHEMA !", [schema_name])
    session.run_sql("CREATE TABLE !.! (`id` MEDIUMINT NOT NULL PRIMARY KEY)", [ schema_name, test_table_primary ])
    session.run_sql("CREATE TABLE !.! (`id` MEDIUMINT NOT NULL UNIQUE KEY)", [ schema_name, test_table_unique ])
    session.run_sql("CREATE TABLE !.! (`id` MEDIUMINT UNIQUE KEY)", [ schema_name, test_table_unique_null ])
    session.run_sql("CREATE TABLE !.! (`id` MEDIUMINT)", [ schema_name, test_table_no_index ])
    session.run_sql("CREATE TABLE !.! (`id` MEDIUMINT NOT NULL PRIMARY KEY) PARTITION BY RANGE (`id`) (PARTITION p0 VALUES LESS THAN (500), PARTITION p1 VALUES LESS THAN (1000), PARTITION p2 VALUES LESS THAN MAXVALUE);", [ schema_name, test_table_partitioned ])
    session.run_sql("CREATE TABLE !.! (`id` MEDIUMINT)", [ schema_name, test_table_empty ])
    session.run_sql(f"INSERT INTO !.! (`id`) VALUES {','.join(f'({i})' for i in range(1500))}", [ schema_name, test_table_primary ])
    session.run_sql("INSERT INTO !.! SELECT * FROM !.!;", [ schema_name, test_table_unique, schema_name, test_table_primary ])
    session.run_sql("INSERT INTO !.! SELECT * FROM !.!;", [ schema_name, test_table_unique_null, schema_name, test_table_primary ])
    session.run_sql("INSERT INTO !.! SELECT * FROM !.!;", [ schema_name, test_table_no_index, schema_name, test_table_primary ])
    session.run_sql("INSERT INTO !.! SELECT * FROM !.!;", [ schema_name, test_table_partitioned, schema_name, test_table_primary ])
    session.run_sql("ANALYZE TABLE !.!;", [ schema_name, test_table_primary ])
    session.run_sql("ANALYZE TABLE !.!;", [ schema_name, test_table_unique ])
    session.run_sql("ANALYZE TABLE !.!;", [ schema_name, test_table_unique_null ])
    session.run_sql("ANALYZE TABLE !.!;", [ schema_name, test_table_no_index ])
    session.run_sql("ANALYZE TABLE !.!;", [ schema_name, test_table_partitioned ])

def TEST_BOOL_OPTION(option):
    EXPECT_THROWS(lambda: util.load_dump(dump_dir, { option: None }), f"TypeError: Util.load_dump: Argument #2: Option '{option}' is expected to be of type Bool, but is Null")
    EXPECT_THROWS(lambda: util.load_dump(dump_dir, { option: "dummy" }), f"TypeError: Util.load_dump: Argument #2: Option '{option}' Bool expected, but value is String")
    EXPECT_THROWS(lambda: util.load_dump(dump_dir, { option: [] }), f"TypeError: Util.load_dump: Argument #2: Option '{option}' is expected to be of type Bool, but is Array")
    EXPECT_THROWS(lambda: util.load_dump(dump_dir, { option: {} }), f"TypeError: Util.load_dump: Argument #2: Option '{option}' is expected to be of type Bool, but is Map")

dump_dir = os.path.join(outdir, "wl15947")
no_data_dump_dir = dump_dir + "-nodata"

shell.connect(__sandbox_uri1)
setup_db()
util.dump_schemas([ "xtest", schema_name ], dump_dir, { "checksum": True, "where": { quote_identifier(schema_name, test_table_no_index): "id > 100" }, "showProgress": False })
util.dump_schemas([ "xtest", schema_name ], no_data_dump_dir, { "ddlOnly": True, "checksum": True, "showProgress": False })
shell.connect(__sandbox_uri2)

#@<> WL15947-TSFR_2_1 - help text
help_text = """
      - checksum: bool (default: false) - Verify tables against checksums that
        were computed during dump.
"""
EXPECT_TRUE(help_text in util.help("load_dump"))

#@<> WL15947-TSFR_2_1_1 - load without checksum option
wipeout_server(session2)
util.load_dump(dump_dir, { "resetProgress": True, "showProgress": False })
EXPECT_STDOUT_NOT_CONTAINS("checksum")

#@<> WL15947-TSFR_2_1_1 - load with checksum option set to False
wipeout_server(session2)
util.load_dump(dump_dir, { "checksum": False, "resetProgress": True, "showProgress": False })
EXPECT_STDOUT_NOT_CONTAINS("checksum")

#@<> WL15947-TSFR_2_1_2 - option type
TEST_BOOL_OPTION("checksum")

#@<> WL15947-TSFR_2_2_2 - manipulate checksum to contain data errors, load with dryRun
wipeout_server(session2)

checksum_file = checksum_file_path(dump_dir)
checksums = read_json(checksum_file)
checksums["data"][schema_name][test_table_primary]["partitions"][""]["0"]["checksum"] = "error"

with backup_file(checksum_file) as backup:
    write_json(checksum_file, checksums)
    backup.callback(lambda: os.remove(checksum_file))
    EXPECT_NO_THROWS(lambda: util.load_dump(dump_dir, { "dryRun": True, "checksum": True, "resetProgress": True, "showProgress": False }))
    # WL15947-TSFR_2_4_2_1
    EXPECT_STDOUT_CONTAINS("WARNING: Checksum information is not going to be verified, dryRun enabled.")
    # regular run - throws
    EXPECT_THROWS(lambda: util.load_dump(dump_dir, { "checksum": True, "resetProgress": True, "showProgress": False }), "Error: Shell Error (53031): Util.load_dump: Checksum verification failed")

#@<> WL15947-TSFR_2_3_1 - file-related errors
wipeout_server(session2)

checksum_file = checksum_file_path(dump_dir)
checksums = read_json(checksum_file)

with backup_file(checksum_file) as backup:
    # no progress file
    EXPECT_THROWS(lambda: util.load_dump(dump_dir, { "checksum": True, "resetProgress": True, "showProgress": False }), "RuntimeError: Util.load_dump: Cannot open file")
    # no read access
    if __os_type != "windows":
        with ExitStack() as stack:
            write_json(checksum_file, checksums)
            stack.callback(lambda: os.remove(checksum_file))
            os.chmod(checksum_file, 0o060)
            EXPECT_THROWS(lambda: util.load_dump(dump_dir, { "checksum": True, "resetProgress": True, "showProgress": False }), "RuntimeError: Util.load_dump: Cannot open file")
    # corrupted file
    write_json(checksum_file, checksums)
    backup.callback(lambda: os.remove(checksum_file))
    with open(checksum_file, "a", encoding="utf-8") as f:
        f.write("error!")
    EXPECT_THROWS(lambda: util.load_dump(dump_dir, { "checksum": True, "resetProgress": True, "showProgress": False }), "RuntimeError: Util.load_dump: Failed to parse")

#@<> WL15947 - load dump with no data
test = lambda: util.load_dump(no_data_dump_dir, { "checksum": True, "loadDdl": False, "resetProgress": True, "showProgress": False })

# load the full dump first
# WL15947-TSFR_2_2_1 - load data dumped with 'where'
# WL15947-TSFR_2_4_3 - load an empty table
wipeout_server(session2)
EXPECT_NO_THROWS(lambda: util.load_dump(dump_dir, { "checksum": True, "resetProgress": True, "showProgress": False }))
# BUG#35983655 - display duration of checksum verification
EXPECT_STDOUT_CONTAINS(" checksums were verified in ")

# WL15947-TSFR_2_4_2 - checksum existing tables without loading the data
# this throws because both dumps were created with different contents (one had `where` option)
EXPECT_THROWS(test, "Shell Error (53031): Util.load_dump: Checksum verification failed")
EXPECT_STDOUT_CONTAINS(f"ERROR: Checksum verification failed for: `{schema_name}`.`{test_table_no_index}`. Mismatched number of rows, expected: 1500, actual: 1399.")

# WL15947-TSFR_2_4_1 - tables are empty - checksum errors
for table in [ test_table_primary, test_table_unique, test_table_unique_null, test_table_no_index, test_table_partitioned ]:
    session2.run_sql("TRUNCATE TABLE !.!", [ schema_name, table ])

WIPE_OUTPUT()
EXPECT_THROWS(test, "Error: Shell Error (53031): Util.load_dump: Checksum verification failed")
EXPECT_STDOUT_CONTAINS(f"ERROR: Checksum verification failed for: `{schema_name}`.`{test_table_primary}`. Mismatched number of rows, expected: 1500, actual: 0.")
EXPECT_STDOUT_CONTAINS(f"ERROR: Checksum verification failed for: `{schema_name}`.`{test_table_unique}`. Mismatched number of rows, expected: 1500, actual: 0.")
EXPECT_STDOUT_CONTAINS(f"ERROR: Checksum verification failed for: `{schema_name}`.`{test_table_unique_null}`. Mismatched number of rows, expected: 1500, actual: 0.")
EXPECT_STDOUT_CONTAINS(f"ERROR: Checksum verification failed for: `{schema_name}`.`{test_table_no_index}`. Mismatched number of rows, expected: 1500, actual: 0.")
EXPECT_STDOUT_CONTAINS(f"ERROR: Checksum verification failed for: `{schema_name}`.`{test_table_partitioned}` partition `p0`. Mismatched number of rows, expected: 500, actual: 0.")
EXPECT_STDOUT_CONTAINS(f"ERROR: Checksum verification failed for: `{schema_name}`.`{test_table_partitioned}` partition `p1`. Mismatched number of rows, expected: 500, actual: 0.")
EXPECT_STDOUT_CONTAINS(f"ERROR: Checksum verification failed for: `{schema_name}`.`{test_table_partitioned}` partition `p2`. Mismatched number of rows, expected: 500, actual: 0.")
EXPECT_STDOUT_CONTAINS("ERROR: 7 checksum verification errors were reported during the load.")

# WL15947-TSFR_2_4_1_1 - tables are missing
for table in [ test_table_unique, test_table_no_index ]:
    session2.run_sql("DROP TABLE !.!", [ schema_name, table ])

WIPE_OUTPUT()
EXPECT_THROWS(test, "Error: Shell Error (53031): Util.load_dump: Checksum verification failed")
EXPECT_STDOUT_CONTAINS(f"ERROR: Could not verify checksum of `{schema_name}`.`{test_table_unique}`: table does not exist")
EXPECT_STDOUT_CONTAINS(f"ERROR: Could not verify checksum of `{schema_name}`.`{test_table_no_index}`: table does not exist")
EXPECT_STDOUT_CONTAINS("ERROR: 7 checksum verification errors were reported during the load.")

#@<> WL15947 - checking checksum without loading the data
test = lambda: util.load_dump(dump_dir, { "checksum": True, "loadData": False, "loadDdl": False, "resetProgress": True, "showProgress": False })

# load the full dump first
# WL15947-TSFR_2_2_1 - load data dumped with 'where'
# WL15947-TSFR_2_4_3 - load an empty table
wipeout_server(session2)
EXPECT_NO_THROWS(lambda: util.load_dump(dump_dir, { "checksum": True, "resetProgress": True, "showProgress": False }))

# WL15947-TSFR_2_4_2 - checksum existing tables without loading the data
# WL15947-TSFR_2_4_1_2 - load with data present works
EXPECT_NO_THROWS(test)

# WL15947-TSFR_2_4_1 - tables are empty - checksum errors
for table in [ test_table_primary, test_table_unique, test_table_unique_null, test_table_no_index, test_table_partitioned ]:
    session2.run_sql("TRUNCATE TABLE !.!", [ schema_name, table ])
WIPE_OUTPUT()

EXPECT_THROWS(test, "Error: Shell Error (53031): Util.load_dump: Checksum verification failed")
EXPECT_STDOUT_CONTAINS(f"ERROR: Checksum verification failed for: `{schema_name}`.`{test_table_primary}` (chunk 0)")
EXPECT_STDOUT_CONTAINS(f"ERROR: Checksum verification failed for: `{schema_name}`.`{test_table_unique}` (chunk 0)")
EXPECT_STDOUT_CONTAINS(f"ERROR: Checksum verification failed for: `{schema_name}`.`{test_table_unique_null}` (chunk 0)")
EXPECT_STDOUT_CONTAINS(f"ERROR: Checksum verification failed for: `{schema_name}`.`{test_table_no_index}`")
EXPECT_STDOUT_CONTAINS(f"ERROR: Checksum verification failed for: `{schema_name}`.`{test_table_partitioned}` partition `p0` (chunk 0)")
EXPECT_STDOUT_CONTAINS(f"ERROR: Checksum verification failed for: `{schema_name}`.`{test_table_partitioned}` partition `p1` (chunk 0)")
EXPECT_STDOUT_CONTAINS(f"ERROR: Checksum verification failed for: `{schema_name}`.`{test_table_partitioned}` partition `p2` (chunk 0)")
EXPECT_STDOUT_CONTAINS("ERROR: 7 checksum verification errors were reported during the load.")

# WL15947-TSFR_2_4_1_1 - tables are missing
for table in [ test_table_unique, test_table_no_index ]:
    session2.run_sql("DROP TABLE !.!", [ schema_name, table ])

WIPE_OUTPUT()
EXPECT_THROWS(test, "Error: Shell Error (53031): Util.load_dump: Checksum verification failed")
EXPECT_STDOUT_CONTAINS(f"ERROR: Could not verify checksum of `{schema_name}`.`{test_table_unique}` (chunk 0): table does not exist")
EXPECT_STDOUT_CONTAINS(f"ERROR: Could not verify checksum of `{schema_name}`.`{test_table_no_index}`: table does not exist")
EXPECT_STDOUT_CONTAINS("ERROR: 7 checksum verification errors were reported during the load.")

#@<> WL15947 - cleanup
shell.connect(__sandbox_uri1)
session.run_sql("DROP SCHEMA IF EXISTS !;", [schema_name])

#@<> BUG#35830920 mysql_audit and mysql_firewall schemas should be automatically excluded when loading a dump into MHS - setup {not __dbug_off}
# create schemas
schema_names = [ "mysql_audit", "mysql_firewall" ]

def create_mhs_schemas(s):
    for schema_name in schema_names:
        s.run_sql("DROP SCHEMA IF EXISTS !", [schema_name])
        s.run_sql("CREATE SCHEMA !", [schema_name])
        s.run_sql("CREATE TABLE !.! (a int)", [schema_name, "test_table"])

create_mhs_schemas(session1)
wipeout_server(session2)
create_mhs_schemas(session2)

# create a MHS-compatible dump but without 'ocimds' option
shell.connect(__sandbox_uri1)
dump_dir = os.path.join(outdir, "bug_35830920")
EXPECT_NO_THROWS(lambda: util.dump_schemas(schema_names, dump_dir, { "ddlOnly": True, "showProgress": False }), "Dumping the instance should not fail")

#@<> BUG#35830920 - test {not __dbug_off}
shell.connect(__sandbox_uri2)

# loading into non-MHS should fail, because schemas already exist
EXPECT_THROWS(lambda: util.load_dump(dump_dir, { "showProgress": False }), "Duplicate objects found in destination database")
testutil.rmfile(os.path.join(dump_dir, "load-progress*.json"))

# loading into MHS should automatically exclude the schemas and operation should succeed
testutil.dbug_set("+d,dump_loader_force_mds")
EXPECT_NO_THROWS(lambda: util.load_dump(dump_dir, { "ignoreVersion": True, "showProgress": False }), "Loading should not fail")
testutil.dbug_set("")

#@<> BUG#35830920 - cleanup {not __dbug_off}
for schema_name in schema_names:
    session.run_sql("DROP SCHEMA !;", [schema_name])

#@<> BUG#35860654 - cannot dump a table with single generated column
# constants
dump_dir = os.path.join(outdir, "bug_35860654")
tested_schema = "tested_schema"
tested_table = "tested_table"

# setup
session1.run_sql("DROP SCHEMA IF EXISTS !", [ tested_schema ])
session1.run_sql("CREATE SCHEMA !", [ tested_schema ])
session1.run_sql("CREATE TABLE !.! (a date GENERATED ALWAYS AS (50399) STORED)", [ tested_schema, tested_table ])

#@<> BUG#35860654 - dumping with ocimds should fail, complaining that table doesn't have a PK
shell.connect(__sandbox_uri1)
EXPECT_THROWS(lambda: util.dump_schemas([ tested_schema ], dump_dir, { "ocimds": True, "showProgress": False }), "Compatibility issues were found")
EXPECT_STDOUT_CONTAINS(create_invisible_pks(tested_schema, tested_table).error())
wipe_dir(dump_dir)

#@<> BUG#35860654 - test
shell.connect(__sandbox_uri1)
EXPECT_NO_THROWS(lambda: util.dump_schemas([ tested_schema ], dump_dir, { "ocimds": True, "compatibility": [ "create_invisible_pks" ], "showProgress": False }), "dump should not throw")
EXPECT_STDOUT_CONTAINS(create_invisible_pks(tested_schema, tested_table).fixed())

shell.connect(__sandbox_uri2)
wipeout_server(session)
EXPECT_NO_THROWS(lambda: util.load_dump(dump_dir, { "createInvisiblePKs": True if __version_num > 80024 else False,"showProgress": False }), "load should not throw")

#@<> BUG#35860654 - cleanup
session1.run_sql("DROP SCHEMA IF EXISTS !", [ tested_schema ])

#@<> BUG#36119568 - load fails on Windows if global sql_mode is set to STRICT_ALL_TABLES
# constants
dump_dir = os.path.join(outdir, "bug_36119568")

# dump
shell.connect(__sandbox_uri1)
EXPECT_NO_THROWS(lambda: util.dump_instance(dump_dir, { "showProgress": False }), "Dump should not fail")

# load
shell.connect(__sandbox_uri2)
wipeout_server(session2)
session.run_sql("SET @saved_sql_mode = @@global.sql_mode")
session.run_sql("SET @@global.sql_mode = STRICT_ALL_TABLES")

EXPECT_NO_THROWS(lambda: util.load_dump(dump_dir, { "showProgress": False }), "Load should not fail")

# cleanup
session.run_sql("SET @@global.sql_mode = @saved_sql_mode")

#@<> BUG#36127633 - reconnect session when connection is lost {not __dbug_off}
# setup
tested_schema = "test_schema"
tested_table = "test_table"
dump_dir = os.path.join(outdir, "bug_36127633")

shell.connect(__sandbox_uri1)
session.run_sql("DROP SCHEMA IF EXISTS !", [tested_schema])
session.run_sql("CREATE SCHEMA !", [tested_schema])
session.run_sql("""CREATE TABLE !.! (
    id BIGINT AUTO_INCREMENT PRIMARY KEY,
    data BIGINT
)""", [ tested_schema, tested_table ])

# dump data
util.dump_instance(dump_dir, { "includeSchemas": [ tested_schema ], "users": False, "showProgress": False })

# connect to the destination server
shell.connect(__sandbox_uri2)
# wipe the destination server
wipeout_server(session2)
# trap on a comment that's a line in all of the SQL files, trap will hit after the third file (order of SQL files is: pre, schema, table, post)
testutil.set_trap("mysql", ["sql regex -- -+", "++match_counter > 3"], { "code": 2013, "msg": "Server lost", "state": "HY000" })

# try to load, comment fails each time, load fails as well
WIPE_OUTPUT()
WIPE_SHELL_LOG()
EXPECT_THROWS(lambda: util.load_dump(dump_dir, { "showProgress": False }), "DBError: MySQL Error (2013): Util.load_dump: Server lost")
EXPECT_STDOUT_CONTAINS("ERROR: While executing postamble SQL: MySQL Error 2013 (HY000): Server lost")
# log mentions reconnections
EXPECT_SHELL_LOG_CONTAINS("Session disconnected: ")

testutil.clear_traps("mysql")

# wipe the destination server once again
wipeout_server(session2)
# trap on a comment that's a line in all of the SQL files, trap will hit on the fourth file, once
testutil.set_trap("mysql", ["sql regex -- -+", "++match_counter == 4"], { "code": 2013, "msg": "Server lost", "state": "HY000" })

# try to load, comment fails once, but then succeeds
WIPE_OUTPUT()
WIPE_SHELL_LOG()
EXPECT_NO_THROWS(lambda: util.load_dump(dump_dir, { "resetProgress": True, "showProgress": False }), "load should succeed")
# log mentions reconnections
EXPECT_SHELL_LOG_CONTAINS("Session disconnected: ")

testutil.clear_traps("mysql")

# cleanup
session.run_sql("DROP SCHEMA IF EXISTS !", [tested_schema])

#@<> BUG#36470302 - use JSON output when executing EXPLAIN statements
# constants
dump_dir = os.path.join(outdir, "bug_36470302")
test_schema = "test_schema"
test_table = "test_table"
row_count = 1000

# setup
shell.connect(__sandbox_uri1)
session.run_sql("DROP SCHEMA IF EXISTS !", [ test_schema ])
session.run_sql("CREATE SCHEMA !", [ test_schema ])
session.run_sql("""CREATE TABLE !.! (
  id INT PRIMARY KEY AUTO_INCREMENT,
  data BLOB
)
DEFAULT CHARACTER SET = utf8mb4
""", [ test_schema, test_table ])
session.run_sql(f"INSERT INTO !.! (data) VALUES {','.join(['(RANDOM_BYTES(1024))'] * row_count)}", [ test_schema, test_table ])
# insert a row with a high ID, creating a gap and forcing the adaptive step chunking algorithm which uses the EXPLAIN statement
session.run_sql(f"INSERT INTO !.! (id, data) VALUES ({row_count * row_count}, RANDOM_BYTES(1024))", [ test_schema, test_table ])
session.run_sql("ANALYZE TABLE !.!", [ test_schema, test_table ])

#@<> BUG#36470302 - test
WIPE_SHELL_LOG()
EXPECT_NO_THROWS(lambda: util.dump_schemas([ test_schema ], dump_dir, { "bytesPerChunk": "128k", "showProgress": False }), "Dump should not throw");
EXPECT_SHELL_LOG_CONTAINS(f"Chunking {quote_identifier(test_schema, test_table)} using integer algorithm with adaptive step")

#@<> BUG#36470302 - test with JSON output version 2 {VER(>=8.3.0)}
shutil.rmtree(dump_dir, True)

session.run_sql("SET @saved_explain_json_format_version = @@GLOBAL.explain_json_format_version")
session.run_sql("SET @@GLOBAL.explain_json_format_version = 2")

WIPE_SHELL_LOG()
EXPECT_NO_THROWS(lambda: util.dump_schemas([ test_schema ], dump_dir, { "bytesPerChunk": "128k", "showProgress": False }), "Dump should not throw");
EXPECT_SHELL_LOG_CONTAINS(f"Chunking {quote_identifier(test_schema, test_table)} using integer algorithm with adaptive step")

session.run_sql("SET @@GLOBAL.explain_json_format_version = @saved_explain_json_format_version")

#@<> BUG#36470302 - cleanup
shell.connect(__sandbox_uri1)
session.run_sql("DROP SCHEMA IF EXISTS !", [ test_schema ])

#@<> Cleanup
testutil.destroy_sandbox(__mysql_sandbox_port1)
testutil.destroy_sandbox(__mysql_sandbox_port2)
wipe_dir(outdir)<|MERGE_RESOLUTION|>--- conflicted
+++ resolved
@@ -383,13 +383,8 @@
 EXPECT_NO_THROWS(lambda: util.load_dump(dump_dir, { "loadUsers": True, "excludeUsers": [ "root@%" ], "showProgress": False }), "Load")
 
 # BUG#36197620 - summary should contain more details regarding all executed stages
-<<<<<<< HEAD
 EXPECT_STDOUT_CONTAINS(f"{60 if __version_num >= 84000 else 59} DDL files were executed in ")
-EXPECT_STDOUT_CONTAINS("6 accounts were loaded")
-=======
-EXPECT_STDOUT_CONTAINS("59 DDL files were executed in ")
 EXPECT_STDOUT_CONTAINS("1 accounts were loaded")
->>>>>>> 9bd4a3f9
 EXPECT_STDOUT_CONTAINS("Data load duration: ")
 EXPECT_STDOUT_CONTAINS("Total duration: ")
 
