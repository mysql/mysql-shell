--- conflicted
+++ resolved
@@ -204,7 +204,6 @@
 }
 """)
 
-<<<<<<< HEAD
 #@<> Bug#37484875 Upgrade checker failed With sql_mode=NO_BACKSLASH_ESCAPES
 # switch to sql_mode NO_BACKSLASH_ESCAPES
 session.run_sql("SET @saved_sql_mode = @@SQL_MODE;")
@@ -215,7 +214,8 @@
 EXPECT_OUTPUT_CONTAINS("Check for invalid table names and schema names used in 5.7 (invalid57Names)")
 session.run_sql("SET GLOBAL sql_mode = @saved_sql_mode")
 session.run_sql("SET SESSION sql_mode = @saved_sql_mode")
-=======
+
+
 #@<> Invalid FK References Check - Cleanup
 session.run_sql("DROP SCHEMA uctest3")
 
@@ -275,7 +275,6 @@
 #@<> false positive FK - with warning - cleanup
 session.run_sql("drop schema if exists fktesttwo;")
 session.run_sql("drop schema if exists fktestone;")
->>>>>>> 293a0933
 
 #@<> Cleanup
 testutil.destroy_sandbox(__mysql_sandbox_port1)