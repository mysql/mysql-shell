# Assumptions: wait_slave_state is defined

#@<OUT> Dba: create_cluster multiMaster with interaction, cancel
dba.create_cluster('devCluster', {'multiMaster': True, 'clearReadOnly': True})

#@<OUT> Dba: create_cluster multiMaster with interaction, ok
if __have_ssl:
  dba.create_cluster('devCluster', {'multiMaster': True, 'memberSslMode': 'REQUIRED', 'clearReadOnly': True})
else:
  dba.create_cluster('devCluster', {'multiMaster': True, 'memberSslMode': 'DISABLED', 'clearReadOnly': True})

cluster = dba.get_cluster('devCluster')

#@ Cluster: add_instance with interaction, error
add_instance_options['port'] = __mysql_sandbox_port1

cluster.add_instance(add_instance_options, add_instance_extra_opts)

#@<OUT> Cluster: add_instance with interaction, ok
add_instance_to_cluster(cluster, __mysql_sandbox_port2)

wait_slave_state(cluster, uri2, "ONLINE")

#@<OUT> Cluster: add_instance 3 with interaction, ok
add_instance_to_cluster(cluster, __mysql_sandbox_port3)

wait_slave_state(cluster, uri3, "ONLINE")

#@<OUT> Cluster: describe1
cluster.describe()

#@<OUT> Cluster: status1
cluster.status()

#@ Cluster: remove_instance
cluster.remove_instance({'host': 'localhost', 'port': __mysql_sandbox_port2})

#@<OUT> Cluster: describe2
cluster.describe()

#@<OUT> Cluster: status2
cluster.status()

#@ Cluster: remove_instance 3
cluster.remove_instance({'host': 'localhost', 'port': __mysql_sandbox_port3})

#@ Cluster: Error cannot remove last instance
cluster.remove_instance({'host': 'localhost', 'port': __mysql_sandbox_port1})

#@ Dissolve cluster with success
cluster.dissolve({'force': True})

#@<OUT> Dba: create_cluster multiMaster with interaction 2, ok
if __have_ssl:
  dba.create_cluster('devCluster', {'multiMaster': True, 'memberSslMode': 'REQUIRED', 'clearReadOnly': True})
else:
  dba.create_cluster('devCluster', {'multiMaster': True, 'memberSslMode': 'DISABLED', 'clearReadOnly': True})

cluster = dba.get_cluster('devCluster')

#@<OUT> Cluster: add_instance with interaction, ok 2
add_instance_to_cluster(cluster, __mysql_sandbox_port2)

wait_slave_state(cluster, uri2, "ONLINE")

#@<OUT> Cluster: add_instance with interaction, ok 3
add_instance_to_cluster(cluster, __mysql_sandbox_port3)

wait_slave_state(cluster, uri3, "ONLINE")

#@<OUT> Cluster: status: success
cluster.status()

# Rejoin tests

#@# Dba: stop instance 3
<<<<<<< HEAD
# Use stop sandbox instance to make sure the instance is gone before restarting it
if __sandbox_dir:
    dba.stop_sandbox_instance(__mysql_sandbox_port3, {'sandboxDir': __sandbox_dir, 'password': 'root'})
else:
    dba.stop_sandbox_instance(__mysql_sandbox_port3, {'password': 'root'})
=======
if __sandbox_dir:
  dba.stop_sandbox_instance(__mysql_sandbox_port3, {'sandboxDir': __sandbox_dir, 'password': 'root'})
else:
  dba.stop_sandbox_instance(__mysql_sandbox_port3, {'password': 'root'})
>>>>>>> d1112c9c

wait_slave_state(cluster, uri3, ["(MISSING)"])

# start instance 3
try_restart_sandbox(__mysql_sandbox_port3)

#@: Cluster: rejoin_instance errors
cluster.rejoin_instance();
cluster.rejoin_instance(1,2,3);
cluster.rejoin_instance(1);
cluster.rejoin_instance({'host': "localhost"});
cluster.rejoin_instance({'host': "localhost", 'schema': "abs", 'authMethod':56});
cluster.rejoin_instance("somehost:3306");

#@<OUT> Cluster: rejoin_instance with interaction, ok
if __have_ssl:
  cluster.rejoin_instance({'dbUser': 'root', 'host': 'localhost', 'port': __mysql_sandbox_port3}, {'memberSslMode': 'REQUIRED'})
else:
  cluster.rejoin_instance({'dbUser': 'root', 'host': 'localhost', 'port': __mysql_sandbox_port3}, {'memberSslMode': 'DISABLED'})

wait_slave_state(cluster, uri3, "ONLINE")

# Verify if the cluster is OK

#@<OUT> Cluster: status for rejoin: success
cluster.status()

cluster.dissolve({'force': True})

# Disable super-read-only (BUG#26422638)
shell.connect({'scheme': 'mysql', 'host': localhost, 'port': __mysql_sandbox_port1, 'user': 'root', 'password': 'root'})
session.run_sql("SET GLOBAL SUPER_READ_ONLY = 0;")
session.close()<|MERGE_RESOLUTION|>--- conflicted
+++ resolved
@@ -74,18 +74,11 @@
 # Rejoin tests
 
 #@# Dba: stop instance 3
-<<<<<<< HEAD
 # Use stop sandbox instance to make sure the instance is gone before restarting it
-if __sandbox_dir:
-    dba.stop_sandbox_instance(__mysql_sandbox_port3, {'sandboxDir': __sandbox_dir, 'password': 'root'})
-else:
-    dba.stop_sandbox_instance(__mysql_sandbox_port3, {'password': 'root'})
-=======
 if __sandbox_dir:
   dba.stop_sandbox_instance(__mysql_sandbox_port3, {'sandboxDir': __sandbox_dir, 'password': 'root'})
 else:
   dba.stop_sandbox_instance(__mysql_sandbox_port3, {'password': 'root'})
->>>>>>> d1112c9c
 
 wait_slave_state(cluster, uri3, ["(MISSING)"])
 
