#@<OUT> Object Help
The global variable 'dba' is used to access the AdminAPI functionality and
perform DBA operations. It is used for managing MySQL InnoDB clusters.

The following properties are currently supported.

 - verbose Enables verbose mode on the Dba operations.


The following functions are currently supported.

 - check_instance_configuration        Validates an instance for cluster usage.
 - configure_local_instance            Validates and configures an instance for
                                       cluster usage.
 - create_cluster                      Creates a MySQL InnoDB cluster.
 - delete_sandbox_instance             Deletes an existing MySQL Server
                                       instance on localhost.
 - deploy_sandbox_instance             Creates a new MySQL Server instance on
                                       localhost.
 - drop_metadata_schema                Drops the Metadata Schema.
 - get_cluster                         Retrieves a cluster from the Metadata
                                       Store.
 - help                                Provides help about this class and it's
                                       members
 - kill_sandbox_instance               Kills a running MySQL Server instance on
                                       localhost.
 - reboot_cluster_from_complete_outage Brings a cluster back ONLINE when all
                                       members are OFFLINE.
 - reset_session                       Sets the session object to be used on
                                       the Dba operations.
 - start_sandbox_instance              Starts an existing MySQL Server instance
                                       on localhost.
 - stop_sandbox_instance               Stops a running MySQL Server instance on
                                       localhost.

For more help on a specific function use: dba.help('<functionName>')

e.g. dba.help('deploySandboxInstance')



#@<OUT> Create Cluster
Creates a MySQL InnoDB cluster.

SYNTAX

  <Dba>.create_cluster(name[, options])

WHERE

  name: The name of the cluster object to be created.
  options: Dictionary with options that modify the behavior of this function.

EXCEPTIONS

  MetadataError: if the Metadata is inaccessible.
  MetadataError: if the Metadata update operation failed.
  ArgumentError: if the Cluster name is empty.
  ArgumentError: if the Cluster name is not valid.
  ArgumentError: if the options contain an invalid attribute.
  ArgumentError: if adoptFromGR is true and the memberSslMode option is used.
  ArgumentError: if the value for the memberSslMode option is not one of the
                 allowed.
<<<<<<< HEAD
  ArgumentError: if adoptFromGR is true and the multiMaster option is used.
=======
  ArgumentError: if the value for the ipWhitelist, groupName, localAddress, or
                 groupSeeds options is empty.
  RuntimeError: if the value for the groupName, localAddress, or groupSeeds
                options is not valid for Group Replication.
>>>>>>> 9f6fc15d

RETURNS

 The created cluster object.

DESCRIPTION

Creates a MySQL InnoDB cluster taking as seed instance the active global
session.

The options dictionary can contain the next values:

 - multiMaster: boolean value used to define an InnoDB cluster with multiple
   writable instances.
 - force: boolean, confirms that the multiMaster option must be applied.
 - adoptFromGR: boolean value used to create the InnoDB cluster based on
   existing replication group.
 - memberSslMode: SSL mode used to configure the members of the cluster.
 - ipWhitelist: The list of hosts allowed to connect to the instance for group
   replication.
 - clearReadOnly: boolean value used to confirm that super_read_only must be
   disabled.
 - groupName: string value with the Group Replication group name UUID to be
   used instead of the automatically generated one.
 - localAddress: string value with the Group Replication local address to be
   used instead of the automatically generated one.
 - groupSeeds: string value with a comma-separated list of the Group
   Replication peer addresses to be used instead of the automatically generated
   one.

A InnoDB cluster may be setup in two ways:

 - Single Master: One member of the cluster allows write operations while the
   rest are in read only mode.
 - Multi Master: All the members in the cluster support both read and write
   operations.

By default this function create a Single Master cluster, use the multiMaster
option set to true if a Multi Master cluster is required.

The memberSslMode option supports these values:

 - REQUIRED: if used, SSL (encryption) will be enabled for the instances to
   communicate with other members of the cluster
 - DISABLED: if used, SSL (encryption) will be disabled
 - AUTO: if used, SSL (encryption) will be enabled if supported by the
   instance, otherwise disabled

If memberSslMode is not specified AUTO will be used by default.

The ipWhitelist format is a comma separated list of IP addresses or subnet CIDR
notation, for example: 192.168.1.0/24,10.0.0.1. By default the value is set to
AUTOMATIC, allowing addresses from the instance private network to be
automatically set for the whitelist.

The groupName, localAddress, and groupSeeds are advanced options and their
usage is discouraged since incorrect values can lead to Group Replication
errors.

The value for groupName is used to set the Group Replication system variable
'group_replication_group_name'.

The value for localAddress is used to set the Group Replication system variable
'group_replication_local_address'. The localAddress option accepts values in
the format: '<host>:<port>' or '<host>:' or ':<port>'. If the specified value
does not include a colon (:) and it is numeric, then it is assumed to be the
<port>, otherwise it is considered to be the <host>. When <host> is not
specified, the default value is the host of the current active connection
(session). When <port> is not specified, the default value is the port of the
current active connection (session) + 10000. In case the automatically
determined default port value is invalid (> 65535) then a random value in the
range [1000, 65535] is used.

The value for groupSeeds is used to set the Group Replication system variable
'group_replication_group_seeds'. The groupSeeds option accepts a
comma-separated list of addresses in the format:
'<host1>:<port1>,...,<hostN>:<portN>'.


#@<OUT> Delete Sandbox
Deletes an existing MySQL Server instance on localhost.

SYNTAX

  <Dba>.delete_sandbox_instance(port[, options])

WHERE

  port: The port of the instance to be deleted.
  options: Dictionary with options that modify the way this function is
           executed.

EXCEPTIONS

  ArgumentError: if the options contain an invalid attribute.
  ArgumentError: if the port value is < 1024 or > 65535.

RETURNS

 nothing.

DESCRIPTION

This function will delete an existing MySQL Server instance on the local host.
The following options affect the result:

 - sandboxDir: path where the instance is located.

The sandboxDir must be the one where the MySQL instance was deployed. If not
specified it will use:

  ~/mysql-sandboxes on Unix-like systems or %userprofile%\MySQL\mysql-sandboxes
on Windows systems.

If the instance is not located on the used path an error will occur.


#@<OUT> Deploy Sandbox
Creates a new MySQL Server instance on localhost.

SYNTAX

  <Dba>.deploy_sandbox_instance(port[, options])

WHERE

  port: The port where the new instance will listen for connections.
  options: Dictionary with options affecting the new deployed instance.

EXCEPTIONS

  ArgumentError: if the options contain an invalid attribute.
  ArgumentError: if the root password is missing on the options.
  ArgumentError: if the port value is < 1024 or > 65535.
  RuntimeError: if SSL support can be provided and ignoreSslError: false.

RETURNS

 nothing.

DESCRIPTION

This function will deploy a new MySQL Server instance, the result may be
affected by the provided options:

 - portx: port where the new instance will listen for X Protocol connections.
 - sandboxDir: path where the new instance will be deployed.
 - password: password for the MySQL root user on the new instance.
 - allowRootFrom: create remote root account, restricted to the given address
   pattern (eg %).
 - ignoreSslError: Ignore errors when adding SSL support for the new instance,
   by default: true.

If the portx option is not specified, it will be automatically calculated as 10
times the value of the provided MySQL port.

The password or dbPassword options specify the MySQL root password on the new
instance.

The sandboxDir must be an existing folder where the new instance will be
deployed. If not specified the new instance will be deployed at:

  ~/mysql-sandboxes on Unix-like systems or %userprofile%\MySQL\mysql-sandboxes
on Windows systems.

SSL support is added by default if not already available for the new instance,
but if it fails to be added then the error is ignored. Set the ignoreSslError
option to false to ensure the new instance is deployed with SSL support.


#@<OUT> Drop Metadata
Drops the Metadata Schema.

SYNTAX

  <Dba>.drop_metadata_schema(options)

WHERE

  options: Dictionary containing an option to confirm the drop operation.

EXCEPTIONS

  MetadataError: if the Metadata is inaccessible.

RETURNS

 nothing.

DESCRIPTION

The options dictionary may contain the following options:

 - force: boolean, confirms that the drop operation must be executed.
 - clearReadOnly: boolean value used to confirm that super_read_only must be
   disabled


#@<OUT> Get Cluster
Retrieves a cluster from the Metadata Store.

SYNTAX

  <Dba>.get_cluster([name])

WHERE

  name: Parameter to specify the name of the cluster to be returned.

EXCEPTIONS

  MetadataError: if the Metadata is inaccessible.
  MetadataError: if the Metadata update operation failed.
  ArgumentError: if the Cluster name is empty.
  ArgumentError: if the Cluster name is invalid.
  ArgumentError: if the Cluster does not exist.

RETURNS

 The cluster object identified  by the given name or the default  cluster.

DESCRIPTION

If name is not specified, the default cluster will be returned.

If name is specified, and no cluster with the indicated name is found, an error
will be raised.


#@<OUT> Kill Sandbox
Kills a running MySQL Server instance on localhost.

SYNTAX

  <Dba>.kill_sandbox_instance(port[, options])

WHERE

  port: The port of the instance to be killed.
  options: Dictionary with options affecting the result.

EXCEPTIONS

  ArgumentError: if the options contain an invalid attribute.
  ArgumentError: if the port value is < 1024 or > 65535.

RETURNS

 nothing.

DESCRIPTION

This function will kill the process of a running MySQL Server instance on the
local host. The following options affect the result:

 - sandboxDir: path where the instance is located.

The sandboxDir must be the one where the MySQL instance was deployed. If not
specified it will use:

  ~/mysql-sandboxes on Unix-like systems or %userprofile%\MySQL\mysql-sandboxes
on Windows systems.

If the instance is not located on the used path an error will occur.


#@<OUT> Reset Session
Sets the session object to be used on the Dba operations.

SYNTAX

  <Dba>.reset_session(session)

WHERE

  session: Session object to be used on the Dba operations.

DESCRIPTION

Many of the Dba operations require an active session to the Metadata Store, use
this function to define the session to be used.

At the moment only a Classic session type is supported.

If the session type is not defined, the global dba object will use the active
session.

#@<OUT> Start Sandbox
Starts an existing MySQL Server instance on localhost.

SYNTAX

  <Dba>.start_sandbox_instance(port[, options])

WHERE

  port: The port where the instance listens for MySQL connections.
  options: Dictionary with options affecting the result.

EXCEPTIONS

  ArgumentError: if the options contain an invalid attribute.
  ArgumentError: if the port value is < 1024 or > 65535.

RETURNS

 nothing.

DESCRIPTION

This function will start an existing MySQL Server instance on the local host.
The following options affect the result:

 - sandboxDir: path where the instance is located.

The sandboxDir must be the one where the MySQL instance was deployed. If not
specified it will use:

  ~/mysql-sandboxes on Unix-like systems or %userprofile%\MySQL\mysql-sandboxes
on Windows systems.

If the instance is not located on the used path an error will occur.

#@<OUT> Check Instance Configuration
Validates an instance for cluster usage.

SYNTAX

  <Dba>.check_instance_configuration(instance[, options])

WHERE

  instance: An instance definition.
  options: Data for the operation.

EXCEPTIONS

  ArgumentError: if the instance parameter is empty.
  ArgumentError: if the instance definition is invalid.
  ArgumentError: if the instance definition is a connection dictionary but
                 empty.
  RuntimeError: if the instance accounts are invalid.
  RuntimeError: if the instance is offline.
  RuntimeError: if the instance is already part of a Replication Group.
  RuntimeError: if the instance is already part of an InnoDB Cluster.

RETURNS

 A JSON object with the status.

DESCRIPTION

This function reviews the instance configuration to identify if it is valid for
usage in group replication.

The instance definition is the connection data for the instance.

The connection data may be specified in the following formats:

 - A URI string
 - A dictionary with the connection options

A basic URI string has the following format:

[scheme://][user[:password]@]host[:port][/schema][?option=value&option=value...]

The following options are valid for use either in a URI or in a dictionary:

 - ssl-mode: the SSL mode to be used in the connection.
 - ssl-ca: the path to the X509 certificate authority in PEM format.
 - ssl-capath: the path to the directory that contains the X509 certificates
   authorities in PEM format.
 - ssl-cert: The path to the X509 certificate in PEM format.
 - ssl-key: The path to the X509 key in PEM format.
 - ssl-crl: The path to file that contains certificate revocation lists.
 - ssl-crlpath: The path of directory that contains certificate revocation list
   files.
 - ssl-ciphers: List of permitted ciphers to use for connection encryption.
 - tls-version: List of protocols permitted for secure connections
 - auth-method: Authentication method

When these options are defined in a URI, their values must be URL encoded.

The following options are also valid when a dictionary is used:

 - scheme: the protocol to be used on the connection.
 - user: the MySQL user name to be used on the connection.
 - dbUser: alias for user.
 - password: the password to be used on the connection.
 - dbPassword: same as password.
 - host: the hostname or IP address to be used on a TCP connection.
 - port: the port to be used in a TCP connection.
 - socket: the socket file name to be used on a connection through unix
   sockets.
 - schema: the schema to be selected once the connection is done.

The connection options are case insensitive and can only be defined once.

If an option is defined more than once, an error will be generated.

For additional information on connection data use \? connection.

The options dictionary may contain the following options:

 - mycnfPath: The path of the MySQL configuration file for the instance.
 - password: The password to get connected to the instance.

The connection password may be contained on the instance definition, however,
it can be overwritten if it is specified on the options.

The returned JSON object contains the following attributes:

 - status: the final status of the command, either "ok" or "error".
 - config_errors: a list of dictionaries containing the failed requirements
 - errors: a list of errors of the operation
 - restart_required: a boolean value indicating whether a restart is required

Each dictionary of the list of config_errors includes the following attributes:

 - option: The configuration option for which the requirement wasn't met
 - current: The current value of the configuration option
 - required: The configuration option required value
 - action: The action to be taken in order to meet the requirement

The action can be one of the following:

 - server_update+config_update: Both the server and the configuration need to
   be updated
 - config_update+restart: The configuration needs to be updated and the server
   restarted
 - config_update: The configuration needs to be updated
 - server_update: The server needs to be updated
 - restart: The server needs to be restarted



#@<OUT> Stop Sandbox
Stops a running MySQL Server instance on localhost.

SYNTAX

  <Dba>.stop_sandbox_instance(port[, options])

WHERE

  port: The port of the instance to be stopped.
  options: Dictionary with options affecting the result.

EXCEPTIONS

  ArgumentError: if the options contain an invalid attribute.
  ArgumentError: if the root password is missing on the options.
  ArgumentError: if the port value is < 1024 or > 65535.

RETURNS

 nothing.

DESCRIPTION

This function will gracefully stop a running MySQL Server instance on the local
host. The following options affect the result:

 - sandboxDir: path where the instance is located.
 - password: password for the MySQL root user on the instance.

The sandboxDir must be the one where the MySQL instance was deployed. If not
specified it will use:

  ~/mysql-sandboxes on Unix-like systems or %userprofile%\MySQL\mysql-sandboxes
on Windows systems.

If the instance is not located on the used path an error will occur.


#@<OUT> Configure Local Instance
Validates and configures an instance for cluster usage.

SYNTAX

  <Dba>.configure_local_instance(instance[, options])

WHERE

  instance: An instance definition.
  options: Additional options for the operation.

EXCEPTIONS

  ArgumentError: if the instance parameter is empty.
  ArgumentError: if the instance definition is invalid.
  ArgumentError: if the instance definition is a connection dictionary but
                 empty.
  RuntimeError: if the instance accounts are invalid.
  RuntimeError: if the instance is offline.
  RuntimeError: if the instance is already part of a Replication Group.
  RuntimeError: if the instance is already part of an InnoDB Cluster.

RETURNS

 resultset A JSON object with the status.

DESCRIPTION

This function reviews the instance configuration to identify if it is valid for
usage in group replication and cluster. A JSON object is returned containing
the result of the operation.

The instance definition is the connection data for the instance.

The connection data may be specified in the following formats:

 - A URI string
 - A dictionary with the connection options

A basic URI string has the following format:

[scheme://][user[:password]@]host[:port][/schema][?option=value&option=value...]

The following options are valid for use either in a URI or in a dictionary:

 - ssl-mode: the SSL mode to be used in the connection.
 - ssl-ca: the path to the X509 certificate authority in PEM format.
 - ssl-capath: the path to the directory that contains the X509 certificates
   authorities in PEM format.
 - ssl-cert: The path to the X509 certificate in PEM format.
 - ssl-key: The path to the X509 key in PEM format.
 - ssl-crl: The path to file that contains certificate revocation lists.
 - ssl-crlpath: The path of directory that contains certificate revocation list
   files.
 - ssl-ciphers: List of permitted ciphers to use for connection encryption.
 - tls-version: List of protocols permitted for secure connections
 - auth-method: Authentication method

When these options are defined in a URI, their values must be URL encoded.

The following options are also valid when a dictionary is used:

 - scheme: the protocol to be used on the connection.
 - user: the MySQL user name to be used on the connection.
 - dbUser: alias for user.
 - password: the password to be used on the connection.
 - dbPassword: same as password.
 - host: the hostname or IP address to be used on a TCP connection.
 - port: the port to be used in a TCP connection.
 - socket: the socket file name to be used on a connection through unix
   sockets.
 - schema: the schema to be selected once the connection is done.

The connection options are case insensitive and can only be defined once.

If an option is defined more than once, an error will be generated.

For additional information on connection data use \? connection.

The options dictionary may contain the following options:

 - mycnfPath: The path to the MySQL configuration file of the instance.
 - password: The password to be used on the connection.
 - clusterAdmin: The name of the InnoDB cluster administrator user to be
   created. The supported format is the standard MySQL account name format.
 - clusterAdminPassword: The password for the InnoDB cluster administrator
   account.
 - clearReadOnly: boolean value used to confirm that super_read_only must be
   disabled.

The connection password may be contained on the instance definition, however,
it can be overwritten if it is specified on the options.

The returned JSON object contains the following attributes:

 - status: the final status of the command, either "ok" or "error".
 - config_errors: a list of dictionaries containing the failed requirements
 - errors: a list of errors of the operation
 - restart_required: a boolean value indicating whether a restart is required

Each dictionary of the list of config_errors includes the following attributes:

 - option: The configuration option for which the requirement wasn't met
 - current: The current value of the configuration option
 - required: The configuration option required value
 - action: The action to be taken in order to meet the requirement

The action can be one of the following:

 - server_update+config_update: Both the server and the configuration need to
   be updated
 - config_update+restart: The configuration needs to be updated and the server
   restarted
 - config_update: The configuration needs to be updated
 - server_update: The server needs to be updated
 - restart: The server needs to be restarted

#@<OUT> Verbose
Enables verbose mode on the Dba operations.

DESCRIPTION

The assigned value can be either boolean or integer, the result depends on the
assigned value:

 - 0: disables mysqlprovision verbosity
 - 1: enables mysqlprovision verbosity
 - >1: enables mysqlprovision debug verbosity
 - Boolean: equivalent to assign either 0 or 1


#@<OUT> Reboot Cluster
Brings a cluster back ONLINE when all members are OFFLINE.

SYNTAX

  <Dba>.reboot_cluster_from_complete_outage([clusterName][, options])

WHERE

  clusterName: The name of the cluster to be rebooted.
  options: Dictionary with options that modify the behavior of this function.

EXCEPTIONS

  MetadataError:  if the Metadata is inaccessible.
  ArgumentError: if the Cluster name is empty.
  ArgumentError: if the Cluster name is not valid.
  ArgumentError: if the options contain an invalid attribute.
  RuntimeError: if the Cluster does not exist on the Metadata.
  RuntimeError: if some instance of the Cluster belongs to a Replication Group.

RETURNS

 The rebooted cluster object.

DESCRIPTION

The options dictionary can contain the next values:

 - password: The password used for the instances sessions required operations.
 - removeInstances: The list of instances to be removed from the cluster.
 - rejoinInstances: The list of instances to be rejoined on the cluster.
 - clearReadOnly: boolean value used to confirm that super_read_only must be
   disabled

This function reboots a cluster from complete outage. It picks the instance the
MySQL Shell is connected to as new seed instance and recovers the cluster.
Optionally it also updates the cluster configuration based on user provided
options.

On success, the restored cluster object is returned by the function.

The current session must be connected to a former instance of the cluster.

If name is not specified, the default cluster will be returned.<|MERGE_RESOLUTION|>--- conflicted
+++ resolved
@@ -61,14 +61,11 @@
   ArgumentError: if adoptFromGR is true and the memberSslMode option is used.
   ArgumentError: if the value for the memberSslMode option is not one of the
                  allowed.
-<<<<<<< HEAD
   ArgumentError: if adoptFromGR is true and the multiMaster option is used.
-=======
   ArgumentError: if the value for the ipWhitelist, groupName, localAddress, or
                  groupSeeds options is empty.
   RuntimeError: if the value for the groupName, localAddress, or groupSeeds
                 options is not valid for Group Replication.
->>>>>>> 9f6fc15d
 
 RETURNS
 
