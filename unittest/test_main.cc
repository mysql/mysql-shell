/* Copyright (c) 2015, Oracle and/or its affiliates. All rights reserved.

   This program is free software; you can redistribute it and/or modify
   it under the terms of the GNU General Public License as published by
   the Free Software Foundation; version 2 of the License.

   This program is distributed in the hope that it will be useful,
   but WITHOUT ANY WARRANTY; without even the implied warranty of
   MERCHANTABILITY or FITNESS FOR A PARTICULAR PURPOSE.  See the
   GNU General Public License for more details.

   You should have received a copy of the GNU General Public License
   along with this program; if not, write to the Free Software
   Foundation, Inc., 51 Franklin St, Fifth Floor, Boston, MA  02110-1301  USA */

#include <gtest/gtest.h>
#include <fstream>
#include <iostream>

int main(int argc, char **argv)
{
#ifdef HAVE_V8
  extern void JScript_context_init();

  JScript_context_init();
#endif
<<<<<<< HEAD
  ::testing::InitGoogleTest(&argc, argv); 
=======
  if (!getenv("MYSQL_URI"))
  {
    std::cerr << "WARNING: The MYSQL_URI MYSQL_PWD and MYSQL_PORT environment variables are not set\n";
  }

  //::testing::GTEST_FLAG(filter) = "Shell_js_crud_table_insert_tests*";
  ::testing::InitGoogleTest(&argc, argv);
>>>>>>> 5a9a3cf2

  const char *generate_option = "--generate_test_groups=";
  if (argc > 1 && strncmp(argv[1], generate_option, strlen(generate_option)) == 0)
  {
    const char *path = strchr(argv[1], '=')+1;
    std::ofstream f(path);

    std::cout << "Updating "<<path<<"...\n";
    f << "# Automatically generated, use make testgroups to update\n";

    ::testing::UnitTest *ut = ::testing::UnitTest::GetInstance();
    for (int i = 0; i < ut->total_test_case_count(); i++)
    {
       const char *name = ut->GetTestCase(i)->name();
       f << "add_test(" << name << " run_unit_tests --gtest_filter=" << name << ".*)\n";
    }
    return 0;
  }

  return RUN_ALL_TESTS();
}<|MERGE_RESOLUTION|>--- conflicted
+++ resolved
@@ -24,9 +24,6 @@
 
   JScript_context_init();
 #endif
-<<<<<<< HEAD
-  ::testing::InitGoogleTest(&argc, argv); 
-=======
   if (!getenv("MYSQL_URI"))
   {
     std::cerr << "WARNING: The MYSQL_URI MYSQL_PWD and MYSQL_PORT environment variables are not set\n";
@@ -34,7 +31,6 @@
 
   //::testing::GTEST_FLAG(filter) = "Shell_js_crud_table_insert_tests*";
   ::testing::InitGoogleTest(&argc, argv);
->>>>>>> 5a9a3cf2
 
   const char *generate_option = "--generate_test_groups=";
   if (argc > 1 && strncmp(argv[1], generate_option, strlen(generate_option)) == 0)
