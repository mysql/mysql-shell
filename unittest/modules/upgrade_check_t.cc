--- conflicted
+++ resolved
@@ -2244,19 +2244,13 @@
   SKIP_IF_NOT_5_7_UP_TO(Version(8, 0, 0));
 
   PrepareTestDatabase("mysql_zero_dates_check_test");
-<<<<<<< HEAD
   auto check = get_zero_dates_check();
-  EXPECT_STREQ("https://lefred.be/content/mysql-8-0-and-wrong-dates/",
-               check->get_doc_link().c_str());
-=======
-  auto check = Sql_upgrade_check::get_zero_dates_check();
   EXPECT_STREQ(
       "https://dev.mysql.com/doc/refman/8.0/en/datetime.html\nhttps://"
       "dev.mysql.com/doc/refman/8.0/en/"
       "sql-mode.html#sqlmode_no_zero_date\nhttps://dev.mysql.com/doc/refman/"
       "8.0/en/sql-mode.html#sqlmode_no_zero_in_date",
-      check->get_doc_link());
->>>>>>> 4441bf0e
+      check->get_doc_link().c_str());
   EXPECT_NO_ISSUES(check.get());
 
   ASSERT_NO_THROW(
