/*
 * Copyright (c) 2020, 2024, Oracle and/or its affiliates.
 *
 * This program is free software; you can redistribute it and/or modify
 * it under the terms of the GNU General Public License, version 2.0,
 * as published by the Free Software Foundation.
 *
 * This program is designed to work with certain software (including
 * but not limited to OpenSSL) that is licensed under separate terms,
 * as designated in a particular file or component or in included license
 * documentation.  The authors of MySQL hereby grant you an additional
 * permission to link the program and your derivative works with the
 * separately licensed software that they have either included with
 * the program or referenced in the documentation.
 *
 * This program is distributed in the hope that it will be useful,  but
 * WITHOUT ANY WARRANTY; without even the implied warranty of
 * MERCHANTABILITY or FITNESS FOR A PARTICULAR PURPOSE.  See
 * the GNU General Public License, version 2.0, for more details.
 *
 * You should have received a copy of the GNU General Public License
 * along with this program; if not, write to the Free Software Foundation, Inc.,
 * 51 Franklin St, Fifth Floor, Boston, MA 02110-1301 USA
 */

#include "modules/util/dump/compatibility.h"
#include "mysqlshdk/libs/utils/utils_lexing.h"
#include "unittest/gtest_clean.h"
#include "unittest/test_utils.h"
#include "unittest/test_utils/test_combo_utilities.h"

namespace mysqlsh {
namespace compatibility {

class Compatibility_test : public tests::Shell_base_test {
 protected:
  const std::vector<std::string> multiline = {
      R"(CREATE TABLE t(i int)
ENCRYPTION = 'N' 
DATA DIRECTORY = '\tmp' INDEX DIRECTORY = '\tmp',
ENGINE = MyISAM)",
      R"(CREATE TABLE t (i int PRIMARY KEY) ENGINE = MyISAM
  DATA DIRECTORY = '/tmp'
  ENCRYPTION = 'y'
  PARTITION BY LIST (i) (
    PARTITION p0 VALUES IN (0) ENGINE = MyISAM,
    PARTITION p1 VALUES IN (1)
    DATA DIRECTORY = '/tmp',
    ENGINE = BLACKHOLE
  ))",
      R"(CREATE TABLE `tmq` (
  `i` int(11) DEFAULT NULL
) ENGINE=MyISAM DEFAULT CHARSET=latin1 DATA DIRECTORY='/tmp/' INDEX DIRECTORY='/tmp/')",
      R"(CREATE TABLE `tmq` (
  `i` int(11) DEFAULT NULL
) /*!50100 TABLESPACE `t s 1` */ ENGINE=InnoDB DEFAULT CHARSET=latin1 ENCRYPTION='N')",
      R"(CREATE TABLE `tmq` (
  `i` int(11) NOT NULL,
  PRIMARY KEY (`i`)
) ENGINE=MyISAM DEFAULT CHARSET=latin1
/*!50100 PARTITION BY LIST (i)
(PARTITION p0 VALUES IN (0) ENGINE = MyISAM,
 PARTITION p1 VALUES IN (1) DATA DIRECTORY = '/tmp' ENGINE = MyISAM) */)",
      R"(CREATE TABLE `tmq` (
  `i` int NOT NULL,
  PRIMARY KEY (`i`)
) ENGINE=InnoDB DEFAULT CHARSET=utf8mb4 COLLATE=utf8mb4_0900_ai_ci
/*!50100 PARTITION BY LIST (`i`)
(PARTITION p0 VALUES IN (0) DATA DIRECTORY = '/tmp/' ENGINE = InnoDB,
 PARTITION p1 VALUES IN (1) DATA DIRECTORY = '/tmp/' ENGINE = InnoDB) */)",
      R"(CREATE TABLE `tmq` (
  `i` int(11) NOT NULL,
  PRIMARY KEY (`i`)
) ENGINE=MyISAM DEFAULT CHARSET=latin1
/*!50100 PARTITION BY LIST (i)
(PARTITION p0 VALUES IN (0) TABLESPACE = `t s 1` ENGINE = MyISAM,
 PARTITION p1 VALUES IN (1) TABLESPACE = `t s 1` ENGINE = MyISAM) */)",
      "CREATE DATABASE `dcs` /*!40100 DEFAULT CHARACTER SET latin1 COLLATE "
      "latin1_danish_ci */ /*!80016 DEFAULT ENCRYPTION='N' */"};

  const std::vector<std::string> rogue = {
      R"(CREATE TABLE `rogue` (
  `data` int DEFAULT NULL,
  `index` int DEFAULT NULL,
  `directory` int DEFAULT NULL,
  `encryption` int DEFAULT NULL,
  `engine` int DEFAULT NULL,
  `tablespace` int DEFAULT NULL,
  `collate` int DEFAULT NULL,
  `charset` int DEFAULT NULL,
  `character` int DEFAULT NULL,
  `definer` int DEFAULT NULL
) ENGINE=InnoDB DEFAULT CHARSET=utf8mb4 COLLATE=utf8mb4_0900_ai_ci)",
      " create table rogue (data int, `index` int, directory int, encryption "
      "int, engine int, tablespace int, `collate` int, charset int, "
      "`character` int, definer int);"};
};

TEST_F(Compatibility_test, check_privileges) {
  constexpr std::string_view k_text_marker = "<not-modified>";
  std::string rewritten;

  rewritten = k_text_marker;
  EXPECT_TRUE(
      check_privileges(
          "GRANT `app_delete`@`%`,`app_read`@`%`,`app_write`@`%`,`combz`@`%` "
          "TO `combined`@`%`",
          &rewritten)
          .empty());
  EXPECT_EQ(k_text_marker, rewritten);

  EXPECT_EQ(1,
            check_privileges(
                "GRANT SUPER, LOCK TABLES ON *.* TO 'superfirst'@'localhost';",
                &rewritten)
                .size());
  EXPECT_EQ("GRANT LOCK TABLES ON *.* TO 'superfirst'@'localhost';", rewritten);

  EXPECT_EQ(
      1, check_privileges(
             "GRANT INSERT,super, UPDATE ON *.* TO 'superafter'@'localhost';",
             &rewritten)
             .size());
  EXPECT_EQ("GRANT INSERT, UPDATE ON *.* TO 'superafter'@'localhost';",
            rewritten);

  EXPECT_EQ(1,
            check_privileges("GRANT  SUPER ON *.* TO 'superonly'@'localhost';",
                             &rewritten)
                .size());
  EXPECT_TRUE(rewritten.empty());

  EXPECT_EQ(4, check_privileges("GRANT SUPER,FILE, reload, BINLOG_ADMIN ON *.* "
                                "TO 'empty'@'localhost';",
                                &rewritten)
                   .size());
  EXPECT_TRUE(rewritten.empty());

  EXPECT_EQ(4, check_privileges("GRANT INSERT,SUPER,FILE,LOCK TABLES , reload, "
                                "BINLOG_ADMIN, SELECT ON *.* "
                                "TO 'empty'@'localhost';",
                                &rewritten)
                   .size());
  EXPECT_EQ("GRANT INSERT,LOCK TABLES , SELECT ON *.* TO 'empty'@'localhost';",
            rewritten);

  EXPECT_EQ(4, check_privileges("GRANT BINLOG_ADMIN, INSERT    , SUPER "
                                ",`app_delete`@`%`, LOCK TABLES , reload, "
                                "UPDATE,FILE, SELECT ON *.* "
                                "TO 'empty'@'localhost';",
                                &rewritten)
                   .size());
  EXPECT_EQ(
      "GRANT INSERT     ,`app_delete`@`%`, LOCK TABLES , UPDATE, SELECT ON *.* "
      "TO 'empty'@'localhost';",
      rewritten);

  rewritten = k_text_marker;
  EXPECT_EQ(0,
            check_privileges(
                "REVOKE CREATE, DROP, REFERENCES, INDEX, ALTER, CREATE "
                "TEMPORARY TABLES, LOCK TABLES, CREATE VIEW, CREATE ROUTINE, "
                "ALTER ROUTINE, EVENT, TRIGGER ON `sys`.* FROM `root`@`%`")
                .size());
  EXPECT_EQ(k_text_marker, rewritten);

  EXPECT_EQ(3,
            check_privileges(
                "REVOKE SUPER, DROP, REFERENCES, INDEX, FILE, CREATE "
                "TEMPORARY TABLES, LOCK TABLES, BINLOG_ADMIN, CREATE ROUTINE, "
                "ALTER ROUTINE, EVENT, TRIGGER ON `sys`.* FROM `root`@`%`",
                &rewritten)
                .size());
  EXPECT_EQ(
      "REVOKE DROP, REFERENCES, INDEX, CREATE TEMPORARY TABLES, LOCK TABLES, "
      "CREATE ROUTINE, ALTER ROUTINE, EVENT, TRIGGER ON `sys`.* FROM "
      "`root`@`%`",
      rewritten);
}

TEST_F(Compatibility_test, data_index_dir_option) {
  std::string rewritten;

  EXPECT_FALSE(check_create_table_for_data_index_dir_option(
      "CREATE TABLE t(i int) ENGINE=MyIsam", &rewritten));

  EXPECT_TRUE(check_create_table_for_data_index_dir_option(
      "CREATE TABLE t(i int) DATA DIRECTORY = 'c:/temporary directory'",
      &rewritten));
  EXPECT_EQ(
      "CREATE TABLE t(i int) /* DATA DIRECTORY = 'c:/temporary directory'*/ ",
      rewritten);

  EXPECT_TRUE(check_create_table_for_data_index_dir_option(
      "CREATE TABLE t(i int) index DIRECTORY = '\\tmp\\one\\t w o\\3'",
      &rewritten));
  EXPECT_EQ(
      "CREATE TABLE t(i int) /* index DIRECTORY = '\\tmp\\one\\t w o\\3'*/ ",
      rewritten);

  EXPECT_TRUE(
      check_create_table_for_data_index_dir_option(multiline[0], &rewritten));
  EXPECT_EQ(
      "CREATE TABLE t(i int)\n"
      "ENCRYPTION = 'N' \n"
      "/* DATA DIRECTORY = '\\tmp' INDEX DIRECTORY = '\\tmp',*/ \n"
      "ENGINE = MyISAM",
      rewritten);

  EXPECT_TRUE(
      check_create_table_for_data_index_dir_option(multiline[1], &rewritten));
  EXPECT_EQ(
      "CREATE TABLE t (i int PRIMARY KEY) ENGINE = MyISAM\n"
      "  /* DATA DIRECTORY = '/tmp'*/ \n"
      "  ENCRYPTION = 'y'\n"
      "  PARTITION BY LIST (i) (\n"
      "    PARTITION p0 VALUES IN (0) ENGINE = MyISAM,\n"
      "    PARTITION p1 VALUES IN (1)\n"
      "    /* DATA DIRECTORY = '/tmp',*/ \n"
      "    ENGINE = BLACKHOLE\n"
      "  )",
      rewritten);

  EXPECT_TRUE(
      check_create_table_for_data_index_dir_option(multiline[4], &rewritten));
  EXPECT_EQ(
      "CREATE TABLE `tmq` (\n"
      "  `i` int(11) NOT NULL,\n"
      "  PRIMARY KEY (`i`)\n"
      ") ENGINE=MyISAM DEFAULT CHARSET=latin1\n"
      "/*!50100 PARTITION BY LIST (i)\n"
      "(PARTITION p0 VALUES IN (0) ENGINE = MyISAM,\n"
      " PARTITION p1 VALUES IN (1) -- DATA DIRECTORY = '/tmp'\n"
      " ENGINE = MyISAM) */",
      rewritten);

  EXPECT_TRUE(
      check_create_table_for_data_index_dir_option(multiline[5], &rewritten));
  EXPECT_EQ(R"(CREATE TABLE `tmq` (
  `i` int NOT NULL,
  PRIMARY KEY (`i`)
) ENGINE=InnoDB DEFAULT CHARSET=utf8mb4 COLLATE=utf8mb4_0900_ai_ci
/*!50100 PARTITION BY LIST (`i`)
(PARTITION p0 VALUES IN (0) -- DATA DIRECTORY = '/tmp/'
 ENGINE = InnoDB,
 PARTITION p1 VALUES IN (1) -- DATA DIRECTORY = '/tmp/'
 ENGINE = InnoDB) */)",
            rewritten);
}

TEST_F(Compatibility_test, encryption_option) {
  std::string rewritten;
  auto ct = "CREATE TABLE t(i int) ENCRYPTION 'N'";
  EXPECT_TRUE(check_create_table_for_encryption_option(ct, &rewritten));
  EXPECT_EQ("CREATE TABLE t(i int) /* ENCRYPTION 'N'*/ ", rewritten);

  EXPECT_TRUE(
      check_create_table_for_encryption_option(multiline[0], &rewritten));
  EXPECT_EQ(
      "CREATE TABLE t(i int)\n"
      "/* ENCRYPTION = 'N'*/  \n"
      "DATA DIRECTORY = '\\tmp' INDEX DIRECTORY = '\\tmp',\n"
      "ENGINE = MyISAM",
      rewritten);

  EXPECT_TRUE(
      check_create_table_for_encryption_option(multiline[1], &rewritten));
  EXPECT_EQ(
      "CREATE TABLE t (i int PRIMARY KEY) ENGINE = MyISAM\n"
      "  DATA DIRECTORY = '/tmp'\n"
      "  /* ENCRYPTION = 'y'*/ \n"
      "  PARTITION BY LIST (i) (\n"
      "    PARTITION p0 VALUES IN (0) ENGINE = MyISAM,\n"
      "    PARTITION p1 VALUES IN (1)\n"
      "    DATA DIRECTORY = '/tmp',\n"
      "    ENGINE = BLACKHOLE\n"
      "  )",
      rewritten);

  EXPECT_TRUE(compatibility::check_create_table_for_encryption_option(
      multiline[7], &rewritten));
  EXPECT_EQ(
      "CREATE DATABASE `dcs` /*!40100 DEFAULT CHARACTER SET latin1 COLLATE "
      "latin1_danish_ci */ /*!80016 -- DEFAULT ENCRYPTION='N'\n"
      " */",
      rewritten);
}

TEST_F(Compatibility_test, engine_change) {
  std::string rewritten;

  EXPECT_EQ("MyISAM",
            check_create_table_for_engine_option(multiline[0], &rewritten));
  EXPECT_EQ(R"(CREATE TABLE t(i int)
ENCRYPTION = 'N' 
DATA DIRECTORY = '\tmp' INDEX DIRECTORY = '\tmp',
ENGINE = InnoDB)",
            rewritten);

  EXPECT_EQ("BLACKHOLE",
            check_create_table_for_engine_option(multiline[1], &rewritten));
  EXPECT_EQ(R"(CREATE TABLE t (i int PRIMARY KEY) ENGINE = InnoDB
  DATA DIRECTORY = '/tmp'
  ENCRYPTION = 'y'
  PARTITION BY LIST (i) (
    PARTITION p0 VALUES IN (0) ENGINE = InnoDB,
    PARTITION p1 VALUES IN (1)
    DATA DIRECTORY = '/tmp',
    ENGINE = InnoDB
  ))",
            rewritten);
}

TEST_F(Compatibility_test, tablespace_removal) {
  std::string rewritten;
  EXPECT_TRUE(check_create_table_for_tablespace_option(
      "CREATE TABLE t1 (c1 INT, c2 INT) TABLESPACE ts_1 ENGINE NDB;",
      &rewritten));

  EXPECT_TRUE(check_create_table_for_tablespace_option(
      "CREATE TABLE t1 (c1 INT, c2 INT) TABLESPACE `ts 1`;", &rewritten));
  EXPECT_EQ("CREATE TABLE t1 (c1 INT, c2 INT) ;", rewritten);

  EXPECT_TRUE(check_create_table_for_tablespace_option(
      "CREATE TABLE t1 (c1 INT) TABLESPACE=`ts_1` ENGINE NDB", &rewritten));
  EXPECT_EQ("CREATE TABLE t1 (c1 INT)  ENGINE NDB", rewritten);

  EXPECT_TRUE(check_create_table_for_tablespace_option(
      "CREATE TABLE t1 (c1 INT) ENGINE NDB, TABLESPACE= ts_1", &rewritten));
  EXPECT_EQ("CREATE TABLE t1 (c1 INT) ENGINE NDB", rewritten);

  EXPECT_TRUE(check_create_table_for_tablespace_option(
      "CREATE TABLE t1 (c1 INT) TABLESPACE =ts_1", &rewritten));
  EXPECT_EQ("CREATE TABLE t1 (c1 INT) ", rewritten);

  EXPECT_TRUE(check_create_table_for_tablespace_option(
      "CREATE TABLE t(i int) ENCRYPTION = 'N' DATA DIRECTORY = '\tmp', "
      "/*!50100 TABLESPACE `t s 1` */ ENGINE = InnoDB;",
      &rewritten));
  EXPECT_EQ(
      "CREATE TABLE t(i int) ENCRYPTION = 'N' DATA DIRECTORY = '\tmp' ENGINE = "
      "InnoDB;",
      rewritten);

  EXPECT_TRUE(
      check_create_table_for_tablespace_option(multiline[6], &rewritten));
  EXPECT_EQ(R"(CREATE TABLE `tmq` (
  `i` int(11) NOT NULL,
  PRIMARY KEY (`i`)
) ENGINE=MyISAM DEFAULT CHARSET=latin1
/*!50100 PARTITION BY LIST (i)
(PARTITION p0 VALUES IN (0)  ENGINE = MyISAM,
 PARTITION p1 VALUES IN (1)  ENGINE = MyISAM) */)",
            rewritten);
}

TEST_F(Compatibility_test, check_create_table_for_fixed_row_format) {
  EXPECT_FALSE(
      check_create_table_for_fixed_row_format("CREATE TABLE t (a int);"));

  const auto validate = [](const std::string &statement, bool changed,
                           const std::string &result = {}) {
    SCOPED_TRACE(statement);

    auto s = statement;

    EXPECT_EQ(changed, check_create_table_for_fixed_row_format(s, &s));

    if (changed) {
      EXPECT_EQ(result, s);
    } else {
      EXPECT_EQ(statement, s);
    }
  };

  validate("CREATE TABLE t (a int);", false);

  validate("CREATE TABLE t (a int) COMMENT = 'tmp', ROW_FORMAT DYNAMIC", false);
  validate("CREATE TABLE t (a int) COMMENT = 'tmp' ROW_FORMAT DYNAMIC", false);
  validate("CREATE TABLE t (a int) ROW_FORMAT = DYNAMIC", false);
  validate("CREATE TABLE t (a int) ROW_FORMAT=DYNAMIC,COMMENT='tmp'", false);

  validate("CREATE TABLE t (a int) COMMENT = 'tmp', ROW_FORMAT FIXED", true,
           "CREATE TABLE t (a int) COMMENT = 'tmp'");
  validate("CREATE TABLE t (a int) COMMENT = 'tmp' ROW_FORMAT FIXED", true,
           "CREATE TABLE t (a int) COMMENT = 'tmp'");
  validate("CREATE TABLE t (a int) ROW_FORMAT = FIXED", true,
           "CREATE TABLE t (a int)");
  validate("CREATE TABLE t (a int) ROW_FORMAT=FIXED,COMMENT='tmp'", true,
           "CREATE TABLE t (a int) COMMENT='tmp'");
  validate(
      "CREATE TABLE t (a int) COMPRESSION=NONE ROW_FORMAT=FIXED,COMMENT='tmp'",
      true, "CREATE TABLE t (a int) COMPRESSION=NONE COMMENT='tmp'");
  validate(
      "CREATE TABLE t (a int) COMPRESSION=NONE,ROW_FORMAT=FIXED,COMMENT='tmp'",
      true, "CREATE TABLE t (a int) COMPRESSION=NONE,COMMENT='tmp'");
}

TEST_F(Compatibility_test, charset_option) {
  std::string rewritten;
  EXPECT_EQ(2, compatibility::check_statement_for_charset_option(
                   R"(CREATE TABLE `dsc` (
  `v` varchar(20) CHARACTER SET utf8 COLLATE utf8_general_ci DEFAULT NULL,
  `v1` varchar(10) COLLATE latin1_danish_ci DEFAULT NULL
) ENGINE=InnoDB DEFAULT CHARSET=latin1 COLLATE=latin1_danish_ci)",
                   &rewritten)
                   .size());

  EXPECT_EQ(R"(CREATE TABLE `dsc` (
  `v` varchar(20)   DEFAULT NULL,
  `v1` varchar(10)  DEFAULT NULL
) ENGINE=InnoDB  )",
            rewritten);

  EXPECT_EQ(1, compatibility::check_statement_for_charset_option(multiline[7],
                                                                 &rewritten)
                   .size());
  EXPECT_EQ("CREATE DATABASE `dcs`  /*!80016 DEFAULT ENCRYPTION='N' */",
            rewritten);
}

TEST_F(Compatibility_test, definer_option) {
  std::string rewritten;
  EXPECT_EQ(
      "`root`@`localhost`",
      compatibility::check_statement_for_definer_clause(
          R"(CREATE DEFINER=`root`@`localhost` PROCEDURE `bug9056_proc2`(OUT a INT)
BEGIN
  select sum(id) from tr1 into a;
END ;;)",
          &rewritten));
  EXPECT_EQ(R"(CREATE PROCEDURE `bug9056_proc2`(OUT a INT)
BEGIN
  select sum(id) from tr1 into a;
END ;;)",
            rewritten);

  EXPECT_EQ(
      "`root`@`localhost`",
      compatibility::check_statement_for_definer_clause(
          R"(CREATE DEFINER = `root`@`localhost` FUNCTION `bug9056_func2`(f1 char binary) RETURNS char(1) CHARSET utf8mb4
begin
  set f1= concat( 'hello', f1 );
  return f1;
end ;;)",
          &rewritten));
  EXPECT_EQ(
      R"(CREATE FUNCTION `bug9056_func2`(f1 char binary) RETURNS char(1) CHARSET utf8mb4
begin
  set f1= concat( 'hello', f1 );
  return f1;
end ;;)",
      rewritten);

  EXPECT_EQ("`root`@`localhost`",
            compatibility::check_statement_for_definer_clause(
                "/*!50106 CREATE DEFINER=`root` @ `localhost` EVENT IF NOT "
                "EXISTS `ee1` "
                "ON "
                "SCHEDULE AT '2035-12-31 20:01:23' ON COMPLETION NOT PRESERVE "
                "ENABLE DO "
                "set @a=5 */ ;;",
                &rewritten));
  EXPECT_EQ(
      "/*!50106 CREATE EVENT IF NOT EXISTS `ee1` ON "
      "SCHEDULE AT '2035-12-31 "
      "20:01:23' ON COMPLETION NOT PRESERVE ENABLE DO set @a=5 */ ;;",
      rewritten);

  EXPECT_EQ(
      "`root`@`localhost`",
      compatibility::check_statement_for_definer_clause(
          "/*!50001 CREATE ALGORITHM=UNDEFINED DEFINER=`root`@`localhost` SQL "
          "SECURITY DEFINER VIEW `v3` AS select `tv1`.`a` AS `a`,`tv1`.`b` AS "
          "`b`,`tv1`.`c` AS `c` from `tv1` */;",
          &rewritten));
  EXPECT_EQ(
      "/*!50001 CREATE ALGORITHM=UNDEFINED SQL SECURITY "
      "DEFINER VIEW `v3` AS "
      "select `tv1`.`a` AS `a`,`tv1`.`b` AS `b`,`tv1`.`c` AS `c` from `tv1` "
      "*/;",
      rewritten);

  EXPECT_EQ(
      "`root`@`localhost`",
      compatibility::check_statement_for_definer_clause(
          R"(/*!50003 CREATE DEFINER=`root`@`localhost` TRIGGER `trg4` BEFORE INSERT ON `t2` FOR EACH ROW begin
  if new.a > 10 then
    set @fired:= "No";
  end if;
end */;;)",
          &rewritten));
  EXPECT_EQ(
      R"(/*!50003 CREATE TRIGGER `trg4` BEFORE INSERT ON `t2` FOR EACH ROW begin
  if new.a > 10 then
    set @fired:= "No";
  end if;
end */;;)",
      rewritten);
}

TEST_F(Compatibility_test, sql_security_clause) {
  std::string rewritten;

  EXPECT_TRUE(compatibility::check_statement_for_sqlsecurity_clause(
      R"(CREATE DEFINER = `root`@`localhost` FUNCTION `bug9056_func2`(f1 char binary) RETURNS char(1) SQL SECURITY DEFINER CHARSET utf8mb4
begin
  set f1= concat( 'hello', f1 );
  return f1;
end ;;)",
      &rewritten));
  EXPECT_EQ(
      R"(CREATE DEFINER = `root`@`localhost` FUNCTION `bug9056_func2`(f1 char binary) RETURNS char(1) SQL SECURITY INVOKER CHARSET utf8mb4
begin
  set f1= concat( 'hello', f1 );
  return f1;
end ;;)",
      rewritten);

  EXPECT_TRUE(compatibility::check_statement_for_sqlsecurity_clause(
      R"(CREATE procedure test.for_loop_example()
wholeblock:BEGIN
  DECLARE x INT;
  DECLARE str VARCHAR(255);
  SET x = -5;
  SET str = '';

  loop_label: LOOP
    IF x > 0 THEN
      LEAVE loop_label;
    END IF;
    SET str = CONCAT(str,x,',');
    SET x = x + 1;
    ITERATE loop_label;
  END LOOP;

  SELECT str;

END//)",
      &rewritten));
  EXPECT_EQ(R"(CREATE procedure test.for_loop_example()
SQL SECURITY INVOKER
wholeblock:BEGIN
  DECLARE x INT;
  DECLARE str VARCHAR(255);
  SET x = -5;
  SET str = '';

  loop_label: LOOP
    IF x > 0 THEN
      LEAVE loop_label;
    END IF;
    SET str = CONCAT(str,x,',');
    SET x = x + 1;
    ITERATE loop_label;
  END LOOP;

  SELECT str;

END//)",
            rewritten);

  EXPECT_TRUE(compatibility::check_statement_for_sqlsecurity_clause(
      "/*!50001 CREATE ALGORITHM=UNDEFINED DEFINER=`root`@`localhost` SQL "
      "SECURITY DEFINER VIEW `v3` AS select `tv1`.`a` AS `a`,`tv1`.`b` AS "
      "`b`,`tv1`.`c` AS `c` from `tv1` */;",
      &rewritten));
  EXPECT_EQ(
      "/*!50001 CREATE ALGORITHM=UNDEFINED DEFINER=`root`@`localhost` SQL "
      "SECURITY INVOKER VIEW `v3` AS select `tv1`.`a` AS `a`,`tv1`.`b` AS "
      "`b`,`tv1`.`c` AS `c` from `tv1` */;",
      rewritten);

  EXPECT_TRUE(compatibility::check_statement_for_sqlsecurity_clause(
      R"(CREATE DEFINER=`root`@`localhost` FUNCTION `hello`(s CHAR(20)) RETURNS char(50) CHARSET utf8mb4
    DETERMINISTIC
RETURN CONCAT('Hello, ',s,'!'))",
      &rewritten));

  EXPECT_EQ(
      R"(CREATE DEFINER=`root`@`localhost` FUNCTION `hello`(s CHAR(20)) RETURNS char(50) CHARSET utf8mb4
    DETERMINISTIC
SQL SECURITY INVOKER
RETURN CONCAT('Hello, ',s,'!'))",
      rewritten);

  EXPECT_TRUE(compatibility::check_statement_for_sqlsecurity_clause(
      R"(CREATE DEFINER=`root`@`localhost` PROCEDURE `p1`()
BEGIN   UPDATE t1 SET counter = counter + 1;
END)",
      &rewritten));
  EXPECT_EQ(R"(CREATE DEFINER=`root`@`localhost` PROCEDURE `p1`()
SQL SECURITY INVOKER
BEGIN   UPDATE t1 SET counter = counter + 1;
END)",
            rewritten);

  EXPECT_TRUE(compatibility::check_statement_for_sqlsecurity_clause(
      R"(CREATE FUNCTION `func1`() RETURNS int(11)
    NO SQL
RETURN 0)",
      &rewritten));
  EXPECT_EQ(R"(CREATE FUNCTION `func1`() RETURNS int(11)
    NO SQL
SQL SECURITY INVOKER
RETURN 0)",
            rewritten);

  EXPECT_FALSE(compatibility::check_statement_for_sqlsecurity_clause(
      R"(CREATE FUNCTION `func2`() RETURNS int(11)
    NO SQL
    SQL SECURITY INVOKER
RETURN 0)",
      &rewritten));

  EXPECT_FALSE(compatibility::check_statement_for_sqlsecurity_clause(
      "/*!50001 CREATE ALGORITHM=UNDEFINED DEFINER=`root`@`localhost` SQL "
      "SECURITY INVOKER VIEW `v3` AS select `tv1`.`a` AS `a`,`tv1`.`b` AS "
      "`b`,`tv1`.`c` AS `c` from `tv1` */;",
      &rewritten));

  EXPECT_TRUE(compatibility::check_statement_for_sqlsecurity_clause(
      R"(create view tmp as select count(*) from s.t)", &rewritten));
  EXPECT_EQ(R"(create SQL SECURITY INVOKER
view tmp as select count(*) from s.t)",
            rewritten);

  EXPECT_TRUE(compatibility::check_statement_for_sqlsecurity_clause(
      R"(create function tmp() returns integer deterministic
return 1)",
      &rewritten));
  EXPECT_EQ(R"(create function tmp() returns integer deterministic
SQL SECURITY INVOKER
return 1)",
            rewritten);

  const std::vector<std::string> statements = {
      "IF @v > 0 THEN SELECT 1; ELSE SELECT 2; END IF",
      "case @v when 1 then select 1; else select 2; end case",
      "label1: BEGIN END",
      "label1:BEGIN END",
      "BEGIN END",
      "LOOP select 1; end loop",
      "while @v > 1 do select 1; end while",
      "repeat select 1; until @v > 1 end repeat",
      "alter table s.t",
      "analyze table s.t",
      "BINLOG 'str'",
      "call tmp",
      "change replication source to source_PORT = 1234",
      "check table s.t",
      "checksum table s.t",
      "clone LOCAL DATA DIRECTORY 'clone_dir'",
      "commit",
      "create table s.t1 (a int)",
      "deallocate prepare stmt",
      "delete from s.t",
      "desc s.t",
      "describe s.t",
      "explain s.t",
      "do 1",
      "drop table s.t",
      "execute stmt",
      "flush tables",
      "GET DIAGNOSTICS @v = ROW_COUNT",
      "start group_replication",
      "stop group_replication",
      "grant select on *.* to sample_user",
      "handler s.t OPEN",
      "IMPORT TABLE FROM 'sdi_file'",
      "Insert into s.t values (1)",
      "INSTALL PLUGIN name SONAME 'so'",
      "kill query 1",
      "lock instance for backup",
      "optimize table s.t",
      "CACHE INDEX i IN hot_cache",
      "load INDEX INto cache s.t",
      "PREPARE stmt FROM 'select 1'",
      "purge binary logs to 'log'",
      "release savepoint x",
      "rename table s.t to s.t1",
      "repair table s.t",
      "replace s.t VALUES (1)",
      "reset replica",
      "resignal",
      "restart",
      "revoke select on *.* from sample_user",
      "rollback",
      "savepoint x",
      "select 1",
      "(select 1)",
      "values row(1)",
      "(values row(1))",
      "table s.t",
      "(table s.t)",
      "set password to random",
      "show tables",
      "shutdown",
      "SIGNAL SQLSTATE '01000'",
      "truncate s.t",
      "UNINSTALL PLUGIN plugin_name",
      "UNlock instance",
      "update s.t set a = 1",
      "WITH cte1 AS (SELECT 1) update s.t set a = 1",
      "xa start 'xid'",
  };
  const std::string create_procedure = "create procedure ";
  const std::string routine_params = "() ";
  const std::string create_procedure_tmp =
      create_procedure + "tmp" + routine_params;
  const std::string sql_security_invoker = "SQL SECURITY INVOKER";
  const std::string sql_security_invoker_n = sql_security_invoker + "\n";

  for (const auto &stmt : statements) {
    SCOPED_TRACE(stmt);

    // create procedure statement with the given body
    EXPECT_TRUE(compatibility::check_statement_for_sqlsecurity_clause(
        create_procedure_tmp + stmt, &rewritten));
    EXPECT_EQ(create_procedure_tmp + sql_security_invoker_n + stmt, rewritten);

    const auto keyword = shcore::str_split(stmt, " ")[0];

    if ('(' != keyword[0]) {
      // create procedure statement with the given body, procedure name is the
      // first word from a statement (in most cases this is not a valid SQL)
      EXPECT_TRUE(compatibility::check_statement_for_sqlsecurity_clause(
          create_procedure + keyword + routine_params + stmt, &rewritten));
      EXPECT_EQ(create_procedure + keyword + routine_params +
                    sql_security_invoker_n + stmt,
                rewritten);

      const auto quoted_keyword = shcore::quote_identifier(keyword);

      // create procedure statement with the given body, procedure name is the
      // first word from a statement, quoted
      EXPECT_TRUE(compatibility::check_statement_for_sqlsecurity_clause(
          create_procedure + quoted_keyword + routine_params + stmt,
          &rewritten));
      EXPECT_EQ(create_procedure + quoted_keyword + routine_params +
                    sql_security_invoker_n + stmt,
                rewritten);
    }
  }

  const std::vector<std::string> types = {
      // int_type [ '(' NUM ')' ] [ SIGNED ] [ UNSIGNED ] [ ZEROFILL ]
      "INT4 (2) SIGNED",
      "MIDDLEINT UNSIGNED",
      // { REAL | DOUBLE | FLOAT8 } [ '(' NUM ',' NUM ')' ] [ SIGNED ]
      //                                                    [ UNSIGNED ]
      //                                                    [ ZEROFILL ]
      "REAL(4, 3) ZEROFILL",
      "DOUBLE SIGNED UNSIGNED",
      // { DOUBLE | FLOAT8 } PRECISION [ '(' NUM ',' NUM ')' ] [ SIGNED ]
      //                                                       [ UNSIGNED ]
      //                                                       [ ZEROFILL ]
      "FLOAT8 PRECISION (2,1) SIGNED ZEROFILL",
      "DOUBLE PRECISION UNSIGNED ZEROFILL",
      // numeric_type [ '(' NUM ',' NUM ')' ]  [ SIGNED ] [ UNSIGNED ]
      //                                       [ ZEROFILL ]
      "FLOAT4 (33, 4) UNSIGNED SIGNED",
      "DEC ZEROFILL SIGNED",
      // numeric_type '(' NUM ')'  [ SIGNED ] [ UNSIGNED ] [ ZEROFILL ]
      "FIXED(2) ZEROFILL UNSIGNED",
      // BIT
      "BIT",
      // BIT '(' NUM ')'
      "BIT(7)",
      // BOOL
      "BOOL",
      // BOOLEAN
      "BOOLEAN",
      // { CHAR | CHARACTER } '(' NUM ')' opt_charset_with_opt_binary
      "CHAR(8)",
      "CHARACTER (1) ASCII",
      // { CHAR | CHARACTER } opt_charset_with_opt_binary
      "CHAR BINARY ASCII",
      "CHARACTER ASCII BINARY",
      // NCHAR '(' NUM ')' [ BINARY ]
      "NCHAR(4)",
      "NCHAR(10) BINARY",
      // NATIONAL { CHAR | CHARACTER } '(' NUM ')' [ BINARY ]
      "NATIONAL CHAR (2)",
      "NATIONAL CHARACTER (2) BINARY",
      // NCHAR [ BINARY ]
      "NCHAR",
      "NCHAR BINARY",
      // NATIONAL { CHAR | CHARACTER } [ BINARY ]
      "NATIONAL CHAR BINARY",
      "NATIONAL CHARACTER",
      // BINARY '(' NUM ')'
      "BINARY(11)",
      // BINARY
      "BINARY",
      // { CHAR | CHARACTER } VARYING '(' NUM ')' opt_charset_with_opt_binary
      "CHAR VARYING (9) UNICODE",
      "CHARACTER VARYING (33) UNICODE BINARY",
      // { VARCHAR | VARCHARACTER } '(' NUM ')' opt_charset_with_opt_binary
      "VARCHAR (5) BINARY UNICODE",
      "VARCHARACTER (44) BYTE",
      // NATIONAL { VARCHAR | VARCHARACTER } '(' NUM ')' [ BINARY ]
      "NATIONAL VARCHAR(13)",
      "NATIONAL VARCHARACTER( 8 ) BINARY",
      // NVARCHAR '(' NUM ')' [ BINARY ]
      "NVARCHAR (6)",
      "NVARCHAR (7) BINARY",
      // NCHAR { VARCHAR | VARCHARACTER } '(' NUM ')' [ BINARY ]
      "NCHAR VARCHAR (4) BINARY",
      "NCHAR VARCHARACTER (32)",
      // NATIONAL { CHAR | CHARACTER } VARYING '(' NUM ')' [ BINARY ]
      "NATIONAL CHAR VARYING(2)",
      "NATIONAL CHARACTER VARYING(02) BINARY",
      // NCHAR VARYING '(' NUM ')' [ BINARY ]
      "NCHAR VARYING (77)",
      "NCHAR VARYING (77)BINARY",
      // VARBINARY '(' NUM ')'
      "VARBINARY(1)",
      // { SQL_TSI_YEAR | YEAR } [ '(' NUM ')' ]  [ SIGNED ] [ UNSIGNED ]
      //                                          [ ZEROFILL ]
      "SQL_TSI_YEAR(4) ZEROFILL UNSIGNED SIGNED",
      "YEAR SIGNED UNSIGNED SIGNED UNSIGNED",
      // DATE
      "DATE",
      // TIME [ '(' NUM ')' ]
      "TIME",
      "TIME (5)",
      // TIMESTAMP [ '(' NUM ')' ]
      "TIMESTAMP",
      "TIMESTAMP(6)",
      // DATETIME [ '(' NUM ')' ]
      "DATETIME",
      "DATETIME (2)",
      // TINYBLOB
      "TINYBLOB",
      // BLOB [ '(' NUM ')' ]
      "BLOB",
      "BLOB (55)",
      // spatial_type: GEOMETRY | GEOMCOLLECTION | GEOMETRYCOLLECTION | POINT |
      //               MULTIPOINT | LINESTRING | MULTILINESTRING | POLYGON |
      //               MULTIPOLYGON
      "GEOMETRY",
      // MEDIUMBLOB
      "MEDIUMBLOB",
      // LONGBLOB
      "LONGBLOB",
      // LONG VARBINARY
      "LONG VARBINARY",
      // LONG { CHAR | CHARACTER } VARYING opt_charset_with_opt_binary
      "LONG CHAR VARYING CHAR SET utf8mb4",
      "LONG CHARACTER VARYING CHARACTER SET latin1 BINARY",
      // LONG { VARCHAR | VARCHARACTER } opt_charset_with_opt_binary
      "LONG VARCHAR CHARSET BINARY",
      "LONG VARCHARACTER CHARSET BINARY BINARY",
      // TINYTEXT opt_charset_with_opt_binary
      "TINYTEXT BINARY",
      // TEXT [ '(' NUM ')' ] opt_charset_with_opt_binary
      "TEXT (8) BINARY CHAR SET ascii",
      "TEXT BINARY CHARACTER SET BINARY",
      // MEDIUMTEXT opt_charset_with_opt_binary
      "MEDIUMTEXT BINARY CHARSET greek",
      // LONGTEXT opt_charset_with_opt_binary
      "LONGTEXT CHARSET hebrew COLLATE hebrew_general_ci",
      // ENUM '(' string_list ')' opt_charset_with_opt_binary
      "ENUM ('a') CHARSET binary COLLATE BINARY",
      // SET '(' string_list ')' opt_charset_with_opt_binary
      "SET ('a','b' ,'c', 'd') CHARSET utf8mb4 COLLATE utf8mb4_esperanto_ci",
      // LONG opt_charset_with_opt_binary
      "LONG CHAR SET ascii",
      "LONG CHARACTER SET ascii COLLATE ascii_bin",
      "LONG",
      // SERIAL
      "SERIAL",
      // JSON
      "JSON",
  };

  const std::vector<std::string> characteristics = {
      "",
      "COMMENT 'string'",
      "LANGUAGE SQL",
      "NOT DETERMINISTIC",
      "CONTAINS SQL",
      "NO SQL",
      "READS SQL DATA",
      "MODIFIES SQL DATA",
      "SQL SECURITY DEFINER",
      sql_security_invoker.c_str(),
      "LANGUAGE SQL CONTAINS SQL MODIFIES SQL DATA",
  };

  const std::string create_function = "create function ";
  const std::string create_function_tmp =
      create_function + "tmp" + routine_params + "returns ";

  for (const auto &stmt : statements) {
    for (const auto &type : types) {
      for (const auto &chistics : characteristics) {
        SCOPED_TRACE(type + " - " + stmt + " - " + chistics);

        // functions cannot use (SELECT 1) type statements, as it is not allowed
        // to return a result set from a function
        if ('(' != stmt[0]) {
          const auto result = chistics != sql_security_invoker;

          // create function statement with the given body and return type, most
          // of these combinations are not valid SQL statements
          EXPECT_EQ(
              result,
              compatibility::check_statement_for_sqlsecurity_clause(
                  create_function_tmp + type + " " + chistics + " " + stmt,
                  &rewritten));

          if (result) {
            EXPECT_EQ(
                create_function_tmp + type + " " +
                    (shcore::str_beginswith(chistics.c_str(), "SQL SECURITY")
                         ? sql_security_invoker + " "
                         : chistics + " " + sql_security_invoker_n) +
                    stmt,
                rewritten);
          }
        }
      }
    }
  }
}

TEST_F(Compatibility_test, create_table_combo) {
  const auto EXPECT_MLE = [&](size_t i, const char *res) {
    std::string rewritten;
    check_create_table_for_data_index_dir_option(multiline[i], &rewritten);
    check_create_table_for_encryption_option(rewritten, &rewritten);
    check_create_table_for_engine_option(rewritten, &rewritten);
    check_create_table_for_tablespace_option(rewritten, &rewritten);
    check_statement_for_charset_option(rewritten, &rewritten);
    if (res)
      EXPECT_EQ(res, rewritten);
    else
      puts(rewritten.c_str());
  };

  const auto EXPECT_UNCHANGED = [&](size_t i) {
    std::string rewritten;
    check_create_table_for_data_index_dir_option(rogue[i], &rewritten);
    check_create_table_for_encryption_option(rewritten, &rewritten);
    check_create_table_for_engine_option(rewritten, &rewritten);
    check_create_table_for_tablespace_option(rewritten, &rewritten);
    check_statement_for_charset_option(rewritten, &rewritten);
    EXPECT_EQ(rogue[i], rewritten);
  };

  EXPECT_MLE(0,
             "CREATE TABLE t(i int)\n"
             "/* ENCRYPTION = 'N'*/  \n"
             "/* DATA DIRECTORY = '\\tmp' INDEX DIRECTORY = '\\tmp',*/ \n"
             "ENGINE = InnoDB");

  EXPECT_MLE(1,
             "CREATE TABLE t (i int PRIMARY KEY) ENGINE = InnoDB\n"
             "  /* DATA DIRECTORY = '/tmp'*/ \n"
             "  /* ENCRYPTION = 'y'*/ \n"
             "  PARTITION BY LIST (i) (\n"
             "    PARTITION p0 VALUES IN (0) ENGINE = InnoDB,\n"
             "    PARTITION p1 VALUES IN (1)\n"
             "    /* DATA DIRECTORY = '/tmp',*/ \n"
             "    ENGINE = InnoDB"
             "\n  )");

  EXPECT_MLE(
      2,
      "CREATE TABLE `tmq` (\n"
      "  `i` int(11) DEFAULT NULL\n"
      ") ENGINE=InnoDB  /* DATA DIRECTORY='/tmp/' INDEX DIRECTORY='/tmp/'*/ ");

  EXPECT_MLE(3,
             "CREATE TABLE `tmq` (\n"
             "  `i` int(11) DEFAULT NULL\n"
             ")  ENGINE=InnoDB  /* ENCRYPTION='N'*/ ");

  EXPECT_MLE(4,
             "CREATE TABLE `tmq` (\n"
             "  `i` int(11) NOT NULL,\n"
             "  PRIMARY KEY (`i`)\n"
             ") ENGINE=InnoDB \n"
             "/*!50100 PARTITION BY LIST (i)\n"
             "(PARTITION p0 VALUES IN (0) ENGINE = InnoDB,\n"
             " PARTITION p1 VALUES IN (1) -- DATA DIRECTORY = '/tmp'\n"
             " ENGINE = InnoDB) */");

  EXPECT_MLE(
      5,
      "CREATE TABLE `tmq` (\n"
      "  `i` int NOT NULL,\n"
      "  PRIMARY KEY (`i`)\n"
      ") ENGINE=InnoDB DEFAULT CHARSET=utf8mb4 COLLATE=utf8mb4_0900_ai_ci\n"
      "/*!50100 PARTITION BY LIST (`i`)\n"
      "(PARTITION p0 VALUES IN (0) -- DATA DIRECTORY = '/tmp/'\n"
      " ENGINE = InnoDB,\n"
      " PARTITION p1 VALUES IN (1) -- DATA DIRECTORY = '/tmp/'\n"
      " ENGINE = InnoDB) */");

  EXPECT_MLE(6,
             "CREATE TABLE `tmq` (\n"
             "  `i` int(11) NOT NULL,\n"
             "  PRIMARY KEY (`i`)\n"
             ") ENGINE=InnoDB \n"
             "/*!50100 PARTITION BY LIST (i)\n"
             "(PARTITION p0 VALUES IN (0)  ENGINE = InnoDB,\n"
             " PARTITION p1 VALUES IN (1)  ENGINE = InnoDB) */");

  std::string rewritten;
  compatibility::check_statement_for_charset_option(multiline[7], &rewritten);
  compatibility::check_create_table_for_encryption_option(rewritten,
                                                          &rewritten);
  EXPECT_EQ(
      "CREATE DATABASE `dcs`  /*!80016 -- DEFAULT ENCRYPTION='N'\n"
      " */",
      rewritten);

  EXPECT_UNCHANGED(0);
  EXPECT_UNCHANGED(1);
}

TEST_F(Compatibility_test, check_create_table_for_indexes) {
  const auto EXPECT_STMTS = [](const std::string &sql, const std::string &table,
                               bool fulltext_only,
                               const Deferred_statements &expected) {
    SCOPED_TRACE(sql);

    Deferred_statements actual;

    EXPECT_NO_THROW(actual = compatibility::check_create_table_for_indexes(
                        sql, table, fulltext_only));

    EXPECT_EQ(expected.rewritten.empty() ? sql : expected.rewritten,
              actual.rewritten);

    const auto EXPECT_VECTORS = [](const std::vector<std::string> &e,
                                   const std::vector<std::string> &a,
                                   const std::string &context) {
      SCOPED_TRACE(context);

      ASSERT_EQ(e.size(), a.size());

      for (std::size_t i = 0; i < e.size(); ++i) {
        SCOPED_TRACE(context + ": " + std::to_string(i));
        EXPECT_EQ(e[i], a[i]);
      }
    };

    EXPECT_VECTORS(expected.index_info.fulltext, actual.index_info.fulltext,
                   "fulltext");
    EXPECT_VECTORS(expected.index_info.spatial, actual.index_info.spatial,
                   "spatial");
    EXPECT_VECTORS(expected.index_info.regular, actual.index_info.regular,
                   "other");
    EXPECT_EQ(expected.index_info.has_virtual_columns,
              actual.index_info.has_virtual_columns);
    EXPECT_VECTORS(expected.foreign_keys, actual.foreign_keys, "other");

    EXPECT_EQ(expected.secondary_engine, actual.secondary_engine);
  };

  EXPECT_STMTS(
      R"(CREATE TABLE `author` (
  `author` varchar(200) DEFAULT NULL,
  `age` int DEFAULT NULL,
  FULLTEXT KEY `author` (`author`)
  ) ENGINE=InnoDB DEFAULT CHARSET=utf8mb4 COLLATE=utf8mb4_0900_ai_ci)",
      "`author`", false,
      {R"(CREATE TABLE `author` (
  `author` varchar(200) DEFAULT NULL,
  `age` int DEFAULT NULL) ENGINE=InnoDB DEFAULT CHARSET=utf8mb4 COLLATE=utf8mb4_0900_ai_ci)",
       {{R"(FULLTEXT KEY `author` (`author`))"}, {}, {}},
       {},
       {}});

  EXPECT_STMTS(
      R"(CREATE TABLE `opening_lines` (
  `id` int unsigned NOT NULL AUTO_INCREMENT,
  `opening_line` text,
  `author` varchar(200) DEFAULT NULL,
  `title` varchar(200) DEFAULT NULL,
  PRIMARY KEY (`id`),
  FULLTEXT INDEX `idx` (`opening_line`),
  FULLTEXT key `idx2` (`author`,`title`)
) ENGINE=InnoDB DEFAULT CHARSET=utf8mb4 COLLATE=utf8mb4_0900_ai_ci)",
      "`opening_lines`", false,
      {R"(CREATE TABLE `opening_lines` (
  `id` int unsigned NOT NULL AUTO_INCREMENT,
  `opening_line` text,
  `author` varchar(200) DEFAULT NULL,
  `title` varchar(200) DEFAULT NULL,
  PRIMARY KEY (`id`)) ENGINE=InnoDB DEFAULT CHARSET=utf8mb4 COLLATE=utf8mb4_0900_ai_ci)",
       {{R"(FULLTEXT INDEX `idx` (`opening_line`))",
         R"(FULLTEXT key `idx2` (`author`,`title`))"},
        {},
        {}},
       {},
       {}});

  EXPECT_STMTS(
      R"(CREATE TABLE `opening_lines` (
  `id` int unsigned NOT NULL AUTO_INCREMENT,
  `opening_line` text,
  `author` varchar(200) DEFAULT NULL,
  `title` varchar(200) DEFAULT NULL,
  PRIMARY KEY (`id`),
  FULLTEXT INDEX `idx` (`opening_line`),
  FULLTEXT key `idx2` (`author`,`title`)
) ENGINE=InnoDB DEFAULT CHARSET=utf8mb4 COLLATE=utf8mb4_0900_ai_ci)",
      "`opening_lines`", true,
      {R"(CREATE TABLE `opening_lines` (
  `id` int unsigned NOT NULL AUTO_INCREMENT,
  `opening_line` text,
  `author` varchar(200) DEFAULT NULL,
  `title` varchar(200) DEFAULT NULL,
  PRIMARY KEY (`id`)) ENGINE=InnoDB DEFAULT CHARSET=utf8mb4 COLLATE=utf8mb4_0900_ai_ci)",
       {{R"(FULLTEXT INDEX `idx` (`opening_line`))",
         R"(FULLTEXT key `idx2` (`author`,`title`))"},
        {},
        {}},
       {},
       {}});

  EXPECT_STMTS(
      R"(CREATE TABLE IF NOT EXISTS `films` (
  `id` int unsigned NOT NULL AUTO_INCREMENT,
  `opening_line` text,
  `author` varchar(200) DEFAULT NULL,
  `title` varchar(200) DEFAULT NULL,
  `oli` int unsigned NOT NULL,
  PRIMARY KEY (`id`),
  KEY `oli` (`oli`),
  FULLTEXT KEY (`opening_line`),
  CONSTRAINT `films_ibfk_1` FOREIGN KEY (`oli`) REFERENCES `opening_lines` (`id`)
) ENGINE=InnoDB DEFAULT CHARSET=utf8mb4 COLLATE=utf8mb4_0900_ai_ci)",
      "`films`", false,
      {R"(CREATE TABLE IF NOT EXISTS `films` (
  `id` int unsigned NOT NULL AUTO_INCREMENT,
  `opening_line` text,
  `author` varchar(200) DEFAULT NULL,
  `title` varchar(200) DEFAULT NULL,
  `oli` int unsigned NOT NULL,
  PRIMARY KEY (`id`)) ENGINE=InnoDB DEFAULT CHARSET=utf8mb4 COLLATE=utf8mb4_0900_ai_ci)",
       {{R"(FULLTEXT KEY (`opening_line`))"}, {}, {R"(KEY `oli` (`oli`))"}},
       {R"(CONSTRAINT `films_ibfk_1` FOREIGN KEY (`oli`) REFERENCES `opening_lines` (`id`))"},
       {}});

  EXPECT_STMTS(R"(CREATE TABLE IF NOT EXISTS `films` (
  `id` int unsigned NOT NULL AUTO_INCREMENT,
  `opening_line` text,
  `author` varchar(200) DEFAULT NULL,
  `title` varchar(200) DEFAULT NULL,
  `oli` int unsigned NOT NULL,
  PRIMARY KEY (`id`),
  KEY `oli` (`oli`),
  FULLTEXT KEY (`opening_line`),
  CONSTRAINT `films_ibfk_1` FOREIGN KEY (`oli`) REFERENCES `opening_lines` (`id`)
) ENGINE=InnoDB DEFAULT CHARSET=utf8mb4 COLLATE=utf8mb4_0900_ai_ci)",
               "`films`", true,
               {R"(CREATE TABLE IF NOT EXISTS `films` (
  `id` int unsigned NOT NULL AUTO_INCREMENT,
  `opening_line` text,
  `author` varchar(200) DEFAULT NULL,
  `title` varchar(200) DEFAULT NULL,
  `oli` int unsigned NOT NULL,
  PRIMARY KEY (`id`),
  KEY `oli` (`oli`),
  CONSTRAINT `films_ibfk_1` FOREIGN KEY (`oli`) REFERENCES `opening_lines` (`id`)
) ENGINE=InnoDB DEFAULT CHARSET=utf8mb4 COLLATE=utf8mb4_0900_ai_ci)",
                {{R"(FULLTEXT KEY (`opening_line`))"}, {}, {}},
                {},
                {}});

  EXPECT_STMTS(R"(CREATE TABLE part_tbl2 (
  pk INT PRIMARY KEY,
  xx INT GENERATED ALWAYS AS (pk+2)
) PARTITION BY HASH(pk) (
    PARTITION p1
    DATA DIRECTORY = '${TMPDIR}/test datadir',
    PARTITION p2
    DATA DIRECTORY = '${TMPDIR}/test datadir2'
  );)",
               "part_tbl2", false, {});

  // auto_increment key should not be extracted
  EXPECT_STMTS(R"(CREATE TABLE `aik` (
  `id` int NOT NULL,
  `uai` int NOT NULL AUTO_INCREMENT,
  `data` text,
  PRIMARY KEY (`id`),
  KEY `uai` (`uai`)
) ENGINE=InnoDB DEFAULT CHARSET=utf8mb4 COLLATE=utf8mb4_0900_ai_ci)",
               "`aik`", false, {});

  // auto increment column which is part of an index should not be extracted
  EXPECT_STMTS(R"(CREATE TABLE `aik` (
  `id` int NOT NULL,
  `id2` int NOT NULL AUTO_INCREMENT,
  `data` int DEFAULT NULL,
  PRIMARY KEY (`id`),
  KEY `k1` (`id2`,`data`)
) ENGINE=InnoDB DEFAULT CHARSET=utf8mb4 COLLATE=utf8mb4_0900_ai_ci;)",
               "`aik`", false, {});

  EXPECT_STMTS(
      R"(CREATE TABLE IF NOT EXISTS `page_restrictions` (
  `pr_page` int NOT NULL DEFAULT '0',
  `pr_type` varbinary(255) NOT NULL DEFAULT '',
  `pr_level` varbinary(255) NOT NULL DEFAULT '',
  `pr_cascade` tinyint NOT NULL DEFAULT '0',
  `pr_user` int unsigned DEFAULT NULL,
  `pr_expiry` varbinary(14) DEFAULT NULL,
  `pr_id` int unsigned NOT NULL AUTO_INCREMENT,
  PRIMARY KEY (`pr_page`,`pr_type`),
  UNIQUE KEY `pr_id` (`pr_id`),
  KEY `pr_page` (`pr_page`),
  KEY `pr_typelevel` (`pr_type`,`pr_level`),
  KEY `pr_level` (`pr_level`),
  KEY `pr_cascade` (`pr_cascade`)
) ENGINE=InnoDB AUTO_INCREMENT=854046 DEFAULT CHARSET=binary;)",
      "`page_restrictions`", false,
      {R"(CREATE TABLE IF NOT EXISTS `page_restrictions` (
  `pr_page` int NOT NULL DEFAULT '0',
  `pr_type` varbinary(255) NOT NULL DEFAULT '',
  `pr_level` varbinary(255) NOT NULL DEFAULT '',
  `pr_cascade` tinyint NOT NULL DEFAULT '0',
  `pr_user` int unsigned DEFAULT NULL,
  `pr_expiry` varbinary(14) DEFAULT NULL,
  `pr_id` int unsigned NOT NULL AUTO_INCREMENT,
  PRIMARY KEY (`pr_page`,`pr_type`),
  UNIQUE KEY `pr_id` (`pr_id`)) ENGINE=InnoDB AUTO_INCREMENT=854046 DEFAULT CHARSET=binary;)",
       {{},
        {},
        {R"(KEY `pr_page` (`pr_page`))",
         R"(KEY `pr_typelevel` (`pr_type`,`pr_level`))",
         R"(KEY `pr_level` (`pr_level`))",
         R"(KEY `pr_cascade` (`pr_cascade`))"}},
       {},
       {}});

  EXPECT_STMTS(
      R"(CREATE TABLE IF NOT EXISTS `se` (
  `id` int NOT NULL DEFAULT '0',
  PRIMARY KEY (`id`)
) SECONDARY_ENGINE=NULL;)",
      "`se`", false, {});

  EXPECT_STMTS(
      R"(CREATE TABLE IF NOT EXISTS `se` (
  `id` int NOT NULL DEFAULT '0',
  `data` int,
  `description` text,
  PRIMARY KEY (`id`),
  KEY `idx1` (`data`),
  FULLTEXT KEY (`description`),
  CONSTRAINT `fk1` FOREIGN KEY (`fk`) REFERENCES `se2` (`id`)
) SECONDARY_ENGINE = tmp;)",
      "`se`", false,
      {R"(CREATE TABLE IF NOT EXISTS `se` (
  `id` int NOT NULL DEFAULT '0',
  `data` int,
  `description` text,
  PRIMARY KEY (`id`)) ;)",
       {{R"(FULLTEXT KEY (`description`))"}, {}, {R"(KEY `idx1` (`data`))"}},
       {R"(CONSTRAINT `fk1` FOREIGN KEY (`fk`) REFERENCES `se2` (`id`))"},
       "ALTER TABLE `se` SECONDARY_ENGINE=tmp;"});

  EXPECT_STMTS(
      R"(CREATE TABLE IF NOT EXISTS `se` (
  `id` int NOT NULL DEFAULT '0',
  `data` int,
  `description` text,
  PRIMARY KEY (`id`),
  KEY `idx1` (`data`),
  FULLTEXT KEY (`description`),
  CONSTRAINT `fk1` FOREIGN KEY (`fk`) REFERENCES `se2` (`id`)
) SECONDARY_ENGINE = tmp;)",
      "`se`", true,
      {R"(CREATE TABLE IF NOT EXISTS `se` (
  `id` int NOT NULL DEFAULT '0',
  `data` int,
  `description` text,
  PRIMARY KEY (`id`),
  KEY `idx1` (`data`),
  CONSTRAINT `fk1` FOREIGN KEY (`fk`) REFERENCES `se2` (`id`)
) ;)",
       {{R"(FULLTEXT KEY (`description`))"}, {}, {}},
       {},
       "ALTER TABLE `se` SECONDARY_ENGINE=tmp;"});

  EXPECT_STMTS(
      R"(CREATE TABLE IF NOT EXISTS `se` (
  `id` int NOT NULL DEFAULT '0',
  PRIMARY KEY (`id`)
) ENGINE=InnoDB SECONDARY_ENGINE=tmp;)",
      "`se`", false,
      {R"(CREATE TABLE IF NOT EXISTS `se` (
  `id` int NOT NULL DEFAULT '0',
  PRIMARY KEY (`id`)
) ENGINE=InnoDB ;)",
       {},
       {},
       "ALTER TABLE `se` SECONDARY_ENGINE=tmp;"});

  EXPECT_STMTS(
      R"(CREATE TABLE IF NOT EXISTS `se` (
  `id` int NOT NULL DEFAULT '0',
  PRIMARY KEY (`id`)
) ENGINE=InnoDB SECONDARY_ENGINE=`tmp` CHARSET=binary;)",
      "`se`", false,
      {R"(CREATE TABLE IF NOT EXISTS `se` (
  `id` int NOT NULL DEFAULT '0',
  PRIMARY KEY (`id`)
) ENGINE=InnoDB  CHARSET=binary;)",
       {},
       {},
       "ALTER TABLE `se` SECONDARY_ENGINE=`tmp`;"});

  EXPECT_STMTS(
      R"(CREATE TABLE IF NOT EXISTS `films` (
  `id` int unsigned NOT NULL AUTO_INCREMENT,
  `opening_line` text,
  `author` varchar(200) DEFAULT NULL,
  `title` varchar(200) DEFAULT NULL,
  `oli` int unsigned NOT NULL,
  `loc` GEOMETRY NOT NULL,
  PRIMARY KEY (`id`),
  KEY `oli` (`oli`),
  FULLTEXT KEY (`opening_line`),
  SPATIAL KEY (`loc`),
  CONSTRAINT `films_ibfk_1` FOREIGN KEY (`oli`) REFERENCES `opening_lines` (`id`)
) ENGINE=InnoDB DEFAULT CHARSET=utf8mb4 COLLATE=utf8mb4_0900_ai_ci)",
      "`films`", false,
      {R"(CREATE TABLE IF NOT EXISTS `films` (
  `id` int unsigned NOT NULL AUTO_INCREMENT,
  `opening_line` text,
  `author` varchar(200) DEFAULT NULL,
  `title` varchar(200) DEFAULT NULL,
  `oli` int unsigned NOT NULL,
  `loc` GEOMETRY NOT NULL,
  PRIMARY KEY (`id`)) ENGINE=InnoDB DEFAULT CHARSET=utf8mb4 COLLATE=utf8mb4_0900_ai_ci)",
       {{R"(FULLTEXT KEY (`opening_line`))"},
        {R"(SPATIAL KEY (`loc`))"},
        {R"(KEY `oli` (`oli`))"}},
       {R"(CONSTRAINT `films_ibfk_1` FOREIGN KEY (`oli`) REFERENCES `opening_lines` (`id`))"},
       {}});

  EXPECT_STMTS(
      R"(CREATE TABLE IF NOT EXISTS `virt` (
  `id` int NOT NULL DEFAULT '0',
  `gen` int AS (SQRT(id * id)),
  `data` text
  PRIMARY KEY (`id`)
) ENGINE=InnoDB CHARSET=binary;)",
      "`virt`", false,
      {R"(CREATE TABLE IF NOT EXISTS `virt` (
  `id` int NOT NULL DEFAULT '0',
  `gen` int AS (SQRT(id * id)),
  `data` text
  PRIMARY KEY (`id`)
) ENGINE=InnoDB CHARSET=binary;)",
       {{}, {}, {}, true},
       {},
       {}});

  EXPECT_STMTS(
      R"(CREATE TABLE IF NOT EXISTS `virt` (
  `id` int NOT NULL DEFAULT '0',
  `gen` int AS (SQRT(id * id)) VIRTUAL,
  `data` text
  PRIMARY KEY (`id`)
) ENGINE=InnoDB CHARSET=binary;)",
      "`virt`", false,
      {R"(CREATE TABLE IF NOT EXISTS `virt` (
  `id` int NOT NULL DEFAULT '0',
  `gen` int AS (SQRT(id * id)) VIRTUAL,
  `data` text
  PRIMARY KEY (`id`)
) ENGINE=InnoDB CHARSET=binary;)",
       {{}, {}, {}, true},
       {},
       {}});

  EXPECT_STMTS(
      R"(CREATE TABLE IF NOT EXISTS `virt` (
  `id` int NOT NULL DEFAULT '0',
  `gen` int AS (SQRT(id * id)) STORED,
  `data` text
  PRIMARY KEY (`id`)
) ENGINE=InnoDB CHARSET=binary;)",
      "`virt`", false,
      {R"(CREATE TABLE IF NOT EXISTS `virt` (
  `id` int NOT NULL DEFAULT '0',
  `gen` int AS (SQRT(id * id)) STORED,
  `data` text
  PRIMARY KEY (`id`)
) ENGINE=InnoDB CHARSET=binary;)",
       {{}, {}, {}, false},
       {},
       {}});

  EXPECT_STMTS(
      R"(CREATE TABLE `t1` (
  `num` int unsigned NOT NULL AUTO_INCREMENT,
  `val` varchar(32) DEFAULT NULL,
  PRIMARY KEY (`num`),
  KEY `val` (`val`),
  KEY `val_2` (`val`,`num`)
) ENGINE=InnoDB DEFAULT CHARSET=utf8mb4 COLLATE=utf8mb4_0900_ai_ci;)",
      "`t1`", false,
      {R"(CREATE TABLE `t1` (
  `num` int unsigned NOT NULL AUTO_INCREMENT,
  `val` varchar(32) DEFAULT NULL,
  PRIMARY KEY (`num`),
  KEY `val_2` (`val`,`num`)
) ENGINE=InnoDB DEFAULT CHARSET=utf8mb4 COLLATE=utf8mb4_0900_ai_ci;)",
       {{}, {}, {"KEY `val` (`val`)"}, false},
       {},
       {}});
}

TEST_F(Compatibility_test, indexes_recreation) {
  auto session = mysqlshdk::db::mysql::Session::create();
  session->connect(shcore::get_connection_options(_mysql_uri));
  session->execute("drop database if exists index_recreation_test");
  session->execute("create database index_recreation_test");
  session->execute("use index_recreation_test");

  const auto check_recreation_one = [&](const std::string &table_name,
                                        const char *ddl, int index_count,
                                        int fk_count, bool fulltext_only) {
    SCOPED_TRACE(table_name);

    ASSERT_NO_THROW(session->execute(ddl));
    auto create_table = session->query("show create table " + table_name)
                            ->fetch_one()
                            ->get_string(1);
    Deferred_statements stmts;
    EXPECT_NO_THROW(stmts = compatibility::check_create_table_for_indexes(
                        create_table, table_name, fulltext_only));
    ASSERT_EQ(index_count, stmts.index_info.size());
    ASSERT_EQ(fk_count, stmts.foreign_keys.size());
    ASSERT_NO_THROW(session->execute("drop table " + table_name));
    ASSERT_NO_THROW(session->execute(stmts.rewritten));
    const auto index_query = [&table_name](const std::string &q) {
      return "ALTER TABLE " + table_name + " ADD " + q + ";";
    };
    for (const auto &q : stmts.index_info.fulltext) {
      ASSERT_NO_THROW(session->execute(index_query(q)));
    }
    for (const auto &q : stmts.index_info.spatial) {
      ASSERT_NO_THROW(session->execute(index_query(q)));
    }
    for (const auto &q : stmts.index_info.regular) {
      ASSERT_NO_THROW(session->execute(index_query(q)));
    }
    for (const auto &q : stmts.foreign_keys) {
      ASSERT_NO_THROW(session->execute(index_query(q)));
    }
    EXPECT_EQ(create_table, session->query("show create table " + table_name)
                                ->fetch_one()
                                ->get_string(1));
  };

  const auto check_recreation = [&](const std::string &table_name,
                                    const char *ddl, int index_count,
                                    int ft_index_count, int fk_count) {
    check_recreation_one(table_name, ddl, index_count, fk_count, false);
    ASSERT_NO_THROW(session->execute("drop table " + table_name));
    check_recreation_one(table_name, ddl, ft_index_count, 0, true);
    ASSERT_NO_THROW(session->execute("drop table " + table_name));
  };

  check_recreation("t1", "create table t1 (i int primary key, j int unique)", 1,
                   0, 0);
  check_recreation(
      "t2",
      "create table t2 (i int, j int, t text, fulltext (t), primary key (i,j))",
      1, 1, 0);

  check_recreation("t3", R"(CREATE TABLE t3 (
    id INT NOT NULL,
    `SPATIAL` TEXT,
    `FULLTEXT` LONGTEXT,
    FULLTEXT `UNIQUE` (`SPATIAL`),
    FULLTEXT `SPATIAL` (`SPATIAL`, `FULLTEXT`),
    PRIMARY KEY (id)
) ENGINE=INNODB;)",
                   2, 2, 0);

  check_recreation("t4", R"(CREATE TABLE t4 (
    id INT NOT NULL,
    t1 TEXT,
    `fulltext` VARCHAR(32),
    FULLTEXT KEY `fulltext` (t1),
    UNIQUE (`fulltext`),
    PRIMARY KEY (id)
) ENGINE=INNODB;)",
                   2, 1, 0);

  check_recreation_one("parent", R"(CREATE TABLE parent (
    id INT NOT NULL,
    PRIMARY KEY (id)
) ENGINE=INNODB;)",
                       0, 0, false);

  check_recreation_one("child", R"(CREATE TABLE child (
    id INT,
    category INT NOT NULL,
    parent_id INT CHECK (parent_id <> 666),
    first_words TEXT,
    PRIMARY KEY(category, id),
    INDEX par_ind (parent_id),
    FULLTEXT(first_words),
    FOREIGN KEY (parent_id)
        REFERENCES parent(id)
        ON DELETE CASCADE
) ENGINE=INNODB;)",
                       2, 1, false);

  check_recreation_one("parentf", R"(CREATE TABLE parentf (
    id INT NOT NULL,
    PRIMARY KEY (id)
) ENGINE=INNODB;)",
                       0, 0, true);

  check_recreation_one("childf", R"(CREATE TABLE childf (
    id INT,
    category INT NOT NULL,
    parent_id INT CHECK (parent_id <> 666),
    first_words TEXT,
    PRIMARY KEY(category, id),
    INDEX par_ind (parent_id),
    FULLTEXT(first_words),
    FOREIGN KEY (parent_id)
        REFERENCES parentf(id)
        ON DELETE CASCADE
) ENGINE=INNODB;)",
                       1, 0, true);

  check_recreation("pair", R"(CREATE TABLE pair (
    no INT NOT NULL AUTO_INCREMENT,
    product_category INT NOT NULL,
    product_id INT NOT NULL,
    customer_id INT NOT NULL UNIQUE,
    customer_hash INT NOT NULL,

    CHECK (customer_id >= customer_hash),
    PRIMARY KEY(no),
    INDEX (product_category, product_id),
    INDEX (customer_id),

    FOREIGN KEY (product_category, product_id)
      REFERENCES child(category, id)
      ON UPDATE CASCADE ON DELETE RESTRICT,

    FOREIGN KEY (customer_id)
      REFERENCES parent(id)
)   ENGINE=INNODB;)",
                   3, 0, 2);

  check_recreation("jemp", R"(CREATE TABLE jemp (
    c JSON,
    g INT GENERATED ALWAYS AS (c->"$.id"),
    geo GEOMETRY NOT NULL,
    SPATIAL INDEX(geo),
    INDEX i (g)
    );)",
                   2, 0, 0);

  check_recreation("part_tbl2", R"(CREATE TABLE part_tbl2 (
  pk INT PRIMARY KEY,
  idx INT,
  xx INT GENERATED ALWAYS AS (pk+2),
  INDEX (idx)
) PARTITION BY HASH(pk) (
    PARTITION p1,
    PARTITION p2    
  );)",
                   1, 0, 0);

  session->execute("drop database index_recreation_test");
}

std::vector<std::string> tokenize(const std::string &s) {
  std::vector<std::string> tokens;
  mysqlshdk::utils::SQL_iterator it(s, 0, false);
  while (it.valid()) {
    tokens.push_back(std::string{it.next_token()});
  }
  return tokens;
}

TEST_F(Compatibility_test, filter_revoke_parsing) {
  // this just checks parsing of revoke stmts

  tests::String_combinator combinator(
      "REVOKE {grants} ON {type} {level} FROM {user}");

  std::vector<std::string> grant_test_cases = {
      "SELECT", "SELECT, INSERT, DELETE", "CREATE TEMPORARY TABLES, EVENT",
      "SELECT (col1, col2) ,INSERT(col)"};

  combinator.add("grants", grant_test_cases);
  combinator.add("type", {"", "TABLE", "FUNCTION", "PROCEDURE"});
  combinator.add("level", {"*", "*.*", "bla.*", "`FROM`.`TO`", "bla.` `"});
  combinator.add("user", {"root@localhost", "root@'%'", "`FROM`@localhost",
                          "'FROM'@localhost", "\"FROM\"@localhost"});

  std::string stmt = combinator.get();
  while (!stmt.empty()) {
    SCOPED_TRACE(stmt);

    std::string expected_grants = combinator.get("grants");
    expected_grants = shcore::str_replace(expected_grants, " ", "");

    auto filter = [&](bool is_revoke, const std::string &priv_type,
                      const std::string &column_list,
                      const std::string &object_type,
                      const std::string &priv_level) {
      EXPECT_TRUE(is_revoke);

      // strip privs we've seen from the expected list
      std::string r = shcore::str_replace(
          expected_grants,
          shcore::str_replace(priv_type, " ", "") + column_list, "");
      EXPECT_NE(r, expected_grants) << priv_type << "/" << column_list;
      expected_grants = r;

      EXPECT_EQ(combinator.get("type"), object_type);
      EXPECT_EQ(combinator.get("level"), priv_level);

      return true;
    };

    EXPECT_EQ(tokenize(stmt), tokenize(filter_grant_or_revoke(stmt, filter)));

    // this should be empty now
    expected_grants = shcore::str_replace(expected_grants, ",", "");
    EXPECT_EQ("", expected_grants);

    stmt = combinator.get();
  }

  EXPECT_EQ(
      "REVOKE role@'%' FROM 'admin'@'%';",
      filter_grant_or_revoke(
          "REVOKE role@'%' FROM 'admin'@'%';",
          [&](bool is_revoke, const std::string &priv_type,
              const std::string &column_list, const std::string &object_type,
              const std::string &priv_level) {
            EXPECT_TRUE(is_revoke);
            EXPECT_EQ(priv_type, "role@'%'");
            EXPECT_EQ(column_list, "");
            EXPECT_EQ(object_type, "");
            EXPECT_EQ(priv_level, "");
            return true;
          }));

  EXPECT_EQ(
      "REVOKE PROXY ON ''@'' FROM 'admin'@'%';",
      filter_grant_or_revoke(
          "REVOKE PROXY ON ''@'' FROM 'admin'@'%';",
          [&](bool is_revoke, const std::string &priv_type,
              const std::string &column_list, const std::string &object_type,
              const std::string &priv_level) {
            EXPECT_TRUE(is_revoke);
            EXPECT_EQ(priv_type, "PROXY");
            EXPECT_EQ(column_list, "");
            EXPECT_EQ(object_type, "");
            EXPECT_EQ(priv_level, "");
            return true;
          }));
}

TEST_F(Compatibility_test, filter_grant_parsing) {
  tests::String_combinator combinator(
      "GRANT {grants} ON {type} {level} TO {user}{extras}");

  std::vector<std::string> grant_test_cases = {
      "SELECT", "SELECT, INSERT, DELETE", "CREATE TEMPORARY TABLES, EVENT",
      "SELECT (col1, col2) ,INSERT(col)"};

  combinator.add("grants", grant_test_cases);
  combinator.add("type", {"", "TABLE", "FUNCTION", "PROCEDURE"});
  combinator.add("level",
                 {"*", "*.*", "bla.*", "a.b", "`FROM`.`TO`", "bla.` `"});
  combinator.add("user",
                 {"root@localhost", "root@'%'", "`FROM`@localhost",
                  "'FROM'@localhost", "\"FROM\"@localhost", "`aaa`@`bbbb`"});
  combinator.add("extras", {" WITH GRANT OPTION", ""});

  std::string stmt = combinator.get();
  while (!stmt.empty()) {
    SCOPED_TRACE(stmt);

    std::string expected_grants = combinator.get("grants");
    expected_grants = shcore::str_replace(expected_grants, " ", "");

    auto filter = [&](bool is_revoke, const std::string &priv_type,
                      const std::string &column_list,
                      const std::string &object_type,
                      const std::string &priv_level) {
      EXPECT_FALSE(is_revoke);

      // strip privs we've seen from the expected list
      std::string r = shcore::str_replace(
          expected_grants,
          shcore::str_replace(priv_type, " ", "") + column_list, "");
      EXPECT_NE(r, expected_grants) << priv_type << "/" << column_list << "/";
      expected_grants = r;

      EXPECT_EQ(combinator.get("type"), object_type);
      EXPECT_EQ(combinator.get("level"), priv_level);

      return true;
    };

    EXPECT_EQ(tokenize(stmt), tokenize(filter_grant_or_revoke(stmt, filter)));

    // this should be empty now
    expected_grants = shcore::str_replace(expected_grants, ",", "");
    EXPECT_EQ("", expected_grants);

    stmt = combinator.get();
  }

  EXPECT_EQ(
      "GRANT PROXY ON ''@'' TO 'admin'@'%' WITH GRANT OPTION;",
      filter_grant_or_revoke(
          "GRANT PROXY ON ''@'' TO 'admin'@'%' WITH GRANT OPTION;",
          [&](bool is_revoke, const std::string &priv_type,
              const std::string &column_list, const std::string &object_type,
              const std::string &priv_level) {
            EXPECT_FALSE(is_revoke);
            EXPECT_EQ(priv_type, "PROXY");
            EXPECT_EQ(column_list, "");
            EXPECT_EQ(object_type, "");
            EXPECT_EQ(priv_level, "");
            return true;
          }));

  EXPECT_EQ(
      "GRANT `administrator`@`%` TO `admin`@`%` WITH ADMIN OPTION;",
      filter_grant_or_revoke(
          "GRANT `administrator`@`%` TO `admin`@`%` WITH ADMIN OPTION;",
          [&](bool is_revoke, const std::string &priv_type,
              const std::string &column_list, const std::string &object_type,
              const std::string &priv_level) {
            EXPECT_FALSE(is_revoke);
            EXPECT_EQ(priv_type, "`administrator`@`%`");
            EXPECT_EQ(column_list, "");
            EXPECT_EQ(object_type, "");
            EXPECT_EQ(priv_level, "");
            return true;
          }));

  EXPECT_EQ(
      "GRANT administrator TO `admin`@`%` WITH ADMIN OPTION;",
      filter_grant_or_revoke(
          "GRANT administrator TO `admin`@`%` WITH ADMIN OPTION;",
          [&](bool is_revoke, const std::string &priv_type,
              const std::string &column_list, const std::string &object_type,
              const std::string &priv_level) {
            EXPECT_FALSE(is_revoke);
            EXPECT_EQ(priv_type, "administrator");
            EXPECT_EQ(column_list, "");
            EXPECT_EQ(object_type, "");
            EXPECT_EQ(priv_level, "");
            return true;
          }));
}

TEST_F(Compatibility_test, filter_revoke) {
  auto update_filter = [](bool is_revoke, const std::string &priv_type,
                          const std::string &, const std::string &,
                          const std::string &priv_level) {
    EXPECT_TRUE(is_revoke);

    if (priv_level == "mysql.*") {
      if (priv_type == "insert" || priv_type == "delete" ||
          priv_type == "update")
        return false;
    }
    return true;
  };

  EXPECT_EQ("REVOKE select on mysql.* from root@localhost",
            filter_grant_or_revoke("REVOKE select, insert, update, delete on "
                                   "mysql.* from root@localhost",
                                   update_filter));

  EXPECT_EQ(
      "REVOKE select, insert, update, delete on mysqlx.* from root@localhost",
      filter_grant_or_revoke("REVOKE select, insert, update, delete on "
                             "mysqlx.* from root@localhost",
                             update_filter));

  EXPECT_EQ("revoke select(col1) on mysql.* from root@localhost",
            filter_grant_or_revoke(
                "revoke select (col1), insert (col2), update, delete on "
                "mysql.* from root@localhost",
                update_filter));

  EXPECT_EQ("", filter_grant_or_revoke("revoke insert, update, delete on "
                                       "mysql.* from root@localhost",
                                       update_filter));
}

TEST_F(Compatibility_test, filter_grant) {
  auto update_filter = [](bool is_revoke, const std::string &priv_type,
                          const std::string &, const std::string &,
                          const std::string &priv_level) {
    EXPECT_FALSE(is_revoke);

    if (priv_level == "mysql.*") {
      if (priv_type == "insert" || priv_type == "delete" ||
          priv_type == "update")
        return false;
    }
    return true;
  };

  EXPECT_EQ("GRANT select on mysql.* to root@localhost",
            filter_grant_or_revoke("GRANT select, insert, update, delete on "
                                   "mysql.* to root@localhost",
                                   update_filter));

  EXPECT_EQ(
      "GRANT select, insert, update, delete on mysqlx.* to root@localhost",
      filter_grant_or_revoke("GRANT select, insert, update, delete on "
                             "mysqlx.* to root@localhost",
                             update_filter));

  EXPECT_EQ("GRANT select(col1) on mysql.* to root@localhost",
            filter_grant_or_revoke(
                "GRANT select (col1), insert (col2), update, delete on "
                "mysql.* to root@localhost",
                update_filter));

  EXPECT_EQ("", filter_grant_or_revoke("grant insert, update, delete on "
                                       "mysql.* to root@localhost",
                                       update_filter));
}

TEST_F(Compatibility_test, filter_grant_malformed) {
  auto filter = [](bool, const std::string &, const std::string &,
                   const std::string &, const std::string &) { return true; };

  EXPECT_THROW(filter_grant_or_revoke("grant", filter), std::runtime_error);

  EXPECT_THROW(filter_grant_or_revoke("grant on", filter), std::runtime_error);

  EXPECT_THROW(filter_grant_or_revoke("grant on table", filter),
               std::runtime_error);

  EXPECT_THROW(filter_grant_or_revoke("revoke *.*", filter),
               std::runtime_error);

  EXPECT_THROW(filter_grant_or_revoke("revoke from", filter),
               std::runtime_error);

  EXPECT_THROW(filter_grant_or_revoke("revoke from (", filter),
               std::runtime_error);

  EXPECT_THROW(filter_grant_or_revoke("revoke x (", filter),
               std::runtime_error);

  EXPECT_THROW(filter_grant_or_revoke("revoke on all on bla", filter),
               std::runtime_error);
}

TEST_F(Compatibility_test, check_create_user_for_authentication_plugin) {
  const std::string exception =
      "This check can be only performed on CREATE USER statements";

  // unsupported statements
  EXPECT_THROW_LIKE(check_create_user_for_authentication_plugin(""),
                    std::runtime_error, exception);
  EXPECT_THROW_LIKE(check_create_user_for_authentication_plugin("CREATE"),
                    std::runtime_error, exception);
  EXPECT_THROW_LIKE(check_create_user_for_authentication_plugin("create Table"),
                    std::runtime_error, exception);

  // statements without authentication plugin
  EXPECT_EQ("",
            check_create_user_for_authentication_plugin("CREATE USER r@l;"));
  EXPECT_EQ(
      "", check_create_user_for_authentication_plugin("CREATE USER 'r'@'l';"));
  EXPECT_EQ("",
            check_create_user_for_authentication_plugin("CREATE USER 'r'@l;"));
  EXPECT_EQ("",
            check_create_user_for_authentication_plugin("CREATE USER r@'l';"));
  EXPECT_EQ("", check_create_user_for_authentication_plugin(
                    "CREATE USER if not exists 'r'@'l';"));
  EXPECT_EQ("", check_create_user_for_authentication_plugin(
                    "CREATE USER r@l IDENTIFIED BY 'pass';"));

  // unknown plugin not in the default list
  EXPECT_EQ("plugin", check_create_user_for_authentication_plugin(
                          "CREATE USER r@l IDENTIFIED with 'plugin';"));
  EXPECT_EQ("plugin", check_create_user_for_authentication_plugin(
                          "CREATE USER 'r'@'l' identified WITH 'plugin';"));
  EXPECT_EQ("plugin", check_create_user_for_authentication_plugin(
                          "CREATE USER r@'l' identified WITH 'plugin';"));
  EXPECT_EQ("plugin", check_create_user_for_authentication_plugin(
                          "CREATE USER 'r'@l identified WITH 'plugin';"));
  EXPECT_EQ("plugin",
            check_create_user_for_authentication_plugin(
                "CREATE USER if NOT Exists 'r'@'l' IDENTIFIED WITH 'plugin';"));
  EXPECT_EQ("plugin", check_create_user_for_authentication_plugin(
                          "CREATE USER r@l IDENTIFIED WITH \"plugin\""));
  EXPECT_EQ("plugin", check_create_user_for_authentication_plugin(
                          "CREATE USER r@l IDENTIFIED WITH `plugin`"));
  EXPECT_EQ("plugin", check_create_user_for_authentication_plugin(
                          "CREATE USER r@l IDENTIFIED WITH plugin"));

  // plugins on the default list
  EXPECT_EQ("", check_create_user_for_authentication_plugin(
                    "CREATE USER r@l IDENTIFIED WITH 'caching_sha2_password'"));
  EXPECT_EQ("", check_create_user_for_authentication_plugin(
                    "CREATE USER r@l IDENTIFIED WITH 'mysql_native_password'"));
  EXPECT_EQ("", check_create_user_for_authentication_plugin(
                    "CREATE USER r@l IDENTIFIED WITH 'sha256_password'"));

  // disallowed plugins
  EXPECT_EQ("authentication_ldap_sasl",
            check_create_user_for_authentication_plugin(
                "CREATE USER r@l IDENTIFIED WITH 'authentication_ldap_sasl'"));
  EXPECT_EQ(
      "authentication_ldap_simple",
      check_create_user_for_authentication_plugin(
          "CREATE USER r@l IDENTIFIED WITH 'authentication_ldap_simple'"));
  EXPECT_EQ("authentication_pam",
            check_create_user_for_authentication_plugin(
                "CREATE USER r@l IDENTIFIED WITH 'authentication_pam'"));
  EXPECT_EQ("authentication_windows",
            check_create_user_for_authentication_plugin(
                "CREATE USER r@l IDENTIFIED WITH 'authentication_windows'"));

  // plugins which are not enabled
  EXPECT_EQ("auth_socket",
            check_create_user_for_authentication_plugin(
                "CREATE USER r@l IDENTIFIED WITH 'auth_socket'"));
  EXPECT_EQ("mysql_no_login",
            check_create_user_for_authentication_plugin(
                "CREATE USER r@l IDENTIFIED WITH 'mysql_no_login'"));

  // non-default list
  EXPECT_EQ("",
            check_create_user_for_authentication_plugin(
                "CREATE USER r@l IDENTIFIED WITH 'plugin_a'", {"plugin_a"}));
  EXPECT_EQ("PLUGIN_A",
            check_create_user_for_authentication_plugin(
                "CREATE USER r@l IDENTIFIED WITH 'PLUGIN_A'", {"plugin_a"}));
  EXPECT_EQ("plugin_b",
            check_create_user_for_authentication_plugin(
                "CREATE USER r@l IDENTIFIED WITH 'plugin_b'", {"plugin_a"}));
}

TEST_F(Compatibility_test, check_create_user_for_empty_password) {
  const std::string exception =
      "This check can be only performed on CREATE USER statements";

  // unsupported statements
  EXPECT_THROW_LIKE(check_create_user_for_empty_password(""),
                    std::runtime_error, exception);
  EXPECT_THROW_LIKE(check_create_user_for_empty_password("CREATE"),
                    std::runtime_error, exception);
  EXPECT_THROW_LIKE(check_create_user_for_empty_password("create Table"),
                    std::runtime_error, exception);

  // statements without authentication plugin
  EXPECT_EQ(true, check_create_user_for_empty_password("CREATE USER r@l"));
  EXPECT_EQ(true, check_create_user_for_empty_password("CREATE USER r@l;"));
  EXPECT_EQ(true, check_create_user_for_empty_password("CREATE USER 'r'@'l';"));
  EXPECT_EQ(true, check_create_user_for_empty_password("CREATE USER 'r'@l;"));
  EXPECT_EQ(true, check_create_user_for_empty_password("CREATE USER r@'l';"));

  EXPECT_EQ(true, check_create_user_for_empty_password(
                      "CREATE USER r@l REQUIRE NONE"));

  EXPECT_EQ(true, check_create_user_for_empty_password(
                      "CREATE USER if not exists 'r'@'l';"));
  EXPECT_EQ(false, check_create_user_for_empty_password(
                       "CREATE USER if not exists r@l IDENTIFIED BY 'pass';"));

  EXPECT_EQ(true, check_create_user_for_empty_password(
                      "CREATE USER r@l IDENTIFIED BY \"\";"));
  EXPECT_EQ(false, check_create_user_for_empty_password(
                       "CREATE USER r@l IDENTIFIED BY \"pass\";"));

  EXPECT_EQ(true, check_create_user_for_empty_password(
                      "CREATE USER r@l IDENTIFIED BY PASSWORD '';"));
  EXPECT_EQ(false, check_create_user_for_empty_password(
                       "CREATE USER r@l IDENTIFIED BY PASSWORD 'pass';"));

  EXPECT_EQ(false, check_create_user_for_empty_password(
                       "CREATE USER r@l IDENTIFIED BY RANDOM PASSWORD;"));

  EXPECT_EQ(true, check_create_user_for_empty_password(
                      "CREATE USER r@l IDENTIFIED WITH 'sha256_password'"));

  EXPECT_EQ(true, check_create_user_for_empty_password(
                      "CREATE USER r@l IDENTIFIED WITH sha256_password BY ''"));
  EXPECT_EQ(false,
            check_create_user_for_empty_password(
                "CREATE USER r@l IDENTIFIED WITH 'sha256_password' BY 'pass'"));

  EXPECT_EQ(false, check_create_user_for_empty_password(
                       "CREATE USER r@l IDENTIFIED WITH 'sha256_password' BY "
                       "RANDOM PASSWORD;"));

  EXPECT_EQ(false,
            check_create_user_for_empty_password(
                "CREATE USER r@l IDENTIFIED WITH 'sha256_password' AS '';"));

  EXPECT_EQ(
      true,
      check_create_user_for_empty_password(
          "CREATE USER r@l IDENTIFIED WITH 'sha256_password' REQUIRE NONE"));
}

TEST_F(Compatibility_test, convert_create_user_to_create_role) {
  EXPECT_EQ("CREATE ROLE IF NOT EXISTS r@l",
            convert_create_user_to_create_role("CREATE USER r@l"));
  EXPECT_EQ("CREATE ROLE IF NOT EXISTS 'r'@'l'",
            convert_create_user_to_create_role("CREATE USER 'r'@'l'"));
  EXPECT_EQ("CREATE ROLE IF NOT EXISTS 'r'@l",
            convert_create_user_to_create_role("CREATE USER 'r'@l"));
  EXPECT_EQ("CREATE ROLE IF NOT EXISTS r@'l'",
            convert_create_user_to_create_role("CREATE USER r@'l'"));

  EXPECT_EQ(
      "CREATE ROLE IF NOT EXISTS r@l;\n"
      "ALTER USER r@l REQUIRE NONE",
      convert_create_user_to_create_role("CREATE USER r@l REQUIRE NONE"));
  EXPECT_EQ(
      "CREATE ROLE IF NOT EXISTS r@l;\n"
      "ALTER USER r@l IDENTIFIED BY \"\"",
      convert_create_user_to_create_role("CREATE USER r@l IDENTIFIED BY \"\""));
  EXPECT_EQ(
      "CREATE ROLE IF NOT EXISTS r@l;\n"
      "ALTER USER r@l IDENTIFIED BY 'pass'",
      convert_create_user_to_create_role(
          "CREATE USER r@l IDENTIFIED BY 'pass'"));
  EXPECT_EQ(
      "CREATE ROLE IF NOT EXISTS r@l;\n"
      "ALTER USER r@l PASSWORD EXPIRE DEFAULT",
      convert_create_user_to_create_role(
          "CREATE USER r@l PASSWORD EXPIRE DEFAULT"));
  EXPECT_EQ(
      "CREATE ROLE IF NOT EXISTS r@l;\n"
      "ALTER USER r@l PASSWORD EXPIRE DEFAULT PASSWORD HISTORY DEFAULT",
      convert_create_user_to_create_role(
          "CREATE USER r@l PASSWORD EXPIRE DEFAULT PASSWORD HISTORY DEFAULT"));

  EXPECT_EQ(
      "CREATE ROLE IF NOT EXISTS r@l;\n"
      "ALTER USER r@l DEFAULT ROLE role",
      convert_create_user_to_create_role("CREATE USER r@l DEFAULT ROLE role"));
  EXPECT_EQ(
      "CREATE ROLE IF NOT EXISTS r@l;\n"
      "ALTER USER r@l DEFAULT ROLE role;\n"
      "ALTER USER r@l IDENTIFIED WITH 'sha256_password'",
      convert_create_user_to_create_role(
          "CREATE USER r@l IDENTIFIED WITH 'sha256_password' DEFAULT ROLE "
          "role"));
  EXPECT_EQ(
      "CREATE ROLE IF NOT EXISTS r@l;\n"
      "ALTER USER r@l DEFAULT ROLE role;\n"
      "ALTER USER r@l EXPIRE DEFAULT",
      convert_create_user_to_create_role(
          "CREATE USER r@l DEFAULT ROLE role EXPIRE DEFAULT"));
  EXPECT_EQ(
      "CREATE ROLE IF NOT EXISTS r@l;\n"
      "ALTER USER r@l DEFAULT ROLE role;\n"
      "ALTER USER r@l IDENTIFIED WITH 'sha256_password' EXPIRE DEFAULT",
      convert_create_user_to_create_role(
          "CREATE USER r@l IDENTIFIED WITH 'sha256_password' DEFAULT ROLE role "
          "EXPIRE DEFAULT "));

  EXPECT_EQ(
      "CREATE ROLE IF NOT EXISTS r@l;\n"
      "ALTER USER r@l DEFAULT ROLE r@l, 'r'@'l'",
      convert_create_user_to_create_role(
          "CREATE USER r@l DEFAULT ROLE r@l, 'r'@'l'"));
  EXPECT_EQ(
      "CREATE ROLE IF NOT EXISTS r@l;\n"
      "ALTER USER r@l DEFAULT ROLE 'r'@'l' ,'r'@l",
      convert_create_user_to_create_role(
          "CREATE USER r@l DEFAULT ROLE 'r'@'l' ,'r'@l "));
  EXPECT_EQ(
      "CREATE ROLE IF NOT EXISTS r@l;\n"
      "ALTER USER r@l DEFAULT ROLE 'r'@l , r@'l';\n"
      "ALTER USER r@l EXPIRE DEFAULT",
      convert_create_user_to_create_role(
          "CREATE USER r@l DEFAULT ROLE 'r'@l , r@'l' EXPIRE DEFAULT"));
  EXPECT_EQ(
      "CREATE ROLE IF NOT EXISTS r@l;\n"
      "ALTER USER r@l DEFAULT ROLE r@'l',r@l;\n"
      "ALTER USER r@l EXPIRE DEFAULT",
      convert_create_user_to_create_role(
          "CREATE USER r@l DEFAULT ROLE r@'l',r@l EXPIRE DEFAULT"));
}

TEST_F(Compatibility_test, add_invisible_pk) {
  const auto EXPECT_PK = [](const std::string &statement) {
    SCOPED_TRACE(statement);
    std::string result;

    EXPECT_NO_THROW(add_pk_to_create_table(statement, &result));

    const std::string pk =
        "`my_row_id` BIGINT UNSIGNED AUTO_INCREMENT INVISIBLE PRIMARY KEY,";
    const auto pos = statement.find_first_of('(') + 1;
    const auto expected = statement.substr(0, pos) + pk + statement.substr(pos);
    EXPECT_EQ(expected, result) << "PK should be added";
  };

  {
    const std::string exception =
        "Invisible primary key can be only added to CREATE TABLE statements";
    std::string result;

    // unsupported statements
    EXPECT_THROW_LIKE(add_pk_to_create_table("", &result), std::runtime_error,
                      exception);
    EXPECT_THROW_LIKE(add_pk_to_create_table("CREATE", &result),
                      std::runtime_error, exception);
    EXPECT_THROW_LIKE(add_pk_to_create_table("create User", &result),
                      std::runtime_error, exception);
  }

  {
    const std::string exception = "Unsupported CREATE TABLE statement";
    std::string result;

    EXPECT_THROW_LIKE(
        add_pk_to_create_table("create table s.t2 like s.t1", &result),
        std::runtime_error, exception);
    EXPECT_THROW_LIKE(
        add_pk_to_create_table(
            "CREATE TABLE new_tbl AS SELECT * FROM orig_tbl;", &result),
        std::runtime_error, exception);
    EXPECT_THROW_LIKE(
        add_pk_to_create_table("CREATE TABLE new_tbl SELECT * FROM orig_tbl;",
                               &result),
        std::runtime_error, exception);
    EXPECT_THROW_LIKE(
        add_pk_to_create_table("CREATE TABLE bar (m INT) AS SELECT n FROM foo",
                               &result),
        std::runtime_error, exception);
    EXPECT_THROW_LIKE(
        add_pk_to_create_table("CREATE TABLE bar (m INT) SELECT n FROM foo",
                               &result),
        std::runtime_error, exception);
  }

  EXPECT_PK("create table s.t (c int)");
  EXPECT_PK("CREATE TABLE IF NOT EXISTS s.t (c int) Engine = InnoDB;");

  EXPECT_PK("create table s.t (c int, Index i (c))");
  EXPECT_PK(
      "create table s.t (key USING BTREE (d, c) COMMENT 'string', c int, d "
      "int)");
  EXPECT_PK(
      "create table t (FULLTEXT x (c), c int, spatial (d, (expr)), d int)");

  EXPECT_PK("create table t (CONSTRAINT FOREIGN KEY (x.t), c int)");
  EXPECT_PK("create table t (c int, CONSTRAINT symbol FOREIGN KEY (x.t))");
  EXPECT_PK("create table t (FOREIGN KEY (x.t), c int)");

  EXPECT_PK("create table t (c int, CONSTRAINT CHECK (expr (expr)))");
  EXPECT_PK(
      "create table t (CONSTRAINT symbol CHECK (expr (expr)) ENFORCED,c int)");
  EXPECT_PK("create table t (c int, CHECK ((expr) expr))");

  EXPECT_PK("create table t (c int, CONSTRAINT PRIMARY KEY USING BTREE (c))");
  EXPECT_PK(
      "create table t (CONSTRAINT symbol PRIMARY KEY (c) USING BTREE, c int)");
  EXPECT_PK("create table t (c int, PRIMARY KEY (c, d), d int)");

  EXPECT_PK("create table t (CONSTRAINT UNIQUE KEY (c), `c` int NOT NULL)");
  EXPECT_PK(
      "create table t (c int NULL, CONSTRAINT symbol UNIQUE INDEX (`c`) "
      "KEY_BLOCK_SIZE = 7)");
  EXPECT_PK("create table t (UNIQUE (`c`), c int DEFAULT 1 NOT NULL)");

  EXPECT_PK(
      "create table t (d varchar NOT NULL, UNIQUE u (`c`(7), d DESC), c int "
      "DEFAULT 1 NOT NULL)");

  EXPECT_PK(
      "create table t (d varchar NOT NULL, UNIQUE u ((expr), d, (expr) ASC, c "
      "(1)), c int DEFAULT 1 NOT NULL)");
}

TEST_F(Compatibility_test, add_invisible_pk_if_missing) {
  const auto EXPECT_PK = [](const std::string &statement, bool pk_added,
                            bool ignore_pke = true) {
    SCOPED_TRACE(statement);
    std::string result;

    EXPECT_EQ(pk_added, add_pk_to_create_table_if_missing(statement, &result,
                                                          ignore_pke));

    if (pk_added) {
      const std::string pk =
          "`my_row_id` BIGINT UNSIGNED AUTO_INCREMENT INVISIBLE PRIMARY KEY,";
      const auto pos = statement.find_first_of('(') + 1;
      const auto expected =
          statement.substr(0, pos) + pk + statement.substr(pos);
      EXPECT_EQ(expected, result) << "PK should be added";
    } else {
      EXPECT_EQ("", result) << "Result should be empty";
    }
  };

  {
    const std::string exception =
        "Invisible primary key can be only added to CREATE TABLE statements";
    std::string result;

    // unsupported statements
    EXPECT_THROW_LIKE(add_pk_to_create_table_if_missing("", &result),
                      std::runtime_error, exception);
    EXPECT_THROW_LIKE(add_pk_to_create_table_if_missing("CREATE", &result),
                      std::runtime_error, exception);
    EXPECT_THROW_LIKE(add_pk_to_create_table_if_missing("create User", &result),
                      std::runtime_error, exception);
  }

  {
    const std::string exception = "Unsupported CREATE TABLE statement";
    std::string result;

    EXPECT_THROW_LIKE(add_pk_to_create_table_if_missing(
                          "create table s.t2 like s.t1", &result),
                      std::runtime_error, exception);
    EXPECT_THROW_LIKE(add_pk_to_create_table_if_missing(
                          "create table s.t2 (like s.t1)", &result),
                      std::runtime_error, exception);
    EXPECT_THROW_LIKE(
        add_pk_to_create_table_if_missing(
            "CREATE TABLE new_tbl AS SELECT * FROM orig_tbl;", &result),
        std::runtime_error, exception);
    EXPECT_THROW_LIKE(
        add_pk_to_create_table_if_missing(
            "CREATE TABLE new_tbl SELECT * FROM orig_tbl;", &result),
        std::runtime_error, exception);
    EXPECT_THROW_LIKE(
        add_pk_to_create_table_if_missing(
            "CREATE TABLE bar (m INT) AS SELECT n FROM foo", &result),
        std::runtime_error, exception);
    EXPECT_THROW_LIKE(
        add_pk_to_create_table_if_missing(
            "CREATE TABLE bar (m INT) SELECT n FROM foo", &result),
        std::runtime_error, exception);
    EXPECT_THROW_LIKE(
        add_pk_to_create_table_if_missing(
            "CREATE TABLE bar (m INT NOT NULL, Unique (m)) SELECT n FROM foo",
            &result),
        std::runtime_error, exception);
  }

  EXPECT_PK("create table s.t (c int)", true);
  EXPECT_PK("CREATE TABLE IF NOT EXISTS s.t (c int) Engine = InnoDB;", true);

  EXPECT_PK("create table s.t (c int, Index i (c))", true);
  EXPECT_PK(
      "create table s.t (key USING BTREE (d, c) COMMENT 'string', c int, d "
      "int)",
      true);
  EXPECT_PK(
      "create table t (FULLTEXT x (c), c int, spatial (d, (expr)), d int)",
      true);

  EXPECT_PK("create table t (CONSTRAINT FOREIGN KEY (x.t), c int)", true);
  EXPECT_PK("create table t (c int, CONSTRAINT symbol FOREIGN KEY (x.t))",
            true);
  EXPECT_PK("create table t (FOREIGN KEY (x.t), c int)", true);

  EXPECT_PK("create table t (c int, CONSTRAINT CHECK (expr (expr)))", true);
  EXPECT_PK(
      "create table t (CONSTRAINT symbol CHECK (expr (expr)) ENFORCED,c int)",
      true);
  EXPECT_PK("create table t (c int, CHECK ((expr) expr))", true);

  EXPECT_PK("create table t (c int, CONSTRAINT PRIMARY KEY USING BTREE (c))",
            false);
  EXPECT_PK(
      "create table t (CONSTRAINT symbol PRIMARY KEY (c) USING BTREE, c int)",
      false);
  EXPECT_PK("create table t (c int, PRIMARY KEY (c, d), d int)", false);

  EXPECT_PK("create table t (CONSTRAINT UNIQUE KEY (c), `c` int NOT NULL)",
            true);
  EXPECT_PK(
      "create table t (c int NULL, CONSTRAINT symbol UNIQUE INDEX (`c`) "
      "KEY_BLOCK_SIZE = 7)",
      true);
  EXPECT_PK("create table t (UNIQUE (`c`), c int DEFAULT 1 NOT NULL)", true);

  EXPECT_PK("create table t (CONSTRAINT UNIQUE KEY (c), `c` int NOT NULL)",
            false, false);
  EXPECT_PK(
      "create table t (c int NULL, CONSTRAINT symbol UNIQUE INDEX (`c`) "
      "KEY_BLOCK_SIZE = 7)",
      true, false);
  EXPECT_PK("create table t (UNIQUE (`c`), c int DEFAULT 1 NOT NULL)", false,
            false);

  EXPECT_PK(
      "create table t (d varchar NOT NULL, UNIQUE u (`c`(7), d DESC), c int "
      "DEFAULT 1 NOT NULL)",
      true);
  EXPECT_PK(
      "create table t (d varchar NOT NULL, UNIQUE u (`c`(7), d DESC), c int "
      "DEFAULT 1 NOT NULL)",
      false, false);

  EXPECT_PK(
      "create table t (d varchar NOT NULL, UNIQUE u ((expr), d, (expr) ASC, c "
      "(1)), c int DEFAULT 1 NOT NULL)",
      true);
  EXPECT_PK(
      "create table t (d varchar NOT NULL, UNIQUE u ((expr (expr)), d, ((expr) "
      "expr (expr)) ASC), c int DEFAULT 1 NOT NULL)",
      true, false);

  EXPECT_PK("create table t (c int, d bigint NULL, e varchar UNIQUE)", true);
  EXPECT_PK("create table t (c int, d bigint NULL, e varchar UNIQUE)", true,
            false);

  EXPECT_PK(R"*(create table t (
    c int REFERENCES x (a, b) ON DELETE CASCADE,
    d bigint NULL CHECK (expr),
    e varchar UNIQUE CONSTRAINT symbol CHECK (expr)
  ))*",
            true);
  EXPECT_PK(
      "create table t (c int REFERENCES x (a, b) ON DELETE CASCADE, d bigint "
      "NULL CHECK (expr), e varchar UNIQUE CONSTRAINT symbol CHECK (expr))",
      true, false);

  EXPECT_PK("create table t (c int NOT NULL PRIMARY)", false);

  EXPECT_PK("create table t (c int PRIMARY NULL)", false);

  EXPECT_PK("create table t (c int PRIMARY NULL, d varchar)", false);

  EXPECT_PK("create table t (c int PRIMARY NULL, PRIMARY KEY c)", false);

  EXPECT_PK("create table t (PRIMARY KEY c, c int PRIMARY NULL)", false);

  EXPECT_PK("create table t (d varchar UNIQUE NOT NULL, c int PRIMARY KEY)",
            false);
  EXPECT_PK("create table t (d varchar UNIQUE NOT NULL, c int PRIMARY KEY)",
            false, false);

  EXPECT_PK("create table t (d varchar UNIQUE NOT NULL, c int)", true);
  EXPECT_PK("create table t (d varchar UNIQUE NOT NULL, c int)", false, false);

  EXPECT_PK("create table t (d varchar UNIQUE NOT NULL, c int, UNIQUE (c))",
            true);
  EXPECT_PK("create table t (d varchar UNIQUE NOT NULL, c int, UNIQUE (c))",
            false, false);

  EXPECT_PK(
      "create table t (d varchar UNIQUE NULL, c int NOT NULL, UNIQUE (`c`))",
      true);
  EXPECT_PK(
      "create table t (d varchar UNIQUE NULL, c int NOT NULL, UNIQUE (`c`))",
      false, false);

  EXPECT_PK(
      "create table t (d varchar UNIQUE NOT NULL, c int NOT NULL, UNIQUE (c))",
      true);
  EXPECT_PK(
      "create table t (d varchar UNIQUE NOT NULL, c int NOT NULL, UNIQUE (c))",
      false, false);

  EXPECT_PK(
      "create table t (`d` varchar NOT NULL, c int NOT NULL, UNIQUE (c, d))",
      true);
  EXPECT_PK(
      "create table t (`d` varchar NOT NULL, c int NOT NULL, UNIQUE (c, d))",
      false, false);

  EXPECT_PK("create table t (`d` varchar NULL, UNIQUE (c, d), c int NOT NULL)",
            true);
  EXPECT_PK("create table t (`d` varchar NULL, UNIQUE (d, c), c int NOT NULL)",
            true, false);

  EXPECT_PK("create table t (UNIQUE (c, d),`d` varchar NOT NULL, c int)", true);
  EXPECT_PK("create table t (UNIQUE (c, d),`d` varchar NOT NULL, c int)", true,
            false);

  EXPECT_PK("CREATE TABLE bar (m INT PRIMARY) SELECT n FROM foo", false);
  EXPECT_PK("CREATE TABLE bar (m INT, primary KEY m) SELECT n FROM foo", false);

  EXPECT_PK("CREATE TABLE bar (m INT NOT NULL, Unique (m)) SELECT n FROM foo",
            false, false);
}

TEST_F(Compatibility_test, convert_grant_to_create_user) {
  {
    const std::string exception =
        "Only GRANT statement can be converted to CREATE USER statement";
    std::string result;

    // unsupported statements
    EXPECT_THROW_LIKE(convert_grant_to_create_user("", "", &result),
                      std::runtime_error, exception);
    EXPECT_THROW_LIKE(convert_grant_to_create_user("CREATE", "", &result),
                      std::runtime_error, exception);
  }

  const auto EXPECT = [](const std::string &statement,
                         const std::string &create_user,
                         const std::string &grant) {
    SCOPED_TRACE(statement);

    std::string g = statement;
    const auto cr = convert_grant_to_create_user(g, "plugin", &g);

    EXPECT_EQ(create_user, cr);
    EXPECT_EQ(grant, g);
  };

  EXPECT("GRANT SELECT ON *.* TO \"u\"@`h`", "CREATE USER \"u\"@`h`",
         "GRANT SELECT ON *.* TO \"u\"@`h`");

  EXPECT("GRANT SELECT (`to`) ON `to`.`to` TO root@localhost",
         "CREATE USER root@localhost",
         "GRANT SELECT (`to`) ON `to`.`to` TO root@localhost");

  EXPECT("GRANT SELECT ON *.* TO u@h WITH GRANT OPTION", "CREATE USER u@h",
         "GRANT SELECT ON *.* TO u@h WITH GRANT OPTION");

  EXPECT(
      "GRANT SELECT ON *.* TO u@h IDENTIFIED WITH auth_plugin WITH GRANT "
      "OPTION MAX_QUERIES_PER_HOUR 10",
      "CREATE USER u@h IDENTIFIED WITH auth_plugin WITH MAX_QUERIES_PER_HOUR "
      "10",
      "GRANT SELECT ON *.* TO u@h WITH GRANT OPTION");

  EXPECT(
      "GRANT SELECT ON *.* TO u@h IDENTIFIED WITH 'auth_plugin' AS 'hash' WITH "
      "MAX_QUERIES_PER_HOUR 10 GRANT OPTION",
      "CREATE USER u@h IDENTIFIED WITH 'auth_plugin' AS 'hash' WITH "
      "MAX_QUERIES_PER_HOUR 10",
      "GRANT SELECT ON *.* TO u@h WITH GRANT OPTION");

  EXPECT_THROW_LIKE(
      EXPECT("GRANT SELECT ON *.* TO u@h IDENTIFIED BY 'pwd' WITH "
             "MAX_QUERIES_PER_HOUR 10",
             "", ""),
      std::runtime_error,
      "The GRANT statement contains clear-text password which is not "
      "supported");

  EXPECT("GRANT SELECT ON *.* TO u@h IDENTIFIED BY PASSWORD 'hash'",
         "CREATE USER u@h IDENTIFIED WITH 'plugin' AS 'hash'",
         "GRANT SELECT ON *.* TO u@h");

  EXPECT(
      "GRANT ALL PRIVILEGES ON *.* TO u@h IDENTIFIED BY PASSWORD 'hash' "
      "REQUIRE SSL AND X509 AND CIPHER 'cipher' AND ISSUER 'issuer' AND "
      "SUBJECT 'subject' WITH MAX_QUERIES_PER_HOUR 7 MAX_UPDATES_PER_HOUR 6 "
      "GRANT OPTION MAX_CONNECTIONS_PER_HOUR 5 MAX_USER_CONNECTIONS 4",
      "CREATE USER u@h IDENTIFIED WITH 'plugin' AS 'hash' REQUIRE SSL AND X509 "
      "AND CIPHER 'cipher' AND ISSUER 'issuer' AND SUBJECT 'subject' WITH "
      "MAX_QUERIES_PER_HOUR 7 MAX_UPDATES_PER_HOUR 6 MAX_CONNECTIONS_PER_HOUR "
      "5 MAX_USER_CONNECTIONS 4",
      "GRANT ALL PRIVILEGES ON *.* TO u@h WITH GRANT OPTION");
}

TEST_F(Compatibility_test, grant_on_table_from_mysql_schema) {
  EXPECT_EQ("", is_grant_on_object_from_mysql_schema(
                    "GRANT USAGE ON *.* TO `zenon`@`localhost`"));
  EXPECT_EQ("", is_grant_on_object_from_mysql_schema(
                    "GRANT UPDATE ON `mysql`.* TO `zenon`@`localhost`"));
  EXPECT_EQ("", is_grant_on_object_from_mysql_schema(
                    "GRANT UPDATE ON mysql.* TO `zenon`@`localhost`"));
  EXPECT_EQ("", is_grant_on_object_from_mysql_schema(
                    "GRANT UPDATE ON mysqls.test TO `zenon`@`localhost`"));
  EXPECT_EQ("",
            is_grant_on_object_from_mysql_schema(
                "GRANT UPDATE ON TABLE mysqls.test TO `zenon`@`localhost`"));

  EXPECT_EQ("`mysql`.`test`",
            is_grant_on_object_from_mysql_schema(
                "GRANT SELECT ON `mysql`.`test` TO `zenon`@`localhost`"));
  EXPECT_EQ("`mysql`.`test`",
            is_grant_on_object_from_mysql_schema(
                "GRANT SELECT ON table `mysql`.`test` TO `zenon`@`localhost`"));
  EXPECT_EQ(
      "`mysql`.`test`",
      is_grant_on_object_from_mysql_schema(
          "GRANT SELECT ON procedure `mysql`.`test` TO `zenon`@`localhost`"));
  EXPECT_EQ(
      "`mysql`.`test`",
      is_grant_on_object_from_mysql_schema(
          "GRANT SELECT ON function `mysql`.`test` TO `zenon`@`localhost`"));

  EXPECT_EQ("mysql.test",
            is_grant_on_object_from_mysql_schema(
                "GRANT SELECT ON mysql.test TO `zenon`@`localhost`"));
  EXPECT_EQ("mysql.test",
            is_grant_on_object_from_mysql_schema(
                "GRANT SELECT ON table mysql.test TO `zenon`@`localhost`"));
  EXPECT_EQ("mysql.test",
            is_grant_on_object_from_mysql_schema(
                "GRANT SELECT ON PROCEDURE mysql.test TO `zenon`@`localhost`"));
  EXPECT_EQ("mysql.test",
            is_grant_on_object_from_mysql_schema(
                "GRANT SELECT ON FUNCTION mysql.test TO `zenon`@`localhost`"));
}

TEST_F(Compatibility_test, strip_default_role) {
  const auto EXPECT_STRIPPED = [&](const std::string &statement,
                                   const std::string &clause = "",
                                   std::string rewritten = "") {
    SCOPED_TRACE(statement);
    if (rewritten.empty()) rewritten = statement;
    std::string out;
    auto ret = mysqlsh::compatibility::strip_default_role(statement, &out);
    EXPECT_EQ(clause, ret);
    EXPECT_EQ(rewritten, out);
  };

  EXPECT_STRIPPED(
      "CREATE USER IF NOT EXISTS 'abra'@'%' IDENTIFIED WITH "
      "'caching_sha2_password' REQUIRE NONE PASSWORD EXPIRE ACCOUNT LOCK "
      "PASSWORD HISTORY DEFAULT PASSWORD REUSE INTERVAL DEFAULT PASSWORD "
      "REQUIRE CURRENT DEFAULT;");

  EXPECT_STRIPPED(
      "CREATE USER IF NOT EXISTS 'aaabra'@'localhost' IDENTIFIED WITH "
      "'caching_sha2_password' DEFAULT ROLE `abra`@`%` REQUIRE NONE PASSWORD "
      "EXPIRE DEFAULT ACCOUNT UNLOCK PASSWORD HISTORY DEFAULT PASSWORD REUSE "
      "INTERVAL DEFAULT PASSWORD REQUIRE CURRENT DEFAULT;",
      "DEFAULT ROLE `abra`@`%`",
      "CREATE USER IF NOT EXISTS 'aaabra'@'localhost' IDENTIFIED WITH "
      "'caching_sha2_password' REQUIRE NONE PASSWORD EXPIRE DEFAULT ACCOUNT "
      "UNLOCK PASSWORD HISTORY DEFAULT PASSWORD REUSE INTERVAL DEFAULT "
      "PASSWORD REQUIRE CURRENT DEFAULT;");

  EXPECT_STRIPPED(
      "CREATE USER IF NOT EXISTS 'anonymous'@'localhost' IDENTIFIED WITH "
      "'caching_sha2_password' DEFAULT ROLE `abra`@`%`, yyy, zzz REQUIRE NONE "
      "PASSWORD EXPIRE DEFAULT ACCOUNT UNLOCK PASSWORD HISTORY DEFAULT "
      "PASSWORD REUSE INTERVAL DEFAULT PASSWORD REQUIRE CURRENT DEFAULT;",
      "DEFAULT ROLE `abra`@`%`, yyy, zzz",
      "CREATE USER IF NOT EXISTS 'anonymous'@'localhost' IDENTIFIED WITH "
      "'caching_sha2_password' REQUIRE NONE PASSWORD EXPIRE DEFAULT ACCOUNT "
      "UNLOCK PASSWORD HISTORY DEFAULT PASSWORD REUSE INTERVAL DEFAULT "
      "PASSWORD REQUIRE CURRENT DEFAULT;");

  EXPECT_STRIPPED(
      "CREATE USER IF NOT EXISTS 'wolodia'@'localhost' IDENTIFIED WITH "
      "'caching_sha2_password' DEFAULT ROLE "
      "`local`@`localhost`,yyy@%,`zzz`@`%` REQUIRE NONE PASSWORD EXPIRE "
      "DEFAULT ACCOUNT UNLOCK PASSWORD HISTORY DEFAULT PASSWORD REUSE",
      "DEFAULT ROLE `local`@`localhost`,yyy@%,`zzz`@`%`",
      "CREATE USER IF NOT EXISTS 'wolodia'@'localhost' IDENTIFIED WITH "
      "'caching_sha2_password' REQUIRE NONE PASSWORD EXPIRE DEFAULT ACCOUNT "
      "UNLOCK PASSWORD HISTORY DEFAULT PASSWORD REUSE");
}

TEST_F(Compatibility_test, contains_sensitive_information) {
  EXPECT_TRUE(
      contains_sensitive_information("CREATE USER tmp IDENTIFIEd BY 'pwd'"));
  EXPECT_TRUE(contains_sensitive_information("SET PASSWORd = 'pwd'"));
  EXPECT_FALSE(contains_sensitive_information(""));
  EXPECT_FALSE(contains_sensitive_information("SELECT 'password'"));
  EXPECT_FALSE(contains_sensitive_information("SELECT \"IDENTIFIED\""));
}

TEST_F(Compatibility_test, replace_quoted_strings) {
  const auto EXPECT = [](const std::string &statement,
                         std::string_view replacement,
                         const std::string &expected_result,
                         const std::vector<std::string> &expected_replaced) {
    SCOPED_TRACE(statement);

    std::vector<std::string> replaced;
    EXPECT_EQ(expected_result,
              replace_quoted_strings(statement, replacement, &replaced));
    EXPECT_EQ(expected_replaced, replaced);
  };

  EXPECT("", "<secret>", "", {});
  EXPECT("INSERT INTO s.`t1` VALUES (\"one\", 'two', three, 4)", "<secret>",
         "INSERT INTO s.`t1` VALUES (\"<secret>\", \"<secret>\", three, 4)",
         {"\"one\"", "'two'"});
  EXPECT("INSERT INTO s.`t2` VALUES (\"one\", 'two', three, 4)", "'<secret>'",
         "INSERT INTO s.`t2` VALUES ('<secret>', '<secret>', three, 4)",
         {"\"one\"", "'two'"});
  EXPECT("INSERT INTO s.`t3` VALUES (\"one\", 'two', three, 4)", "\"<secret>\"",
         "INSERT INTO s.`t3` VALUES (\"<secret>\", \"<secret>\", three, 4)",
         {"\"one\"", "'two'"});
}

<<<<<<< HEAD
TEST_F(Compatibility_test, replace_keyword) {
  EXPECT_TRUE(replace_keyword("SELECT", "select", "Insert"));
  EXPECT_FALSE(replace_keyword("SELECT", "Insert", "select"));

  const auto EXPECT = [](std::string_view stmt, std::string_view from,
                         std::string_view to, bool expected_result,
                         std::string_view expected_output) {
    SCOPED_TRACE(stmt);

    std::string replaced;
    EXPECT_EQ(expected_result, replace_keyword(stmt, from, to, &replaced));
    EXPECT_EQ(expected_output, replaced);

    if (expected_result) {
      // if replacement happens, we want to test if it's safe to use the same
      // variable for input and output parameters
      std::string statement{stmt};
      EXPECT_EQ(expected_result,
                replace_keyword(statement, from, to, &statement));
      EXPECT_EQ(expected_output, statement);
    }
  };

  EXPECT("", "Insert", "select", false, {});

  EXPECT("SELECT", "select", "Insert", true, "Insert");
  EXPECT("SELECT", "Insert", "select", false, {});

  EXPECT("SELECT, Insert", "select", "Insert", true, "Insert, Insert");
  EXPECT("SELECT, Insert", "Insert", "select", true, "SELECT, select");

  EXPECT("DROP SELECT insert", "select", "Insert", true, "DROP Insert insert");
  EXPECT("DROP SELECTs insert", "select", "Insert", false, {});

  EXPECT("SELECT Select Select", "select", "Insert", true,
         "Insert Select Select");
  EXPECT("SELECT Select Select", "select", "Select", true,
         "Select Select Select");
=======
TEST_F(Compatibility_test, parse_grant_statement) {
  const auto EXPECT = [](const std::string &statement, bool expected_result,
                         const Privilege_level_info &expected) {
    SCOPED_TRACE(statement);

    Privilege_level_info info;
    ASSERT_EQ(expected_result, parse_grant_statement(statement, &info));

    if (expected_result) {
      EXPECT_EQ(expected.grant, info.grant);
      EXPECT_EQ(expected.level, info.level);
      EXPECT_EQ(expected.schema, info.schema);
      EXPECT_EQ(expected.object, info.object);
      EXPECT_EQ(expected.privileges, info.privileges);
    }
  };

  {
    Privilege_level_info info;
    EXPECT_THROW(parse_grant_statement("CREATE ROLE IF NOT EXISTS r@l;", &info),
                 std::runtime_error);
  }

  using Level = Privilege_level_info::Level;

  EXPECT("GRANT SUPER ON *.* TO u@h", true,
         {true, Level::GLOBAL, "*", "*", {"SUPER"}});
  EXPECT("REVOKE CREATE TABLESPACE, CREATE USER, FILE ON *.* FROM u@h", true,
         {false,
          Level::GLOBAL,
          "*",
          "*",
          {"CREATE TABLESPACE", "CREATE USER", "FILE"}});

  EXPECT("GRANT EVENT, LOCK TABLES ON s.* TO u@h", true,
         {true, Level::SCHEMA, "s", "*", {"EVENT", "LOCK TABLES"}});
  EXPECT("REVOKE LOCK TABLES ON s.* FROM u@h", true,
         {false, Level::SCHEMA, "s", "*", {"LOCK TABLES"}});

  EXPECT("GRANT SELECT, SHOW VIEW, TRIGGER ON s.t TO u@h", true,
         {true, Level::TABLE, "s", "t", {"SELECT", "SHOW VIEW", "TRIGGER"}});
  EXPECT("REVOKE ALTER ON TABLE s.t FROM u@h", true,
         {false, Level::TABLE, "s", "t", {"ALTER"}});
  EXPECT("GRANT SELECT (c1), INSERT(c1, c2) ON s.t TO u@h", true,
         {true, Level::TABLE, "s", "t", {"SELECT", "INSERT"}});

  EXPECT("GRANT ALTER ROUTINE ON FUNCTION s.f TO u@h", true,
         {true, Level::ROUTINE, "s", "f", {"ALTER ROUTINE"}});
  EXPECT("GRANT ALTER rOUTINE ON s.f TO u@h", true,
         {true, Level::ROUTINE, "s", "f", {"ALTER ROUTINE"}});
  EXPECT("REVOKE EXECUTE ON PROCEDURE s.r FROM u@h", true,
         {false, Level::ROUTINE, "s", "r", {"EXECUTE"}});

  EXPECT("GRANT PROXY ON r TO u@h", false, {});
  EXPECT("GRANT PROXY ON ''@'' TO u@h", false, {});

  EXPECT("GRANT dev TO u@h", true, {true, Level::ROLE, "", "", {"dev"}});
  EXPECT("REVOKE dev FROM u@h", true, {false, Level::ROLE, "", "", {"dev"}});

  EXPECT("GRANT dev, admin@localhost TO u@h", true,
         {true, Level::ROLE, "", "", {"dev", "admin@localhost"}});
  EXPECT("REVOKE `admin`@`%`, dev FROM u@h", true,
         {false, Level::ROLE, "", "", {"dev", "`admin`@`%`"}});

  EXPECT("GRANT proxy TO u@h", true, {true, Level::ROLE, "", "", {"proxy"}});
>>>>>>> eda0bfbf
}

}  // namespace compatibility
}  // namespace mysqlsh<|MERGE_RESOLUTION|>--- conflicted
+++ resolved
@@ -2607,7 +2607,6 @@
          {"\"one\"", "'two'"});
 }
 
-<<<<<<< HEAD
 TEST_F(Compatibility_test, replace_keyword) {
   EXPECT_TRUE(replace_keyword("SELECT", "select", "Insert"));
   EXPECT_FALSE(replace_keyword("SELECT", "Insert", "select"));
@@ -2646,7 +2645,8 @@
          "Insert Select Select");
   EXPECT("SELECT Select Select", "select", "Select", true,
          "Select Select Select");
-=======
+}
+
 TEST_F(Compatibility_test, parse_grant_statement) {
   const auto EXPECT = [](const std::string &statement, bool expected_result,
                          const Privilege_level_info &expected) {
@@ -2712,7 +2712,6 @@
          {false, Level::ROLE, "", "", {"dev", "`admin`@`%`"}});
 
   EXPECT("GRANT proxy TO u@h", true, {true, Level::ROLE, "", "", {"proxy"}});
->>>>>>> eda0bfbf
 }
 
 }  // namespace compatibility
