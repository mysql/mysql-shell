/*
 * Copyright (c) 2017, 2024, Oracle and/or its affiliates.
 *
 * This program is free software; you can redistribute it and/or modify
 * it under the terms of the GNU General Public License, version 2.0,
 * as published by the Free Software Foundation.
 *
 * This program is designed to work with certain software (including
 * but not limited to OpenSSL) that is licensed under separate terms,
 * as designated in a particular file or component or in included license
 * documentation.  The authors of MySQL hereby grant you an additional
 * permission to link the program and your derivative works with the
 * separately licensed software that they have either included with
 * the program or referenced in the documentation.
 *
 * This program is distributed in the hope that it will be useful,  but
 * WITHOUT ANY WARRANTY; without even the implied warranty of
 * MERCHANTABILITY or FITNESS FOR A PARTICULAR PURPOSE.  See
 * the GNU General Public License, version 2.0, for more details.
 *
 * You should have received a copy of the GNU General Public License
 * along with this program; if not, write to the Free Software Foundation, Inc.,
 * 51 Franklin St, Fifth Floor, Boston, MA 02110-1301 USA
 */

#include <string>

#include "modules/adminapi/common/accounts.h"
#include "modules/adminapi/common/common.h"
#include "modules/adminapi/common/group_replication_options.h"
#include "modules/adminapi/common/metadata_storage.h"
#include "mysqlshdk/libs/db/mysql/session.h"
#include "mysqlshdk/libs/mysql/instance.h"
#include "mysqlshdk/libs/utils/utils_file.h"
#include "mysqlshdk/libs/utils/utils_general.h"
#include "scripting/types.h"
#include "unittest/gtest_clean.h"
#include "unittest/mysqlshdk/libs/mysql/user_privileges_t.h"
#include "unittest/test_utils/admin_api_test.h"
#include "unittest/test_utils/command_line_test.h"
#include "unittest/test_utils/mocks/mysqlshdk/libs/db/mock_session.h"

using mysqlshdk::mysql::Instance;
using mysqlshdk::mysql::Var_qualifier;
using mysqlshdk::utils::Version;

namespace mysqlsh {
namespace dba {
extern void validate_ip_allowlist_option(
    const mysqlshdk::utils::Version &version, std::string_view ip_allowlist);
}  // namespace dba
}  // namespace mysqlsh

namespace testing {

class Admin_api_common_test : public tests::Admin_api_test {
 public:
  virtual void SetUp() {
    Admin_api_test::SetUp();
    reset_replayable_shell(
        ::testing::UnitTest::GetInstance()->current_test_info()->name());
  }

  virtual void TearDown() { Admin_api_test::TearDown(); }

 protected:
  static std::shared_ptr<mysqlsh::dba::Instance> create_session(
      int port, std::string user = "root") {
    auto connection_options = mysqlshdk::db::Connection_options(
        user + ":root@localhost:" + std::to_string(port));
    return mysqlsh::dba::Instance::connect(connection_options);
  }
  std::shared_ptr<mysqlshdk::db::ISession> create_base_session(int port) {
    auto session = mysqlshdk::db::mysql::Session::create();

    mysqlshdk::db::Connection_options connection_options;
    connection_options.set_host("localhost");
    connection_options.set_port(port);
    connection_options.set_user("user");
    connection_options.set_password("");

    session->connect(connection_options);

    return session;
  }

  void disable_ssl_on_instance(int port, const std::string &unsecure_user) {
    auto instance = create_session(port);

    instance->query("create user " + unsecure_user +
                    "@'%' identified with "
                    "mysql_native_password by /*((*/ 'root' /*))*/");

    testutil->stop_sandbox(port);
    testutil->change_sandbox_conf(port, "ssl", "0", "mysqld");
    testutil->change_sandbox_conf(port, "default_authentication_plugin",
                                  "mysql_native_password", "mysqld");
    testutil->start_sandbox(port);
  }
};

class Admin_api_cmdline_test : public tests::Command_line_test {};

TEST_F(Admin_api_common_test, resolve_cluster_ssl_mode_on_instance_with_ssl) {
  if (!Shell_test_env::check_min_version_skip_test()) return;

  testutil->deploy_sandbox(_mysql_sandbox_ports[0], "root");
  auto instance = create_session(_mysql_sandbox_ports[0]);
  mysqlsh::dba::Cluster_ssl_mode member_ssl_mode;

  // InstanceSSL memberSslMode require_secure_transport
  //----------- ------------- ------------------------
  // enabled     "AUTO"        ON
  instance->set_sysvar("require_secure_transport", true, Var_qualifier::GLOBAL);
  try {
    member_ssl_mode = mysqlsh::dba::Cluster_ssl_mode::AUTO;
    mysqlsh::dba::resolve_ssl_mode_option("memberSslMode", "", *instance,
                                          &member_ssl_mode);
    EXPECT_STREQ("REQUIRED", to_string(member_ssl_mode).c_str());
  } catch (const shcore::Exception &e) {
    SCOPED_TRACE(e.what());
    SCOPED_TRACE(
        "Unexpected failure at require_secure_transport=ON, "
        "memberSslMode=AUTO");
    ADD_FAILURE();
  }

  // InstanceSSL memberSslMode require_secure_transport
  //----------- ------------- ------------------------
  // enabled     "REQUIRED"   ON
  try {
    member_ssl_mode = mysqlsh::dba::Cluster_ssl_mode::REQUIRED;
    mysqlsh::dba::resolve_ssl_mode_option("memberSslMode", "", *instance,
                                          &member_ssl_mode);
    EXPECT_STREQ("REQUIRED", to_string(member_ssl_mode).c_str());
  } catch (const shcore::Exception &e) {
    SCOPED_TRACE(e.what());
    SCOPED_TRACE(
        "Unexpected failure at require_secure_transport=ON, "
        "memberSslMode=REQUIRED");
    ADD_FAILURE();
  }

  // InstanceSSL memberSslMode require_secure_transport
  //----------- ------------- ------------------------
  // enabled     "VERIFY_CA"   ON
  try {
    member_ssl_mode = mysqlsh::dba::Cluster_ssl_mode::VERIFY_CA;
    mysqlsh::dba::resolve_ssl_mode_option("memberSslMode", "", *instance,
                                          &member_ssl_mode);
    EXPECT_STREQ("VERIFY_CA", to_string(member_ssl_mode).c_str());
  } catch (const shcore::Exception &e) {
    SCOPED_TRACE(e.what());
    SCOPED_TRACE(
        "Unexpected failure at require_secure_transport=ON, "
        "memberSslMode=VERIFY_CA");
    ADD_FAILURE();
  }

  // InstanceSSL memberSslMode require_secure_transport
  //----------- ------------- ------------------------
  // enabled     "VERIFY_IDENTITY"   ON
  try {
    member_ssl_mode = mysqlsh::dba::Cluster_ssl_mode::VERIFY_IDENTITY;
    mysqlsh::dba::resolve_ssl_mode_option("memberSslMode", "", *instance,
                                          &member_ssl_mode);
    EXPECT_STREQ("VERIFY_IDENTITY", to_string(member_ssl_mode).c_str());
  } catch (const shcore::Exception &e) {
    SCOPED_TRACE(e.what());
    SCOPED_TRACE(
        "Unexpected failure at require_secure_transport=ON, "
        "memberSslMode=VERIFY_IDENTITY");
    ADD_FAILURE();
  }

  // InstanceSSL memberSslMode require_secure_transport
  //----------- ------------- ------------------------
  // enabled     "AUTO"       OFF
  instance->set_sysvar("require_secure_transport", false,
                       Var_qualifier::GLOBAL);
  try {
    member_ssl_mode = mysqlsh::dba::Cluster_ssl_mode::AUTO;
    mysqlsh::dba::resolve_ssl_mode_option("memberSslMode", "", *instance,
                                          &member_ssl_mode);
    EXPECT_STREQ("REQUIRED", to_string(member_ssl_mode).c_str());
  } catch (const shcore::Exception &e) {
    SCOPED_TRACE(e.what());
    SCOPED_TRACE(
        "Unexpected failure at require_secure_transport=OFF, "
        "memberSslMode=AUTO");
    ADD_FAILURE();
  }

  // InstanceSSL memberSslMode require_secure_transport
  //----------- ------------- ------------------------
  // enabled     "REQUIRED"   OFF
  try {
    member_ssl_mode = mysqlsh::dba::Cluster_ssl_mode::REQUIRED;
    mysqlsh::dba::resolve_ssl_mode_option("memberSslMode", "", *instance,
                                          &member_ssl_mode);
    EXPECT_STREQ("REQUIRED", to_string(member_ssl_mode).c_str());
  } catch (const shcore::Exception &e) {
    SCOPED_TRACE(e.what());
    SCOPED_TRACE(
        "Unexpected failure at require_secure_transport=OFF, "
        "memberSslMode=REQUIRED");
    ADD_FAILURE();
  }

  // InstanceSSL memberSslMode require_secure_transport
  //----------- ------------- ------------------------
  // enabled     "VERIFY_CA"   OFF
  try {
    member_ssl_mode = mysqlsh::dba::Cluster_ssl_mode::VERIFY_CA;
    mysqlsh::dba::resolve_ssl_mode_option("memberSslMode", "", *instance,
                                          &member_ssl_mode);
    EXPECT_STREQ("VERIFY_CA", to_string(member_ssl_mode).c_str());
  } catch (const shcore::Exception &e) {
    SCOPED_TRACE(e.what());
    SCOPED_TRACE(
        "Unexpected failure at require_secure_transport=OFF, "
        "memberSslMode=REQUIRED");
    ADD_FAILURE();
  }

  // InstanceSSL memberSslMode require_secure_transport
  //----------- ------------- ------------------------
  // enabled     "VERIFY_IDENTITY"   OFF
  try {
    member_ssl_mode = mysqlsh::dba::Cluster_ssl_mode::VERIFY_IDENTITY;
    mysqlsh::dba::resolve_ssl_mode_option("memberSslMode", "", *instance,
                                          &member_ssl_mode);
    EXPECT_STREQ("VERIFY_IDENTITY", to_string(member_ssl_mode).c_str());
  } catch (const shcore::Exception &e) {
    SCOPED_TRACE(e.what());
    SCOPED_TRACE(
        "Unexpected failure at require_secure_transport=OFF, "
        "memberSslMode=REQUIRED");
    ADD_FAILURE();
  }

  // InstanceSSL memberSslMode require_secure_transport
  //----------- ------------- ------------------------
  // enabled     "DISABLED"    OFF
  try {
    member_ssl_mode = mysqlsh::dba::Cluster_ssl_mode::DISABLED;
    mysqlsh::dba::resolve_ssl_mode_option("memberSslMode", "", *instance,
                                          &member_ssl_mode);
    EXPECT_STREQ("DISABLED", to_string(member_ssl_mode).c_str());
  } catch (const shcore::Exception &e) {
    SCOPED_TRACE(e.what());
    SCOPED_TRACE(
        "Unexpected failure at require_secure_transport=OFF, "
        "memberSslMode=DISABLED");
    ADD_FAILURE();
  }

  testutil->destroy_sandbox(_mysql_sandbox_ports[0]);
}

TEST_F(Admin_api_common_test,
       resolve_cluster_ssl_mode_on_instance_without_ssl) {
  if (!Shell_test_env::check_min_version_skip_test()) return;
  if (!Shell_test_env::check_max_version_skip_test(
          true, mysqlshdk::utils::Version(8, 3, 0)))
    return;

  testutil->deploy_sandbox(_mysql_sandbox_ports[0], "root");
  disable_ssl_on_instance(_mysql_sandbox_ports[0], "unsecure");
  mysqlsh::dba::Cluster_ssl_mode member_ssl_mode;

  auto instance = create_session(_mysql_sandbox_ports[0], "unsecure");

  // InstanceSSL memberSslMode
  //----------- -------------
  // disabled    "REQUIRED"
  // Tested in create_cluster_neg.js

  // InstanceSSL memberSslMode
  //----------- -------------
  // disabled    "AUTO"
  try {
    member_ssl_mode = mysqlsh::dba::Cluster_ssl_mode::AUTO;
    mysqlsh::dba::resolve_ssl_mode_option("memberSslMode", "", *instance,
                                          &member_ssl_mode);
    EXPECT_STREQ("DISABLED", to_string(member_ssl_mode).c_str());
  } catch (const shcore::Exception &e) {
    SCOPED_TRACE(e.what());
    SCOPED_TRACE("Unexpected failure at resolve_cluster_ssl_mode_010");
    ADD_FAILURE();
  }

  // InstanceSSL memberSslMode
  //----------- -------------
  // disabled    "DISABLED"

  try {
    member_ssl_mode = mysqlsh::dba::Cluster_ssl_mode::DISABLED;
    mysqlsh::dba::resolve_ssl_mode_option("memberSslMode", "", *instance,
                                          &member_ssl_mode);
    EXPECT_STREQ("DISABLED", to_string(member_ssl_mode).c_str());
  } catch (const shcore::Exception &e) {
    SCOPED_TRACE(e.what());
    SCOPED_TRACE("Unexpected failure at resolve_cluster_ssl_mode_009");
    ADD_FAILURE();
  }

  testutil->destroy_sandbox(_mysql_sandbox_ports[0]);
}

TEST_F(Admin_api_common_test, resolve_instance_ssl_cluster_with_ssl_required) {
  if (!Shell_test_env::check_min_version_skip_test()) return;

  shcore::Dictionary_t sandbox_opts = shcore::make_dict();
  (*sandbox_opts)["report_host"] = shcore::Value(hostname());

  testutil->deploy_sandbox(_mysql_sandbox_ports[0], "root", sandbox_opts);
  testutil->deploy_sandbox(_mysql_sandbox_ports[1], "root", sandbox_opts);
  execute("shell.connect('root:root@localhost:" +
          std::to_string(_mysql_sandbox_ports[0]) + "')");

  testutil->expect_prompt(
      "Should the configuration be changed accordingly? [y/N]: ", "y");
#ifdef HAVE_V8
  execute(
      "var c = dba.createCluster('sample', {memberSslMode:'REQUIRED', "
      "gtidSetIsComplete: true})");
#else
  execute(
      "c = dba.create_cluster('sample', {'memberSslMode':'REQUIRED', "
      "gtidSetIsComplete: true})");
#endif
  execute("c.disconnect()");
  execute("session.close()");

  auto peer = create_session(_mysql_sandbox_ports[0]);
  auto instance = create_session(_mysql_sandbox_ports[1]);

  try {
    auto member_ssl_mode =
        mysqlsh::dba::resolve_instance_ssl_mode_option(*instance, *peer);
    EXPECT_STREQ("REQUIRED", to_string(member_ssl_mode).c_str());
  } catch (const shcore::Exception &e) {
    SCOPED_TRACE(e.what());
    SCOPED_TRACE(
        "Unexpected failure with memberSslMode='AUTO', instance with "
        "SSL");
    ADD_FAILURE();
  }

  // Cluster SSL  memberSslMode     Instance SSL
  //-----------   ---------------   ------------
  // VERIFY_CA    "AUTO"            enabled
  try {
    peer->execute("SET GLOBAL group_replication_ssl_mode=VERIFY_CA");
    auto member_ssl_mode =
        mysqlsh::dba::resolve_instance_ssl_mode_option(*instance, *peer);
    EXPECT_STREQ("VERIFY_CA", to_string(member_ssl_mode).c_str());
  } catch (const shcore::Exception &e) {
    SCOPED_TRACE(e.what());
    SCOPED_TRACE(
        "Unexpected failure at memberSslMode='VERIFY_CA', instance "
        "with SSL");
    ADD_FAILURE();
  }

  // Cluster SSL  memberSslMode     Instance SSL
  //-----------   ---------------   ------------
  // VERIFY_CA    "AUTO"            enabled
  try {
    peer->execute("SET GLOBAL group_replication_ssl_mode=VERIFY_IDENTITY");
    auto member_ssl_mode =
        mysqlsh::dba::resolve_instance_ssl_mode_option(*instance, *peer);
    EXPECT_STREQ("VERIFY_IDENTITY", to_string(member_ssl_mode).c_str());
  } catch (const shcore::Exception &e) {
    SCOPED_TRACE(e.what());
    SCOPED_TRACE(
        "Unexpected failure at memberSslMode='VERIFY_IDENTITY', instance "
        "with SSL");
    ADD_FAILURE();
  }

  if (_target_server_version < mysqlshdk::utils::Version(8, 4, 0)) {
    peer->execute("SET GLOBAL group_replication_ssl_mode=REQUIRED");
    disable_ssl_on_instance(_mysql_sandbox_ports[1], "unsecure");
    instance = create_session(_mysql_sandbox_ports[1], "unsecure");

    // Cluster SSL memberSslMode Instance SSL
    //----------- ------------- ------------
    // REQUIRED    AUTO          disabled
    EXPECT_THROW_MSG(
        mysqlsh::dba::resolve_instance_ssl_mode_option(*instance, *peer),
        std::runtime_error,
        "Instance '" + instance->descr() +
            "' does not support TLS and cannot join a cluster with "
            "TLS (encryption) enabled. Enable TLS support on the "
            "instance and try again, otherwise it can only be added "
            "to a cluster with TLS disabled.");
  }

  testutil->destroy_sandbox(_mysql_sandbox_ports[0]);
  testutil->destroy_sandbox(_mysql_sandbox_ports[1]);
}

TEST_F(Admin_api_common_test, resolve_instance_ssl_cluster_with_ssl_disabled) {
  if (!Shell_test_env::check_min_version_skip_test()) return;
  if (!Shell_test_env::check_max_version_skip_test(
          true, mysqlshdk::utils::Version(8, 3, 0)))
    return;

  shcore::Dictionary_t sandbox_opts = shcore::make_dict();
  (*sandbox_opts)["report_host"] = shcore::Value(hostname());

  testutil->deploy_sandbox(_mysql_sandbox_ports[0], "root", sandbox_opts);
  testutil->deploy_sandbox(_mysql_sandbox_ports[1], "root", sandbox_opts);
  execute("shell.connect('root:root@localhost:" +
          std::to_string(_mysql_sandbox_ports[0]) + "')");

  testutil->expect_prompt(
      "Should the configuration be changed accordingly? [y/N]: ", "y");
#ifdef HAVE_V8
  execute(
      "var c = dba.createCluster('sample', {memberSslMode:'DISABLED', "
      "gtidSetIsComplete: true})");
#else
  execute(
      "c = dba.create_cluster('sample', {'memberSslMode':'DISABLED', "
      "gtidSetIsComplete: true})");
#endif
  execute("c.disconnect()");
  execute("session.close()");

  auto peer = create_session(_mysql_sandbox_ports[0]);
  auto instance = create_session(_mysql_sandbox_ports[1]);

  // Cluster SSL memberSslMode require_secure_transport
  //----------- ------------- ------------------------
  // DISABLED    AUTO          OFF
  try {
    auto member_ssl_mode =
        mysqlsh::dba::resolve_instance_ssl_mode_option(*instance, *peer);
    EXPECT_STREQ("DISABLED", to_string(member_ssl_mode).c_str());
  } catch (const shcore::Exception &e) {
    SCOPED_TRACE(e.what());
    SCOPED_TRACE("Unexpected failure using memberSslMode=AUTO");
    ADD_FAILURE();
  }

  instance->set_sysvar("require_secure_transport", true, Var_qualifier::GLOBAL);

  // Cluster SSL memberSslMode require_secure_transport
  //----------- ------------- ------------------------
  // DISABLED    ""            ON
  EXPECT_THROW_MSG(
      mysqlsh::dba::resolve_instance_ssl_mode_option(*instance, *peer),
      std::runtime_error,
      "The instance '" + instance->descr() +
          "' is configured to require a secure transport but the cluster has "
          "TLS disabled. To add the instance to the cluster, either turn OFF "
          "the require_secure_transport option on the instance or enable TLS "
          "on the cluster.");

  // Cluster SSL memberSslMode require_secure_transport
  //----------- ------------- ------------------------
  // DISABLED    AUTO          ON
  EXPECT_THROW_MSG(
      mysqlsh::dba::resolve_instance_ssl_mode_option(*instance, *peer),
      std::runtime_error,
      "The instance '" + instance->descr() +
          "' is configured to require a secure transport but the cluster has "
          "TLS disabled. To add the instance to the cluster, either turn OFF "
          "the require_secure_transport option on the instance or enable TLS "
          "on the cluster.");

  disable_ssl_on_instance(_mysql_sandbox_ports[1], "unsecure");
  instance = create_session(_mysql_sandbox_ports[1], "unsecure");

  testutil->destroy_sandbox(_mysql_sandbox_ports[0]);
  testutil->destroy_sandbox(_mysql_sandbox_ports[1]);
}

TEST_F(Admin_api_common_test, check_admin_account_access_restrictions) {
  if (!Shell_test_env::check_min_version_skip_test()) return;

  using mysqlsh::dba::check_admin_account_access_restrictions;
  using mysqlshdk::db::Type;

  auto mock_session = std::make_shared<Mock_session>();
  mysqlshdk::mysql::Instance instance{mock_session};

  // TEST: More than one account available for the user:
  // - Return true independently of the interactive mode.
  mock_session
      ->expect_query(
          "SELECT DISTINCT grantee "
          "FROM information_schema.user_privileges "
          "WHERE grantee like '\\'admin\\'@%'")
      .then_return({{"",
                     {"grantee"},
                     {Type::String},
                     {{"'admin'@'myhost'"}, {"'admin'@'otherhost'"}}}});
  EXPECT_TRUE(check_admin_account_access_restrictions(
      instance, "admin", "myhost", true,
      mysqlsh::dba::Cluster_type::GROUP_REPLICATION));

  mock_session
      ->expect_query(
          "SELECT DISTINCT grantee "
          "FROM information_schema.user_privileges "
          "WHERE grantee like '\\'admin\\'@%'")
      .then_return({{"",
                     {"grantee"},
                     {Type::String},
                     {{"'admin'@'myhost'"}, {"'admin'@'otherhost'"}}}});
  EXPECT_TRUE(check_admin_account_access_restrictions(
      instance, "admin", "myhost", false,
      mysqlsh::dba::Cluster_type::GROUP_REPLICATION));

  // TEST: Only one account not using wildcards (%) available for the user:
  // - Interactive 'true': return false;
  // - Interactive 'false': throw exception;
  mock_session
      ->expect_query(
          "SELECT DISTINCT grantee "
          "FROM information_schema.user_privileges "
          "WHERE grantee like '\\'admin\\'@%'")
      .then_return({{"", {"grantee"}, {Type::String}, {{"'admin'@'myhost'"}}}});
  EXPECT_FALSE(check_admin_account_access_restrictions(
      instance, "admin", "myhost", true,
      mysqlsh::dba::Cluster_type::GROUP_REPLICATION));

  mock_session
      ->expect_query(
          "SELECT DISTINCT grantee "
          "FROM information_schema.user_privileges "
          "WHERE grantee like '\\'admin\\'@%'")
      .then_return({{"", {"grantee"}, {Type::String}, {{"'admin'@'myhost'"}}}});
  EXPECT_THROW_LIKE(check_admin_account_access_restrictions(
                        instance, "admin", "myhost", false,
                        mysqlsh::dba::Cluster_type::GROUP_REPLICATION),
                    std::runtime_error,
                    "User 'admin' can only connect from 'myhost'.");

  // TEST: Only one account with wildcard (%) available which is the same
  // currently used (passed as parameter):
  // - Return true independently of the interactive mode.
  mock_session
      ->expect_query(
          "SELECT DISTINCT grantee "
          "FROM information_schema.user_privileges "
          "WHERE grantee like '\\'admin\\'@%'")
      .then_return({{"", {"grantee"}, {Type::String}, {{"'admin'@'%'"}}}});
  EXPECT_TRUE(check_admin_account_access_restrictions(
      instance, "admin", "%", true,
      mysqlsh::dba::Cluster_type::GROUP_REPLICATION));

  mock_session
      ->expect_query(
          "SELECT DISTINCT grantee "
          "FROM information_schema.user_privileges "
          "WHERE grantee like '\\'admin\\'@%'")
      .then_return({{"", {"grantee"}, {Type::String}, {{"'admin'@'%'"}}}});
  EXPECT_TRUE(check_admin_account_access_restrictions(
      instance, "admin", "%", false,
      mysqlsh::dba::Cluster_type::GROUP_REPLICATION));

  // TEST: Only one account with netmask which is the same
  // currently used (passed as parameter):
  // - Return true independently of the interactive mode.
  mock_session
      ->expect_query(
          "SELECT DISTINCT grantee "
          "FROM information_schema.user_privileges "
          "WHERE grantee like '\\'admin\\'@%'")
      .then_return({{"",
                     {"grantee"},
                     {Type::String},
                     {{"'admin'@'192.168.1.0/255.255.255.0'"}}}});
  EXPECT_TRUE(check_admin_account_access_restrictions(
      instance, "admin", "192.168.1.20", true,
      mysqlsh::dba::Cluster_type::GROUP_REPLICATION));

  mock_session
      ->expect_query(
          "SELECT DISTINCT grantee "
          "FROM information_schema.user_privileges "
          "WHERE grantee like '\\'admin\\'@%'")
      .then_return({{"",
                     {"grantee"},
                     {Type::String},
                     {{"'admin'@'192.168.1.0/255.255.255.0'"}}}});
  EXPECT_TRUE(check_admin_account_access_restrictions(
      instance, "admin", "192.168.1.20", false,
      mysqlsh::dba::Cluster_type::GROUP_REPLICATION));

  // TEST: Only one account with IPv6 which is the same
  // currently used (passed as parameter):
  // - Interactive 'true': return false;
  // - Interactive 'false': throw exception;
  mock_session
      ->expect_query(
          "SELECT DISTINCT grantee "
          "FROM information_schema.user_privileges "
          "WHERE grantee like '\\'admin\\'@%'")
      .then_return({{"",
                     {"grantee"},
                     {Type::String},
                     {{"'admin'@'2001:0db8:85a3:0000:0000:8a2e:0370'"}}}});
  EXPECT_FALSE(check_admin_account_access_restrictions(
      instance, "admin", "2001:0db8:85a3:0000:0000:8a2e:0370", true,
      mysqlsh::dba::Cluster_type::GROUP_REPLICATION));

  mock_session
      ->expect_query(
          "SELECT DISTINCT grantee "
          "FROM information_schema.user_privileges "
          "WHERE grantee like '\\'admin\\'@%'")
      .then_return({{"",
                     {"grantee"},
                     {Type::String},
                     {{"'admin'@'2001:0db8:85a3:0000:0000:8a2e:0370'"}}}});
  EXPECT_THROW_LIKE(check_admin_account_access_restrictions(
                        instance, "admin", "2001:0db8:85a3:0000:0000:8a2e:0370",
                        false, mysqlsh::dba::Cluster_type::GROUP_REPLICATION),
                    std::runtime_error,
                    "User 'admin' can only connect from "
                    "'2001:0db8:85a3:0000:0000:8a2e:0370'.");

  // TEST: Multiple accounts and one with wildcard (%) with the needed
  // privileges, which is not the one currently used (passed as parameter):
  // - Return true independently of the interactive mode.

  auto expect_all_privileges =
      [](const std::shared_ptr<Mock_session> &session) {
        testing::user_privileges::Setup_options options;

        options.user = "admin";
        options.host = "%";

        options.grants = {
            "GRANT SELECT, INSERT, UPDATE, DELETE, CREATE, DROP, RELOAD, "
            "SHUTDOWN, PROCESS, FILE, REFERENCES, INDEX, ALTER, SHOW "
            "DATABASES, SUPER, CREATE TEMPORARY TABLES, LOCK TABLES, EXECUTE, "
            "REPLICATION SLAVE, REPLICATION CLIENT, CREATE VIEW, SHOW VIEW, "
            "CREATE ROUTINE, ALTER ROUTINE, CREATE USER, EVENT, TRIGGER, "
            "CLONE_ADMIN, CONNECTION_ADMIN, GROUP_REPLICATION_ADMIN, "
            "PERSIST_RO_VARIABLES_ADMIN, REPLICATION_APPLIER, "
            "REPLICATION_SLAVE_ADMIN, ROLE_ADMIN, SYSTEM_VARIABLES_ADMIN, "
            "CREATE TABLESPACE ON *.* TO 'admin'@'%' WITH GRANT OPTION",
        };

        testing::user_privileges::setup(options, session.get());
      };

  mock_session
      ->expect_query(
          "SELECT DISTINCT grantee "
          "FROM information_schema.user_privileges "
          "WHERE grantee like '\\'admin\\'@%'")
      .then_return({{"",
                     {"grantee"},
                     {Type::String},
                     {{"'admin'@'localhost'"}, {"'admin'@'%'"}}}});
  expect_all_privileges(mock_session);
  EXPECT_TRUE(check_admin_account_access_restrictions(
      instance, "admin", "localhost", true,
      mysqlsh::dba::Cluster_type::GROUP_REPLICATION));

  mock_session
      ->expect_query(
          "SELECT DISTINCT grantee "
          "FROM information_schema.user_privileges "
          "WHERE grantee like '\\'admin\\'@%'")
      .then_return({{"",
                     {"grantee"},
                     {Type::String},
                     {{"'admin'@'localhost'"}, {"'admin'@'%'"}}}});
  expect_all_privileges(mock_session);
  EXPECT_TRUE(check_admin_account_access_restrictions(
      instance, "admin", "localhost", false,
      mysqlsh::dba::Cluster_type::GROUP_REPLICATION));
}

class Admin_api_common_cluster_functions : public Admin_api_common_test {
 public:
  static void SetUpTestCase() {
    if (!Shell_test_env::check_min_version_skip_test(false)) return;

    SetUpSampleCluster("Admin_api_common_cluster_functions/SetUpTestCase");
  }

  static void TearDownTestCase() {
    if (!Shell_test_env::check_min_version_skip_test(false)) return;

    TearDownSampleCluster(
        "Admin_api_common_cluster_functions/TearDownTestCase");
  }
};

// If the information on the Metadata and the GR group
// P_S info is the same get_newly_discovered_instances()
// result return an empty list
TEST_F(Admin_api_common_cluster_functions, get_newly_discovered_instances) {
  if (!Shell_test_env::check_min_version_skip_test()) return;

  auto md_instance = create_session(_mysql_sandbox_ports[0]);

  std::shared_ptr<mysqlsh::dba::MetadataStorage> metadata;
  metadata.reset(new mysqlsh::dba::MetadataStorage(md_instance));

  try {
    auto newly_discovered_instances_list(get_newly_discovered_instances(
        *md_instance, metadata, _cluster->impl()->get_id()));

    EXPECT_TRUE(newly_discovered_instances_list.empty());
  } catch (const shcore::Exception &e) {
    SCOPED_TRACE(e.what());
    SCOPED_TRACE("Unexpected failure at get_instances_md");
    ADD_FAILURE();
  }
}

// If the information on the Metadata and the GR group
// P_S info is the same get_unavailable_instances()
// should return an empty list
TEST_F(Admin_api_common_cluster_functions, get_unavailable_instances) {
  if (!Shell_test_env::check_min_version_skip_test()) return;

  auto md_instance = create_session(_mysql_sandbox_ports[0]);

  std::shared_ptr<mysqlsh::dba::MetadataStorage> metadata;
  metadata.reset(new mysqlsh::dba::MetadataStorage(md_instance));

  try {
    auto unavailable_instances_list(get_unavailable_instances(
        *md_instance, metadata, _cluster->impl()->get_id()));

    EXPECT_TRUE(unavailable_instances_list.empty());
  } catch (const shcore::Exception &e) {
    SCOPED_TRACE(e.what());
    SCOPED_TRACE("Unexpected failure at get_unavailable_instances_001");
    ADD_FAILURE();
  }
}

TEST_F(Admin_api_common_cluster_functions, validate_instance_rejoinable_01) {
  if (!Shell_test_env::check_min_version_skip_test()) return;

  // There are missing instances and the instance we are checking belongs to
  // the metadata list but does not belong to the GR list.

  auto md_instance = create_session(_mysql_sandbox_ports[0]);
  auto instance = create_session(_mysql_sandbox_ports[2]);

  auto cluster_id = _cluster->impl()->get_id();

  // Insert a fake record for the third instance on the metadata
  std::string query =
      "insert into mysql_innodb_cluster_metadata.instances "
      "(instance_id, cluster_id, mysql_server_uuid, instance_name, "
      "addresses, attributes, description)"
      "values (0, '" +
      cluster_id + "', '" + uuid_3 +
      "', 'localhost:<port>', "
      "'{\"mysqlX\": \"localhost:<port>0\", "
      "\"grLocal\": \"localhost:1<port>\", "
      "\"mysqlClassic\": \"localhost:<port>\"}', "
      "NULL, NULL)";

  query = shcore::str_replace(query, "<port>",
                              std::to_string(_mysql_sandbox_ports[2]));

  md_instance->query(query);

  std::shared_ptr<mysqlsh::dba::MetadataStorage> metadata;
  metadata.reset(new mysqlsh::dba::MetadataStorage(md_instance));

  try {
    auto is_rejoinable(validate_instance_rejoinable(
        *instance, metadata, _cluster->impl()->get_id()));

    EXPECT_EQ(is_rejoinable, mysqlsh::dba::Instance_rejoinability::REJOINABLE);
  } catch (const shcore::Exception &e) {
    SCOPED_TRACE(e.what());
    SCOPED_TRACE("Unexpected failure at validate_instance_rejoinable_01");
    ADD_FAILURE();
  }

  md_instance->query(
      "delete from mysql_innodb_cluster_metadata.instances "
      " where mysql_server_uuid = '" +
      uuid_3 + "'");
}

TEST_F(Admin_api_common_cluster_functions, validate_instance_rejoinable_02) {
  if (!Shell_test_env::check_min_version_skip_test()) return;

  // There are missing instances and the instance we are checking belongs
  // to neither the metadata nor GR lists.

  auto md_instance = create_session(_mysql_sandbox_ports[0]);
  auto instance = create_session(_mysql_sandbox_ports[2]);

  auto cluster_id = _cluster->impl()->get_id();

  // Insert a fake record for the third instance on the metadata
  std::string query =
      "insert into mysql_innodb_cluster_metadata.instances "
      "(instance_id, cluster_id, mysql_server_uuid, instance_name, "
      "addresses, attributes, description)"
      "values (0, '" +
      cluster_id +
      "', '11111111-2222-3333-4444-555555555555', 'localhost:<port>', "
      "'{\"mysqlX\": \"localhost:<port>0\", "
      "\"grLocal\": \"localhost:1<port>\", "
      "\"mysqlClassic\": \"localhost:<port>\"}', "
      "NULL, NULL)";

  query = shcore::str_replace(query, "<port>",
                              std::to_string(_mysql_sandbox_ports[2]));

  md_instance->query(query);

  std::shared_ptr<mysqlsh::dba::MetadataStorage> metadata;
  metadata.reset(new mysqlsh::dba::MetadataStorage(md_instance));

  try {
    auto is_rejoinable(validate_instance_rejoinable(
        *instance, metadata, _cluster->impl()->get_id()));

    EXPECT_EQ(is_rejoinable, mysqlsh::dba::Instance_rejoinability::NOT_MEMBER);
  } catch (const shcore::Exception &e) {
    SCOPED_TRACE(e.what());
    SCOPED_TRACE("Unexpected failure at validate_instance_rejoinable_02");
    ADD_FAILURE();
  }

  md_instance->query(
      "delete from mysql_innodb_cluster_metadata.instances "
      " where mysql_server_uuid = '11111111-2222-3333-4444-"
      "555555555555'");
}

TEST_F(Admin_api_common_cluster_functions, validate_instance_rejoinable_03) {
  if (!Shell_test_env::check_min_version_skip_test()) return;

  // There are no missing instances and the instance we are checking belongs
  // to both the metadata and GR lists.
  auto md_instance = create_session(_mysql_sandbox_ports[0]);
  auto instance = create_session(_mysql_sandbox_ports[1]);

  std::shared_ptr<mysqlsh::dba::MetadataStorage> metadata;
  metadata.reset(new mysqlsh::dba::MetadataStorage(md_instance));

  try {
    auto is_rejoinable(validate_instance_rejoinable(
        *instance, metadata, _cluster->impl()->get_id()));

    EXPECT_EQ(is_rejoinable, mysqlsh::dba::Instance_rejoinability::ONLINE);
  } catch (const shcore::Exception &e) {
    SCOPED_TRACE(e.what());
    SCOPED_TRACE("Unexpected failure at validate_instance_rejoinable_03");
    ADD_FAILURE();
  }
}

TEST_F(Admin_api_common_test, super_read_only_server_on_flag_true) {
  enable_replay();
  testutil->deploy_sandbox(_mysql_sandbox_ports[0], "root");
  auto session = mysqlshdk::db::mysql::Session::create();
  session->connect(
      testutil->sandbox_connection_options(_mysql_sandbox_ports[0], "root"));

  // super_read_only is ON, no active sessions
  session->query("set global super_read_only = 1");

  try {
    auto read_only = mysqlsh::dba::validate_super_read_only(
        mysqlshdk::mysql::Instance(session));
    EXPECT_TRUE(read_only);
  } catch (const shcore::Exception &e) {
    SCOPED_TRACE(e.what());
    SCOPED_TRACE("Unexpected failure at super_read_only_server_on_flag_true");
    ADD_FAILURE();
  }

  session->close();
  testutil->destroy_sandbox(_mysql_sandbox_ports[0]);
}

TEST_F(Admin_api_common_test, super_read_only_server_off_flag_true) {
  enable_replay();
  testutil->deploy_sandbox(_mysql_sandbox_ports[0], "root");
  auto session = mysqlshdk::db::mysql::Session::create();
  session->connect(
      testutil->sandbox_connection_options(_mysql_sandbox_ports[0], "root"));

  // super_read_only is OFF, no active sessions
  session->query("set global super_read_only = 0");

  try {
    auto read_only = mysqlsh::dba::validate_super_read_only(
        mysqlshdk::mysql::Instance(session));
    EXPECT_FALSE(read_only);
  } catch (const shcore::Exception &e) {
    SCOPED_TRACE(e.what());
    SCOPED_TRACE("Unexpected failure at super_read_only_server_on_flag_true");
    ADD_FAILURE();
  }

  session->close();
  testutil->destroy_sandbox(_mysql_sandbox_ports[0]);
}

TEST_F(Admin_api_common_test, super_read_only_server_off_flag_false) {
  enable_replay();
  testutil->deploy_sandbox(_mysql_sandbox_ports[0], "root");
  auto session = mysqlshdk::db::mysql::Session::create();
  session->connect(
      testutil->sandbox_connection_options(_mysql_sandbox_ports[0], "root"));

  // super_read_only is OFF, no active sessions
  session->query("set global super_read_only = 0");

  try {
    auto read_only = mysqlsh::dba::validate_super_read_only(
        mysqlshdk::mysql::Instance(session));
    EXPECT_FALSE(read_only);
  } catch (const shcore::Exception &e) {
    SCOPED_TRACE(e.what());
    SCOPED_TRACE("Unexpected failure at super_read_only_server_on_flag_true");
    ADD_FAILURE();
  }

  session->close();
  testutil->destroy_sandbox(_mysql_sandbox_ports[0]);
}

TEST(mod_dba_common, validate_ipallowlist_option) {
  using mysqlsh::dba::Group_replication_options;

  Group_replication_options options;
  // NOTE: hostnames_supported = true if version >= 8.0.4, otherwise false.
  int canonical_port = 3306;

  // Error if the ipAllowlist is empty.
  options.ip_allowlist = "";
  try {
    options.check_option_values(Version(8, 0, 4), canonical_port);
    SCOPED_TRACE("Unexpected success calling validate_ip_allowlist_option");
    ADD_FAILURE();
  } catch (const shcore::Exception &e) {
    EXPECT_STREQ(
        "Invalid value for 'ipAllowlist': string value cannot be empty.",
        e.what());
  }

  // Error if the ipAllowlist string is empty (only whitespace).
  options.ip_allowlist = " ";
  try {
    options.check_option_values(Version(8, 0, 4), canonical_port);
    SCOPED_TRACE("Unexpected success calling validate_ip_allowlist_option");
    ADD_FAILURE();
  } catch (const shcore::Exception &e) {
    EXPECT_STREQ(
        "Invalid value for 'ipAllowlist': string value cannot be empty.",
        e.what());
  }

  // Error if CIDR is used but has an invalid value (not in range [1,32])
  options.ip_allowlist = "192.168.1.1/0";
  try {
    options.check_option_values(Version(8, 0, 4), canonical_port);
    SCOPED_TRACE("Unexpected success calling validate_ip_allowlist_option");
    ADD_FAILURE();
  } catch (const shcore::Exception &e) {
    EXPECT_STREQ(
        "Invalid value for ipAllowlist '192.168.1.1/0': subnet value in CIDR "
        "notation is not valid.",
        e.what());
  }

  // Error if CIDR is used but has an invalid value (not in range [1,32])
  options.ip_allowlist = "192.168.1.1/33";
  try {
    options.check_option_values(Version(8, 0, 4), canonical_port);
    SCOPED_TRACE("Unexpected success calling validate_ip_allowlist_option");
    ADD_FAILURE();
  } catch (const shcore::Exception &e) {
    EXPECT_STREQ(
        "Invalid value for ipAllowlist '192.168.1.1/33': subnet value in CIDR "
        "notation is not supported (version >= 8.0.14 required for IPv6 "
        "support).",
        e.what());
  }

  // Error if CIDR is used but has an invalid value (not in range [1,32])
  options.ip_allowlist = "1/33";
  try {
    options.check_option_values(Version(8, 0, 4), canonical_port);
    SCOPED_TRACE("Unexpected success calling validate_ip_allowlist_option");
    ADD_FAILURE();
  } catch (const shcore::Exception &e) {
    EXPECT_STREQ(
        "Invalid value for ipAllowlist '1/33': subnet value in CIDR "
        "notation is not supported (version >= 8.0.14 required for IPv6 "
        "support).",
        e.what());
  }

  // Error if CIDR is used but has an invalid value (not in range [1,32])
  // And a list of values is used
  options.ip_allowlist = "192.168.1.1/0,192.168.1.1/33";
  try {
    options.check_option_values(Version(8, 0, 4), canonical_port);
    SCOPED_TRACE("Unexpected success calling validate_ip_allowlist_option");
    ADD_FAILURE();
  } catch (const shcore::Exception &e) {
    EXPECT_STREQ(
        "Invalid value for ipAllowlist '192.168.1.1/0': subnet value in CIDR "
        "notation is not valid.",
        e.what());
  }

  // Error if ipAllowlist is an IPv6 address and not supported by server
  options.ip_allowlist = "2001:0db8:85a3:0000:0000:8a2e:0370:7334";
  try {
    options.check_option_values(Version(8, 0, 4), canonical_port);
    SCOPED_TRACE("Unexpected success calling validate_ip_allowlist_option");
    ADD_FAILURE();
  } catch (const shcore::Exception &e) {
    EXPECT_STREQ(
        "Invalid value for ipAllowlist "
        "'2001:0db8:85a3:0000:0000:8a2e:0370:7334': IPv6 not supported "
        "(version >= 8.0.14 required for IPv6 support).",
        e.what());
  }

  // Error if ipAllowlist is not a valid IPv4 address (not supported, < 8.0.4)
  options.ip_allowlist = "256.255.255.255";
  try {
    options.check_option_values(Version(8, 0, 3), canonical_port);
    SCOPED_TRACE("Unexpected success calling validate_ip_allowlist_option");
    ADD_FAILURE();
  } catch (const shcore::Exception &e) {
    EXPECT_STREQ(
        "Invalid value for ipAllowlist '256.255.255.255': hostnames are not "
        "supported (version >= 8.0.4 required for hostname support).",
        e.what());
  }

  // Error if ipAllowlist is not a valid IPv4 address
  options.ip_allowlist = "256.255.255.255/16";
  try {
    options.check_option_values(Version(8, 0, 4), canonical_port);
    SCOPED_TRACE("Unexpected success calling validate_ip_allowlist_option");
    ADD_FAILURE();
  } catch (const shcore::Exception &e) {
    EXPECT_STREQ(
        "Invalid value for ipAllowlist '256.255.255.255/16': CIDR notation can "
        "only be used with IPv4 or IPv6 addresses.",
        e.what());
  }

  // Error if hostname is used and server version < 8.0.4
  options.ip_allowlist = "localhost";
  try {
    options.check_option_values(Version(8, 0, 3), canonical_port);
    SCOPED_TRACE("Unexpected success calling validate_ip_allowlist_option");
    ADD_FAILURE();
  } catch (const shcore::Exception &e) {
    EXPECT_STREQ(
        "Invalid value for ipAllowlist 'localhost': hostnames are not "
        "supported (version >= 8.0.4 required for hostname support).",
        e.what());
  }

  // Error if hostname with cidr
  options.ip_allowlist = "localhost/8";
  try {
    options.check_option_values(Version(8, 0, 4), canonical_port);
    SCOPED_TRACE("Unexpected success calling validate_ip_allowlist_option");
    ADD_FAILURE();
  } catch (const shcore::Exception &e) {
    EXPECT_STREQ(
        "Invalid value for ipAllowlist 'localhost/8': CIDR notation can only "
        "be used with IPv4 or IPv6 addresses.",
        e.what());
  }

  // Error if hostname with cidr
  options.ip_allowlist = "bogus/8";
  try {
    options.check_option_values(Version(8, 0, 4), canonical_port);
    SCOPED_TRACE("Unexpected success calling validate_ip_allowlist_option");
    ADD_FAILURE();
  } catch (const shcore::Exception &e) {
    EXPECT_STREQ(
        "Invalid value for ipAllowlist 'bogus/8': CIDR notation can only be "
        "used with IPv4 or IPv6 addresses.",
        e.what());
  }

  // No error if ipAllowlist is an IPv6 address and server does support it
  options.ip_allowlist = "2001:0db8:85a3:0000:0000:8a2e:0370:7334";
  {
    options.check_option_values(Version(8, 0, 14), canonical_port);
    SCOPED_TRACE(
        "No error if ipAllowlist is an IPv6 address and server does support "
        "it");
    EXPECT_NO_THROW(
        options.check_option_values(Version(8, 0, 14), canonical_port));
  }

  options.ip_allowlist = "256.255.255.255";
  {
    // Error if ipAllowlist is not a valid IPv4 address and version < 8.0.4
    // since it is not a valid IPv4 it assumes it must be an hostname and
    // hostnames are not supported below 8.0.4
    SCOPED_TRACE(
        "Error if ipAllowlist is not a valid IPv4 address and version < 8.0.4");
    EXPECT_THROW_LIKE(
        options.check_option_values(Version(8, 0, 0), canonical_port),
        shcore::Exception,
        "Invalid value for ipAllowlist '256.255.255.255': hostnames are not "
        "supported (version >= 8.0.4 required for hostname support).");
  }

  {
    // Error if hostname is used and server version < 8.0.4
    options.ip_allowlist = "localhost";
    SCOPED_TRACE("Error if hostname is used and server version < 8.0.4");
    EXPECT_THROW_LIKE(
        options.check_option_values(Version(8, 0, 0), canonical_port),
        shcore::Exception,
        "Invalid value for ipAllowlist 'localhost': hostnames are not "
        "supported (version >= 8.0.4 required for hostname support).");
  }

  {
    // No error if hostname is used and server version >= 8.0.4 because
    // we don't do hostname resolution
    SCOPED_TRACE("No error if hostname is used and server version >= 8.0.4");
    options.ip_allowlist = "fake_hostnanme";
    EXPECT_NO_THROW(
        options.check_option_values(Version(8, 0, 4), canonical_port));
  }

  // No error if the ipAllowlist is a valid IPv4 address
  options.ip_allowlist = "192.168.1.1";
  EXPECT_NO_THROW(
      options.check_option_values(Version(8, 0, 4), canonical_port));

  // No error if the ipAllowlist is a valid IPv4 address with a valid CIDR value
  options.ip_allowlist = "192.168.1.1/15";
  EXPECT_NO_THROW(
      options.check_option_values(Version(8, 0, 4), canonical_port));

  // No error if the ipAllowlist consist of several valid IPv4 addresses with a
  // valid CIDR value
  // NOTE: if the server version is > 8.0.4, hostnames are allowed too so we
  // must test it
  options.ip_allowlist = "192.168.1.1/15,192.169.1.1/1, localhost";
  EXPECT_NO_THROW(
      options.check_option_values(Version(8, 0, 4), canonical_port));
  options.ip_allowlist = "192.168.1.1/15,192.169.1.1/1";
  EXPECT_NO_THROW(
      options.check_option_values(Version(8, 0, 3), canonical_port));
  options.ip_allowlist =
      "2001:0db8:85a3:0000:0000:8a2e:0370:7334/16,192.168.1.1/15,192.169.1.1/1";
  EXPECT_NO_THROW(
      options.check_option_values(Version(8, 0, 14), canonical_port));
}

TEST(mod_dba_common, validate_exit_state_action_supported) {
  using mysqlsh::dba::Group_replication_options;

  Group_replication_options options;
  options.exit_state_action = "1";
  int canonical_port = 3306;

  // Error only if the target server version is >= 8.0.12 if 8.0.

  EXPECT_THROW_LIKE(
      options.check_option_values(Version(8, 0, 11), canonical_port),
      shcore::Exception,
      "Option 'exitStateAction' not supported on target server "
      "version:");

  EXPECT_NO_THROW(
      options.check_option_values(Version(8, 0, 12), canonical_port));
}

TEST(mod_dba_common, validate_member_weight_supported) {
  using mysqlsh::dba::Group_replication_options;

  Group_replication_options options;
  options.member_weight = 1;
  int canonical_port = 3306;

  // Error only if the target server version is < 8.0.11 if 8.0.

  EXPECT_THROW_LIKE(
      options.check_option_values(Version(8, 0, 10), canonical_port),
      shcore::Exception,
      "Option 'memberWeight' not supported on target server "
      "version:");

  EXPECT_NO_THROW(
      options.check_option_values(Version(8, 0, 11), canonical_port));
}

TEST(mod_dba_common, validate_consistency_supported) {
  using mysqlsh::dba::Group_replication_options;

  Group_replication_options options;
  Version version(8, 0, 14);
  int canonical_port = 3306;

  std::optional<std::string> empty_fail_cons{"  "};
  std::optional<std::string> valid_fail_cons{"1"};

  options.consistency = std::nullopt;
  // if a null value was provided, it is as if the option was not provided,
  // so no error should be thrown
  options.check_option_values(version, canonical_port);

  options.consistency = empty_fail_cons;
  // if an empty value was provided, an error should be thrown independently
  // of the server version
  EXPECT_THROW_LIKE(
      options.check_option_values(version, canonical_port), shcore::Exception,
      "Invalid value for consistency, string value cannot be empty.");

  // if a valid value (non empty) was provided, an error should only be thrown
  // in case the option is not supported by the server version.
  options.consistency = valid_fail_cons;

  EXPECT_THROW_LIKE(
      options.check_option_values(Version(8, 0, 13), canonical_port),
      std::runtime_error,
      "Option 'consistency' not supported on target server "
      "version:");

  EXPECT_NO_THROW(
      options.check_option_values(Version(8, 0, 14), canonical_port));
}

TEST(mod_dba_common, validate_auto_rejoin_tries_supported) {
  using mysqlsh::dba::Group_replication_options;

  Group_replication_options options;
  options.auto_rejoin_tries = 1;
  int canonical_port = 3306;

  // Error only if the target server version is < 8.0.16

  EXPECT_THROW_LIKE(
      options.check_option_values(Version(8, 0, 15), canonical_port),
      shcore::Exception,
      "Option 'autoRejoinTries' not supported on target server "
      "version:");

  EXPECT_NO_THROW(
      options.check_option_values(Version(8, 0, 16), canonical_port));
}

TEST(mod_dba_common, validate_expel_timeout_supported) {
  using mysqlsh::dba::Group_replication_options;

  Group_replication_options options;
  Version version(8, 0, 13);
  int canonical_port = 3306;

  std::optional<std::int64_t> valid_timeout{3600};
  std::optional<std::int64_t> maybe_valid_timeout{3601};

  // if a null value was provided, it is as if the option was not provided,
  // so no error should be thrown
  options.expel_timeout = std::nullopt;
  options.check_option_values(version, canonical_port);

  // if a value non in the allowed range value was provided, an error should be
  // thrown independently of the server version
  // this value is "valid" only for versions > 8.0.13
  options.expel_timeout = maybe_valid_timeout;
  EXPECT_THROW_LIKE(
      options.check_option_values(Version(8, 0, 13), canonical_port),
      std::runtime_error,
      "Invalid value for 'expelTimeout': integer value must be "
      "in the range [0, 3600]");
  EXPECT_NO_THROW(
      options.check_option_values(Version(8, 0, 14), canonical_port));
  EXPECT_NO_THROW(
      options.check_option_values(Version(8, 0, 15), canonical_port));

  // if a valid value was provided, an error should only be thrown
  // in case the option is not supported by the server version.
  options.expel_timeout = valid_timeout;
  EXPECT_THROW_LIKE(
      options.check_option_values(Version(8, 0, 12), canonical_port),
      std::runtime_error,
      "Option 'expelTimeout' not supported on target server "
      "version:");

  options.expel_timeout = valid_timeout;
  EXPECT_NO_THROW(
      options.check_option_values(Version(8, 0, 13), canonical_port));
}

TEST(mod_dba_common, is_option_supported) {
  // if a non supported version is used, then we must throw an exception,
  // else just save the result for further testing
  EXPECT_THROW_LIKE(
      mysqlsh::dba::is_option_supported(
          Version(100, 0, 0), mysqlsh::dba::kExitStateAction,
          mysqlsh::dba::k_global_cluster_supported_options),
      std::runtime_error,
<<<<<<< HEAD
      "Unexpected version found for option support check: '100.0.0'.");
=======
      "Unsupported server version '9.0.0': AdminAPI operations in this version "
      "of MySQL Shell support MySQL Server up to version 8.4");
>>>>>>> 52d2ad29

  // testing the result of exit-state action case since it has requirements
  // for 8.0 MySQL versions.
  EXPECT_FALSE(mysqlsh::dba::is_option_supported(
      Version(8, 0, 11), mysqlsh::dba::kExitStateAction,
      mysqlsh::dba::k_global_cluster_supported_options));
  EXPECT_TRUE(mysqlsh::dba::is_option_supported(
      Version(8, 0, 12), mysqlsh::dba::kExitStateAction,
      mysqlsh::dba::k_global_cluster_supported_options));
  EXPECT_THROW_LIKE(
      mysqlsh::dba::is_option_supported(
          Version(5, 7, 23), mysqlsh::dba::kExitStateAction,
          mysqlsh::dba::k_global_cluster_supported_options),
      std::runtime_error,
      "Unsupported server version '5.7.23': AdminAPI operations in this "
      "version of MySQL Shell are supported on MySQL Server 8.0 and above");

  // testing the result of autoRejoinRetries which is only supported on 8.0.16
  // onwards (BUG#29246657)
  EXPECT_FALSE(mysqlsh::dba::is_option_supported(
      Version(8, 0, 11), mysqlsh::dba::kAutoRejoinTries,
      mysqlsh::dba::k_global_cluster_supported_options));
  EXPECT_TRUE(mysqlsh::dba::is_option_supported(
      Version(8, 0, 16), mysqlsh::dba::kAutoRejoinTries,
      mysqlsh::dba::k_global_cluster_supported_options));
  EXPECT_THROW_LIKE(
      mysqlsh::dba::is_option_supported(
          Version(5, 7, 23), mysqlsh::dba::kExitStateAction,
          mysqlsh::dba::k_global_cluster_supported_options),
      std::runtime_error,
      "Unsupported server version '5.7.23': AdminAPI operations in this "
      "version of MySQL Shell are supported on MySQL Server 8.0 and above");
}

TEST(mod_dba_common, validate_local_address_option) {
  using mysqlsh::dba::Group_replication_options;

  Group_replication_options options;
  Version version(8, 0, 14);
  int canonical_port = 3306;

  // Error if the localAddress is empty.
  options.local_address = "";
  EXPECT_THROW(options.check_option_values(version, canonical_port),
               shcore::Exception);

  // Error if the localAddress string is empty (only whitespace).
  options.local_address = "  ";
  EXPECT_THROW(options.check_option_values(version, canonical_port),
               shcore::Exception);

  // Error if the localAddress has ':' and no host nor port part is specified.
  options.local_address = " : ";
  EXPECT_THROW(options.check_option_values(version, canonical_port),
               shcore::Exception);

  // No error if the localAddress is a non-empty string.
  options.local_address = "myhost:1234";
  EXPECT_NO_THROW(options.check_option_values(version, canonical_port));
  options.local_address = "myhost:";
  EXPECT_NO_THROW(options.check_option_values(version, canonical_port));
  options.local_address = ":1234";
  EXPECT_NO_THROW(options.check_option_values(version, canonical_port));
  options.local_address = "myhost";
  EXPECT_NO_THROW(options.check_option_values(version, canonical_port));
  options.local_address = "1234";
  EXPECT_NO_THROW(options.check_option_values(version, canonical_port));
}

TEST(mod_dba_common, validate_local_address_option_mysql_comm_stack) {
  using mysqlsh::dba::Group_replication_options;

  Group_replication_options options;
  Version version(8, 0, 30);
  int canonical_port = 3306;
  options.communication_stack = mysqlsh::dba::kCommunicationStackMySQL;

  // Error if the localAddress is empty.
  options.local_address = "";
  EXPECT_THROW(options.check_option_values(version, canonical_port),
               shcore::Exception);

  // Error if the localAddress string is empty (only whitespace).
  options.local_address = "  ";
  EXPECT_THROW(options.check_option_values(version, canonical_port),
               shcore::Exception);

  // Error if the localAddress has ':' and no host nor port part is specified.
  options.local_address = " : ";
  EXPECT_THROW(options.check_option_values(version, canonical_port),
               shcore::Exception);

  // No Error if the port is not specified
  options.local_address = "myhost:";
  EXPECT_NO_THROW(options.check_option_values(version, canonical_port));
  options.local_address = "myhost";
  EXPECT_NO_THROW(options.check_option_values(version, canonical_port));

  // Error if the port is not the canonical port
  options.local_address = "myhost:3300";
  EXPECT_THROW(options.check_option_values(version, canonical_port),
               shcore::Exception);
  options.local_address = ":3300";
  EXPECT_THROW(options.check_option_values(version, canonical_port),
               shcore::Exception);
  options.local_address = "3300";
  EXPECT_THROW(options.check_option_values(version, canonical_port),
               shcore::Exception);

  // No error if the localAddress is using the canonical port
  options.local_address = "myhost:3306";
  EXPECT_NO_THROW(options.check_option_values(version, canonical_port));
  options.local_address = ":3306";
  EXPECT_NO_THROW(options.check_option_values(version, canonical_port));
  options.local_address = "3306";
  EXPECT_NO_THROW(options.check_option_values(version, canonical_port));
}

TEST(mod_dba_common, validate_label) {
  std::string t;

  EXPECT_NO_THROW(
      // Valid label, begins with valid synbols (alpha)
      t = "Valid1"; mysqlsh::dba::validate_label(t.c_str()));
  EXPECT_NO_THROW(
      // Valid label, begins with valid synbols (_)
      t = "_Valid_"; mysqlsh::dba::validate_label(t.c_str()));
  EXPECT_NO_THROW(
      // Valid label, contains valid synbols
      t = "Valid_3"; mysqlsh::dba::validate_label(t.c_str()));
  EXPECT_NO_THROW(
      // Valid label, contains valid synbols (:.-)
      t = "Valid:.-4"; mysqlsh::dba::validate_label(t.c_str()));
  EXPECT_NO_THROW(
      // Valid label, begins with valid synbols (numeric)
      t = "2_Valid"; mysqlsh::dba::validate_label(t.c_str()));

  EXPECT_ANY_THROW(t = "";
                   // Invalid empty label
                   mysqlsh::dba::validate_label(t.c_str()););
  EXPECT_ANY_THROW(
      // Invalid label, contains invalid synbol
      t = "not_allowed?"; mysqlsh::dba::validate_label(t.c_str()));
  EXPECT_ANY_THROW(
      // Invalid label, contains invalid synbol
      t = "(not*valid)"; mysqlsh::dba::validate_label("(not_valid)"));
  EXPECT_ANY_THROW(
      // Invalid too long label (over 256 characteres)
      t = "over256chars_"
          "12345678901234567890123456789901234567890123456789012345678901234567"
          "89012345678901234567890123456789012345678901234567890123456789012345"
          "67890123456789012345678901234567890123456789012345678901234567890123"
          "4567890123456789012345678901234567890123";
      mysqlsh::dba::validate_label(t.c_str()););
  EXPECT_ANY_THROW(
      // Invalid label, begins with invalid synbol
      t = "#not_allowed"; mysqlsh::dba::validate_label(t.c_str()););
  EXPECT_ANY_THROW(
      // Invalid label, contains invalid synbol
      t = "_not-allowed?"; mysqlsh::dba::validate_label(t.c_str()););
  EXPECT_ANY_THROW(
      // Invalid label, contains invalid synbol
      t = "(*)%?"; mysqlsh::dba::validate_label(t.c_str()););
}

TEST(mod_dba_common, is_valid_identifier) {
  std::string t;

  EXPECT_NO_THROW(
      // Valid identifier, begins with valid characters (alpha)
      t = "Valid1"; mysqlsh::dba::validate_cluster_name(
          t, mysqlsh::dba::Cluster_type::GROUP_REPLICATION));
  EXPECT_NO_THROW(
      // Valid identifier, begins with valid characters (_)
      t = "_Valid_"; mysqlsh::dba::validate_cluster_name(
          t, mysqlsh::dba::Cluster_type::GROUP_REPLICATION));
  EXPECT_NO_THROW(
      // Valid identifier, contains valid characters (_, -, .)
      t = "Valid_3.still-valid"; mysqlsh::dba::validate_cluster_name(
          t, mysqlsh::dba::Cluster_type::GROUP_REPLICATION));

  EXPECT_ANY_THROW(t = "";
                   // Invalid empty identifier
                   mysqlsh::dba::validate_cluster_name(
                       t, mysqlsh::dba::Cluster_type::GROUP_REPLICATION););
  EXPECT_ANY_THROW(
      // Invalid too long identifier (over 63 characters)
      t = "o-ver63ch.ars_12345678901234567890123456789013456789012345678901";
      mysqlsh::dba::validate_cluster_name(
          t, mysqlsh::dba::Cluster_type::GROUP_REPLICATION););
  EXPECT_ANY_THROW(
      // Invalid identifier, begins with invalid character
      t = "#not_allowed"; mysqlsh::dba::validate_cluster_name(
          t, mysqlsh::dba::Cluster_type::GROUP_REPLICATION););
  EXPECT_ANY_THROW(
      // Invalid identifier, contains invalid character
      t = "not_allowed?"; mysqlsh::dba::validate_cluster_name(
          t, mysqlsh::dba::Cluster_type::GROUP_REPLICATION););
  EXPECT_ANY_THROW(
      // Invalid identifier, begins with invalid characters (numeric)
      t = "2_not_Valid"; mysqlsh::dba::validate_cluster_name(
          t, mysqlsh::dba::Cluster_type::GROUP_REPLICATION));
  EXPECT_ANY_THROW(
      // Invalid identifier, contains invalid character
      t = "(*)%?"; mysqlsh::dba::validate_cluster_name(
          t, mysqlsh::dba::Cluster_type::GROUP_REPLICATION););
}

TEST_F(Admin_api_common_test, resolve_gr_local_address) {
  if (!Shell_test_env::check_min_version_skip_test()) return;

  std::optional<std::string> local_address;
  std::string raw_report_host = "127.0.0.1";
  std::optional<std::string> communication_stack;
  int port;

  // Tests for empty localAddress

  // Valid port, local_address null
  {
    local_address = std::nullopt;
    port = 3306;
    EXPECT_NO_THROW(mysqlsh::dba::resolve_gr_local_address(
        local_address, communication_stack, raw_report_host, port, true));
  }

  // Valid port, local_address empty
  {
    local_address = std::string("");
    port = 3306;
    EXPECT_NO_THROW(mysqlsh::dba::resolve_gr_local_address(
        local_address, communication_stack, raw_report_host, port, true));
  }

  // Invalid port, local_address null
  {
    local_address = std::nullopt;
    port = 13040;

    EXPECT_THROW_LIKE(
        mysqlsh::dba::resolve_gr_local_address(
            local_address, communication_stack, raw_report_host, port, true),
        shcore::Exception,
        "Automatically generated port for localAddress falls out of valid "
        "range. The port must be an integer between 1 and 65535. Please use "
        "the localAddress option to manually set a valid value.");
  }

  // Invalid port, local_address empty
  {
    local_address = std::string("");
    port = 13040;

    EXPECT_THROW_LIKE(
        mysqlsh::dba::resolve_gr_local_address(
            local_address, communication_stack, raw_report_host, port, true),
        shcore::Exception,
        "Automatically generated port for localAddress falls out of valid "
        "range. The port must be an integer between 1 and 65535. Please use "
        "the localAddress option to manually set a valid value.");
  }

  // Busy port
  {
    testutil->deploy_sandbox(_mysql_sandbox_ports[0] * 10 + 1, "root");

    local_address = std::string("");
    port = _mysql_sandbox_ports[0];
    try {
      mysqlsh::dba::resolve_gr_local_address(local_address, communication_stack,
                                             raw_report_host, port, true);
      testutil->destroy_sandbox(_mysql_sandbox_ports[0] * 10 + 1);
      SCOPED_TRACE("Unexpected success calling resolve_gr_local_address");
      ADD_FAILURE();
    } catch (const shcore::Exception &e) {
      std::string expected =
          "The port '" + std::to_string(port * 10 + 1) +
          "' for localAddress option is already in use. Specify an "
          "available port to be used with localAddress option or free port "
          "'" +
          std::to_string(port * 10 + 1) + "'.";

      EXPECT_STREQ(expected.c_str(), e.what());
    }
  }

  // Tests for non-empty localAddress

  // Valid port, non-empty local_address
  {
    local_address = std::string("127.0.0.1");
    port = 3306;
    EXPECT_NO_THROW(mysqlsh::dba::resolve_gr_local_address(
        local_address, communication_stack, raw_report_host, port, true));
  }

  // Invalid port, complete local_address
  {
    local_address = std::string("127.0.0.1:130400");

    EXPECT_THROW_LIKE(
        mysqlsh::dba::resolve_gr_local_address(
            local_address, communication_stack, raw_report_host, port, true),
        shcore::Exception,
        "Invalid port '130400' for localAddress option. The port must be an "
        "integer between 1 and 65535.");
  }

  // Invalid port (string), complete local_address
  {
    local_address = std::string("127.0.0.1:a");

    EXPECT_THROW_LIKE(
        mysqlsh::dba::resolve_gr_local_address(
            local_address, communication_stack, raw_report_host, port, true),
        shcore::Exception,
        "Invalid port 'a' for localAddress option. The port must be an "
        "integer between 1 and 65535.");
  }

  // Invalid port, local_address without port part
  {
    local_address = std::string("127.0.0.2");
    port = 13040;

    EXPECT_THROW_LIKE(
        mysqlsh::dba::resolve_gr_local_address(
            local_address, communication_stack, raw_report_host, port, true),
        shcore::Exception,
        "Automatically generated port for localAddress falls out of valid "
        "range. The port must be an integer between 1 and 65535. Please use "
        "the localAddress option to manually set a valid value.");
  }

  // Invalid port, local_address without port part, using ":"
  {
    local_address = std::string("127.0.0.2:");
    port = 13040;

    EXPECT_THROW_LIKE(
        mysqlsh::dba::resolve_gr_local_address(
            local_address, communication_stack, raw_report_host, port, true),
        shcore::Exception,
        "Automatically generated port for localAddress falls out of valid "
        "range. The port must be an integer between 1 and 65535. Please use "
        "the localAddress option to manually set a valid value.");
  }

  // Valid port, local_address without separator ':', assumed to be the port
  {
    int unused_port = _mysql_sandbox_ports[1];
    local_address = std::to_string(unused_port);

    EXPECT_NO_THROW(mysqlsh::dba::resolve_gr_local_address(
        local_address, communication_stack, raw_report_host, port, true));
  }

  // Invalid port, local_address without separator ':', assumed to be the port
  {
    local_address = std::string("130401");

    EXPECT_THROW_LIKE(
        mysqlsh::dba::resolve_gr_local_address(
            local_address, communication_stack, raw_report_host, port, true),
        shcore::Exception,
        "Invalid port '130401' for localAddress option. The port must be an "
        "integer between 1 and 65535.");
  }

  // Busy port
  {
    int used_port = _mysql_sandbox_ports[0] * 10 + 1;
    local_address = std::string("127.0.0.1:") + std::to_string(used_port);

    try {
      mysqlsh::dba::resolve_gr_local_address(local_address, communication_stack,
                                             raw_report_host, port, true);
      testutil->destroy_sandbox(_mysql_sandbox_ports[0] * 10 + 1);
      SCOPED_TRACE("Unexpected success calling resolve_gr_local_address");
      ADD_FAILURE();
    } catch (const shcore::Exception &e) {
      std::string expected =
          "The port '" + std::to_string(used_port) +
          "' for localAddress option is already in use. Specify an "
          "available port to be used with localAddress option or free port "
          "'" +
          std::to_string(used_port) + "'.";

      EXPECT_STREQ(expected.c_str(), e.what());
    }
  }

  testutil->destroy_sandbox(_mysql_sandbox_ports[0] * 10 + 1);
}

TEST_F(Admin_api_common_test, set_recovery_progress) {
  if (!Shell_test_env::check_min_version_skip_test()) return;

  mysqlsh::dba::cluster::Add_instance_options options;

  options.set_recovery_progress(0);
  EXPECT_EQ(options.get_recovery_progress(),
            mysqlsh::dba::Recovery_progress_style::NOINFO);

  options.set_recovery_progress(1);
  EXPECT_EQ(options.get_recovery_progress(),
            mysqlsh::dba::Recovery_progress_style::TEXTUAL);

  options.set_recovery_progress(2);
  EXPECT_EQ(options.get_recovery_progress(),
            mysqlsh::dba::Recovery_progress_style::PROGRESSBAR);
}

TEST_F(Admin_api_common_test, ip_allowlist) {
  if (!Shell_test_env::check_min_version_skip_test()) return;

  using V = const mysqlshdk::utils::Version;
  {
    std::string_view ip_allowlist{};
    EXPECT_THROW_LIKE(
        mysqlsh::dba::validate_ip_allowlist_option(V{"8.0.17"}, ip_allowlist),
        shcore::Exception,
        "Invalid value for 'ipAllowlist': string value cannot be empty.");

    // Verify that the option name is presented as ipAllowlist when used
    EXPECT_THROW_LIKE(
        mysqlsh::dba::validate_ip_allowlist_option(V{"8.0.22"}, ip_allowlist),
        shcore::Exception,
        "Invalid value for 'ipAllowlist': string value cannot be empty.");
  }
  {
    std::string_view ip_allowlist{
        "192.168.0.0/24,::ffff:10.2.0.3/128,::10.3.0.3/128,::ffff:10.2.0.3/16,"
        "::10.3.0.3/16,10.100.23.1/128"};
    EXPECT_THROW_LIKE(
        mysqlsh::dba::validate_ip_allowlist_option(V{"8.0.14"}, ip_allowlist),
        shcore::Exception,
        "Invalid value for ipAllowlist '10.100.23.1/128': subnet value in CIDR "
        "notation is not supported for IPv4 addresses.");
  }
  {
    std::string_view ip_allowlist{
        "192.168.0.1/8,127.0.0.1, 10.123.4.11, ::1,mysql.cluster.example.com"};
    mysqlsh::dba::validate_ip_allowlist_option(V{"8.0.17"}, ip_allowlist);
    mysqlsh::dba::validate_ip_allowlist_option(V{"8.0.14"}, ip_allowlist);
    EXPECT_THROW_LIKE(
        mysqlsh::dba::validate_ip_allowlist_option(V{"8.0.13"}, ip_allowlist),
        shcore::Exception,
        "Invalid value for ipAllowlist '::1': IPv6 not supported");
    EXPECT_THROW_LIKE(
        mysqlsh::dba::validate_ip_allowlist_option(V{"8.0.10"}, ip_allowlist),
        shcore::Exception,
        "Invalid value for ipAllowlist '::1': IPv6 not supported");
    EXPECT_THROW_LIKE(
        mysqlsh::dba::validate_ip_allowlist_option(V{"8.0.4"}, ip_allowlist),
        shcore::Exception,
        "Invalid value for ipAllowlist '::1': IPv6 not supported");
    EXPECT_THROW_LIKE(
        mysqlsh::dba::validate_ip_allowlist_option(V{"8.0.3"}, ip_allowlist),
        shcore::Exception,
        "Invalid value for ipAllowlist '::1': IPv6 not supported");
    EXPECT_THROW_LIKE(
        mysqlsh::dba::validate_ip_allowlist_option(V{"5.7.27"}, ip_allowlist),
        shcore::Exception,
        "Invalid value for ipAllowlist '::1': IPv6 not supported");
  }
  {
    std::string_view ip_allowlist{
        "192.168.0.1/8,127.0.0.1,10.123.4.11, mysql.cluster.example.com"};
    mysqlsh::dba::validate_ip_allowlist_option(V{"8.0.17"}, ip_allowlist);
    mysqlsh::dba::validate_ip_allowlist_option(V{"8.0.14"}, ip_allowlist);
    mysqlsh::dba::validate_ip_allowlist_option(V{"8.0.13"}, ip_allowlist);
    mysqlsh::dba::validate_ip_allowlist_option(V{"8.0.10"}, ip_allowlist);
    mysqlsh::dba::validate_ip_allowlist_option(V{"8.0.4"}, ip_allowlist);
    EXPECT_THROW_LIKE(
        mysqlsh::dba::validate_ip_allowlist_option(V{"8.0.3"}, ip_allowlist),
        shcore::Exception,
        "Invalid value for ipAllowlist 'mysql.cluster.example.com': hostnames "
        "are not supported");
    EXPECT_THROW_LIKE(
        mysqlsh::dba::validate_ip_allowlist_option(V{"5.7.27"}, ip_allowlist),
        shcore::Exception,
        "Invalid value for ipAllowlist 'mysql.cluster.example.com': hostnames "
        "are not supported");
  }
  {
    std::string_view ip_allowlist{"192.168.0.1/8, 127.0.0.1,10.123.4.11"};
    mysqlsh::dba::validate_ip_allowlist_option(V{"8.0.17"}, ip_allowlist);
    mysqlsh::dba::validate_ip_allowlist_option(V{"8.0.14"}, ip_allowlist);
    mysqlsh::dba::validate_ip_allowlist_option(V{"8.0.13"}, ip_allowlist);
    mysqlsh::dba::validate_ip_allowlist_option(V{"8.0.10"}, ip_allowlist);
    mysqlsh::dba::validate_ip_allowlist_option(V{"8.0.4"}, ip_allowlist);
    mysqlsh::dba::validate_ip_allowlist_option(V{"8.0.3"}, ip_allowlist);
    mysqlsh::dba::validate_ip_allowlist_option(V{"5.7.27"}, ip_allowlist);
  }
}

// This test used to be for ensuring socket connections are rejected for
// InnoDB cluster, but they are now allowed.
TEST_F(Admin_api_cmdline_test, bug26970629) {
  if (!Shell_test_env::check_min_version_skip_test()) return;

  const std::string variable = "socket";
  const std::string host =
      "--host="
#ifdef _WIN32
      "."
#else   // !_WIN32
      "localhost"
#endif  // !_WIN32
      ;
  const std::string pwd = "--password=" + _pwd;
  std::string socket;

  mysqlshdk::db::Connection_options options;
  options.set_host(_host);
  options.set_port(std::stoi(_mysql_port));
  options.set_user(_user);
  options.set_password(_pwd);

  auto session = mysqlshdk::db::mysql::Session::create();
  session->connect(options);

  auto result = session->query("show variables like '" + variable + "'");
  auto row = result->fetch_one();

  if (row) {
    std::string socket_path = row->get_as_string(1);

#ifdef _WIN32
    socket = "--socket=" + socket_path;
#else   // !_WIN32
    if (shcore::path_exists(socket_path)) {
      socket = "--socket=" + socket_path;
    } else {
      result = session->query("show variables like 'datadir'");
      row = result->fetch_one();
      socket_path = shcore::path::normalize(
          shcore::path::join_path(row->get_as_string(1), socket_path));

      if (shcore::path_exists(socket_path)) {
        socket = "--socket=" + socket_path;
      }
    }
#endif  // !_WIN32
  }

#ifdef _WIN32
  result = session->query("show variables like 'named_pipe'");
  row = result->fetch_one();

  if (!row || row->get_as_string(1) != "ON") {
    socket.clear();
  }
#endif  // _WIN32

  session->close();

  if (socket.empty()) {
    SCOPED_TRACE("Socket/Pipe Connections are Disabled, they must be enabled.");
    FAIL();
  } else {
    std::string usr = "--user=" + _user;

#ifdef HAVE_V8
    Command_line_test::execute({_mysqlsh, "--js", usr.c_str(), pwd.c_str(),
                                host.c_str(), socket.c_str(), "-e",
                                "dba.createCluster('sample')", NULL});
#else
    Command_line_test::execute({_mysqlsh, "--py", usr.c_str(), pwd.c_str(),
                                host.c_str(), socket.c_str(), "-e",
                                "dba.create_cluster('sample')", NULL});
#endif
    SCOPED_TRACE(socket.c_str());
    MY_EXPECT_CMD_OUTPUT_NOT_CONTAINS(
        "a MySQL session through TCP/IP is required to perform this operation");
  }
}

}  // namespace testing<|MERGE_RESOLUTION|>--- conflicted
+++ resolved
@@ -1316,12 +1316,8 @@
           Version(100, 0, 0), mysqlsh::dba::kExitStateAction,
           mysqlsh::dba::k_global_cluster_supported_options),
       std::runtime_error,
-<<<<<<< HEAD
-      "Unexpected version found for option support check: '100.0.0'.");
-=======
-      "Unsupported server version '9.0.0': AdminAPI operations in this version "
-      "of MySQL Shell support MySQL Server up to version 8.4");
->>>>>>> 52d2ad29
+      "Unsupported server version '100.0.0': AdminAPI operations in this "
+      "version of MySQL Shell support MySQL Server up to version 9.0");
 
   // testing the result of exit-state action case since it has requirements
   // for 8.0 MySQL versions.
