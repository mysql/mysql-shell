/*
* Copyright (c) 2017, Oracle and/or its affiliates. All rights reserved.
*
* This program is free software; you can redistribute it and/or
* modify it under the terms of the GNU General Public License as
* published by the Free Software Foundation; version 2 of the
* License.
*
* This program is distributed in the hope that it will be useful,
* but WITHOUT ANY WARRANTY; without even the implied warranty of
* MERCHANTABILITY or FITNESS FOR A PARTICULAR PURPOSE. See the
* GNU General Public License for more details.
*
* You should have received a copy of the GNU General Public License
* along with this program; if not, write to the Free Software
* Foundation, Inc., 51 Franklin St, Fifth Floor, Boston, MA
* 02110-1301  USA
*/
<<<<<<< HEAD
#include "gtest_clean.h"
=======

#include <string>

#include <gtest/gtest.h>
>>>>>>> c4efe54b
#include "unittest/test_utils/admin_api_test.h"
#include "modules/adminapi/mod_dba_common.h"
#include "modules/mod_shell.h"
#include "modules/mod_mysql_session.h"
#include "modules/adminapi/mod_dba_metadata_storage.h"

namespace tests {
class Dba_common_test: public Admin_api_test {
 protected:
  std::shared_ptr<mysqlsh::mysql::ClassicSession> create_session(int port) {
    auto session = std::shared_ptr<mysqlsh::mysql::ClassicSession>
                  (new mysqlsh::mysql::ClassicSession());

    shcore::Argument_list args;
    args.push_back(shcore::Value("user:@localhost:" + std::to_string(port)));
    session->connect(args);

    return session;
  }
  std::shared_ptr<mysqlsh::ShellBaseSession> create_base_session(
        int port) {
    std::shared_ptr<mysqlsh::ShellBaseSession> session;

    shcore::Argument_list session_args;
    shcore::Value::Map_type_ref instance_options(new shcore::Value::Map_type);
    (*instance_options)["host"] = shcore::Value("localhost");
    (*instance_options)["port"] = shcore::Value(port);
    (*instance_options)["password"] = shcore::Value("");
    (*instance_options)["user"] = shcore::Value("user");

    session_args.push_back(shcore::Value(instance_options));
    session = mysqlsh::Shell::connect_session(session_args,
                                              mysqlsh::SessionType::Classic);

    return session;
  }
};

TEST_F(Dba_common_test, resolve_cluster_ssl_mode_001) {
//InstanceSSL memberSslMode require_secure_transport
//----------- ------------- ------------------------
//enabled     ""            ON
  std::vector< testing::Fake_result_data > queries;
  add_get_server_variable_query(&queries,
                                "global.have_ssl",
                                mysqlshdk::db::Type::String, "YES");
  add_get_server_variable_query(&queries,
                                "GLOBAL.require_secure_transport",
                                mysqlshdk::db::Type::LongLong, "1");

  START_SERVER_MOCK(_mysql_sandbox_nport1, queries);

  auto session = create_session(_mysql_sandbox_nport1);

  try {
    auto ssl_mode = mysqlsh::dba::resolve_cluster_ssl_mode(session.get(), "");
    EXPECT_STREQ("REQUIRED", ssl_mode.c_str());
  } catch (const shcore::Exception &e) {
    SCOPED_TRACE(e.what());
    SCOPED_TRACE("Unexpected failure at resolve_cluster_ssl_mode_001");
    ADD_FAILURE();
  }

  session->close();
  stop_server_mock(_mysql_sandbox_nport1);
}

TEST_F(Dba_common_test, resolve_cluster_ssl_mode_002) {
//InstanceSSL memberSslMode require_secure_transport
//----------- ------------- ------------------------
//enabled     ""            OFF
  std::vector< testing::Fake_result_data > queries;
  add_get_server_variable_query(&queries,
                                "global.have_ssl",
                                mysqlshdk::db::Type::String, "YES");
  add_get_server_variable_query(&queries,
                                "GLOBAL.require_secure_transport",
                                mysqlshdk::db::Type::LongLong, "0");

  START_SERVER_MOCK(_mysql_sandbox_nport1, queries);

  auto session = create_session(_mysql_sandbox_nport1);

  try {
    auto ssl_mode = mysqlsh::dba::resolve_cluster_ssl_mode(session.get(), "");
    EXPECT_STREQ("REQUIRED", ssl_mode.c_str());
  } catch (const shcore::Exception &e) {
    SCOPED_TRACE(e.what());
    SCOPED_TRACE("Unexpected failure at resolve_cluster_ssl_mode_002");
    ADD_FAILURE();
  }

  session->close();
  stop_server_mock(_mysql_sandbox_nport1);
}

TEST_F(Dba_common_test, resolve_cluster_ssl_mode_003) {
//InstanceSSL memberSslMode require_secure_transport
//----------- ------------- ------------------------
//enabled     "DISABLED"    ON
  std::vector< testing::Fake_result_data > queries;
  add_get_server_variable_query(&queries,
                                "global.have_ssl",
                                mysqlshdk::db::Type::String, "YES");
  add_get_server_variable_query(&queries,
                                "GLOBAL.require_secure_transport",
                                mysqlshdk::db::Type::LongLong, "1");

  START_SERVER_MOCK(_mysql_sandbox_nport1, queries);
  auto session = create_session(_mysql_sandbox_nport1);

  try {
    mysqlsh::dba::resolve_cluster_ssl_mode(session.get(), "DISABLED");
    SCOPED_TRACE("Unexpected success at resolve_cluster_ssl_mode_003");
    ADD_FAILURE();
  } catch (const shcore::Exception &e) {
    std::string error = e.what();
    MY_EXPECT_OUTPUT_CONTAINS("The instance '" + session->uri() + "' requires "
      "secure connections, to create the cluster either turn off "
      "require_secure_transport or use the memberSslMode option "
      "with 'REQUIRED' value.",
      error);
  }

  session->close();
  stop_server_mock(_mysql_sandbox_nport1);
}

TEST_F(Dba_common_test, resolve_cluster_ssl_mode_004) {
//InstanceSSL memberSslMode require_secure_transport
//----------- ------------- ------------------------
//enabled     "DISABLED"    OFF
  std::vector< testing::Fake_result_data > queries;
  add_get_server_variable_query(&queries,
                                "global.have_ssl",
                                mysqlshdk::db::Type::String, "YES");
  add_get_server_variable_query(&queries,
                                "GLOBAL.require_secure_transport",
                                mysqlshdk::db::Type::LongLong, "0");

  START_SERVER_MOCK(_mysql_sandbox_nport1, queries);
  auto session = create_session(_mysql_sandbox_nport1);

  try {
    auto ssl_mode = mysqlsh::dba::resolve_cluster_ssl_mode(session.get(),
                                                           "DISABLED");
    EXPECT_STREQ("DISABLED", ssl_mode.c_str());
  } catch (const shcore::Exception &e) {
    SCOPED_TRACE(e.what());
    SCOPED_TRACE("Unexpected success at resolve_cluster_ssl_mode_004");
    ADD_FAILURE();
  }

  session->close();
  stop_server_mock(_mysql_sandbox_nport1);
}

TEST_F(Dba_common_test, resolve_cluster_ssl_mode_005) {
//InstanceSSL memberSslMode
//----------- -------------
//enabled     "REQUIRED"
  std::vector< testing::Fake_result_data > queries;
  add_get_server_variable_query(&queries,
                                "global.have_ssl",
                                mysqlshdk::db::Type::String, "YES");

  START_SERVER_MOCK(_mysql_sandbox_nport1, queries);
  auto session = create_session(_mysql_sandbox_nport1);

  try {
    auto ssl_mode = mysqlsh::dba::resolve_cluster_ssl_mode(session.get(),
                                                           "REQUIRED");
    EXPECT_STREQ("REQUIRED", ssl_mode.c_str());
  } catch (const shcore::Exception &e) {
    SCOPED_TRACE(e.what());
    SCOPED_TRACE("Unexpected success at resolve_cluster_ssl_mode_005");
    ADD_FAILURE();
  }

  session->close();
  stop_server_mock(_mysql_sandbox_nport1);
}

TEST_F(Dba_common_test, resolve_cluster_ssl_mode_006) {
//InstanceSSL memberSslMode
//----------- -------------
//enabled     "AUTO"
  std::vector< testing::Fake_result_data > queries;
  add_get_server_variable_query(&queries,
                                "global.have_ssl",
                                mysqlshdk::db::Type::String, "YES");

  START_SERVER_MOCK(_mysql_sandbox_nport1, queries);
  auto session = create_session(_mysql_sandbox_nport1);

  try {
    auto ssl_mode = mysqlsh::dba::resolve_cluster_ssl_mode(session.get(),
                                                           "AUTO");
    EXPECT_STREQ("REQUIRED", ssl_mode.c_str());
  } catch (const shcore::Exception &e) {
    SCOPED_TRACE(e.what());
    SCOPED_TRACE("Unexpected success at resolve_cluster_ssl_mode_006");
    ADD_FAILURE();
  }

  session->close();
  stop_server_mock(_mysql_sandbox_nport1);
}

TEST_F(Dba_common_test, resolve_cluster_ssl_mode_007) {
//InstanceSSL memberSslMode
//----------- -------------
//disabled    "REQUIRED"
  std::vector< testing::Fake_result_data > queries;
  add_get_server_variable_query(&queries,
                                "global.have_ssl",
                                mysqlshdk::db::Type::String, "NO");
  START_SERVER_MOCK(_mysql_sandbox_nport1, queries);
  auto session = create_session(_mysql_sandbox_nport1);

  try {
    mysqlsh::dba::resolve_cluster_ssl_mode(session.get(), "REQUIRED");
    SCOPED_TRACE("Unexpected success at resolve_cluster_ssl_mode_007");
    ADD_FAILURE();
  } catch (const shcore::Exception &e) {
    std::string error = e.what();
    MY_EXPECT_OUTPUT_CONTAINS("The instance '" + session->uri() + "' does not "
    "have SSL enabled, to create the cluster either use an instance with SSL "
    "enabled, remove the memberSslMode option or use it with any of 'AUTO' or "
    "'DISABLED'.",
    error);
  }

  session->close();
  stop_server_mock(_mysql_sandbox_nport1);
}

TEST_F(Dba_common_test, resolve_cluster_ssl_mode_008) {
//InstanceSSL memberSslMode
//----------- -------------
//disabled    ""
  std::vector< testing::Fake_result_data > queries;
  add_get_server_variable_query(&queries,
                                "global.have_ssl",
                                mysqlshdk::db::Type::String, "NO");
  START_SERVER_MOCK(_mysql_sandbox_nport1, queries);
  auto session = create_session(_mysql_sandbox_nport1);

  try {
    auto ssl_mode = mysqlsh::dba::resolve_cluster_ssl_mode(session.get(),
                                                           "");
    EXPECT_STREQ("DISABLED", ssl_mode.c_str());
  } catch (const shcore::Exception &e) {
    SCOPED_TRACE(e.what());
    SCOPED_TRACE("Unexpected failure at resolve_cluster_ssl_mode_008");
    ADD_FAILURE();
  }

  session->close();
  stop_server_mock(_mysql_sandbox_nport1);
}

TEST_F(Dba_common_test, resolve_cluster_ssl_mode_009) {
//InstanceSSL memberSslMode
//----------- -------------
//disabled    "DISABLED"
  std::vector< testing::Fake_result_data > queries;
  add_get_server_variable_query(&queries,
                                "global.have_ssl",
                                mysqlshdk::db::Type::String, "NO");
  START_SERVER_MOCK(_mysql_sandbox_nport1, queries);
  auto session = create_session(_mysql_sandbox_nport1);

  try {
    auto ssl_mode = mysqlsh::dba::resolve_cluster_ssl_mode(session.get(),
                                                           "DISABLED");
    EXPECT_STREQ("DISABLED", ssl_mode.c_str());
  } catch (const shcore::Exception &e) {
    SCOPED_TRACE(e.what());
    SCOPED_TRACE("Unexpected failure at resolve_cluster_ssl_mode_009");
    ADD_FAILURE();
  }

  session->close();
  stop_server_mock(_mysql_sandbox_nport1);
}

TEST_F(Dba_common_test, resolve_cluster_ssl_mode_010) {
//InstanceSSL memberSslMode
//----------- -------------
//disabled    "AUTO"
  std::vector< testing::Fake_result_data > queries;
  add_get_server_variable_query(&queries,
                                "global.have_ssl",
                                mysqlshdk::db::Type::String, "NO");
  START_SERVER_MOCK(_mysql_sandbox_nport1, queries);
  auto session = create_session(_mysql_sandbox_nport1);

  try {
    auto ssl_mode = mysqlsh::dba::resolve_cluster_ssl_mode(session.get(),
                                                           "AUTO");
    EXPECT_STREQ("DISABLED", ssl_mode.c_str());
  } catch (const shcore::Exception &e) {
    SCOPED_TRACE(e.what());
    SCOPED_TRACE("Unexpected failure at resolve_cluster_ssl_mode_010");
    ADD_FAILURE();
  }

  session->close();
  stop_server_mock(_mysql_sandbox_nport1);
}




TEST_F(Dba_common_test, resolve_instance_ssl_mode_001) {
//Cluster SSL memberSslMode
//----------- -------------
//REQUIRED    ""

  std::vector< testing::Fake_result_data > peer_queries;
  add_get_server_variable_query(&peer_queries,
                                "global.group_replication_ssl_mode",
                                mysqlshdk::db::Type::String, "REQUIRED");
  START_SERVER_MOCK(_mysql_sandbox_nport1, peer_queries);
  auto peer_session = create_session(_mysql_sandbox_nport1);

  std::vector< testing::Fake_result_data > queries;
  add_get_server_variable_query(&queries,
                                "global.have_ssl",
                                mysqlshdk::db::Type::String, "YES");
  START_SERVER_MOCK(_mysql_sandbox_nport2, queries);
  auto instance_session = create_session(_mysql_sandbox_nport2);


  try {
    auto mode = mysqlsh::dba::resolve_instance_ssl_mode(instance_session.get(),
                                                        peer_session.get(),
                                                        "");
    EXPECT_STREQ("REQUIRED", mode.c_str());
  } catch (const shcore::Exception &e) {
    SCOPED_TRACE(e.what());
    SCOPED_TRACE("Unexpected failure at resolve_instance_ssl_mode_001");
    ADD_FAILURE();
  }

  peer_session->close();
  instance_session->close();

  stop_server_mock(_mysql_sandbox_nport1);
  stop_server_mock(_mysql_sandbox_nport2);
}

TEST_F(Dba_common_test, resolve_instance_ssl_mode_002) {
//Cluster SSL memberSslMode
//----------- -------------
//REQUIRED    DISABLED

  std::vector< testing::Fake_result_data > peer_queries;
  add_get_server_variable_query(&peer_queries,
                                "global.group_replication_ssl_mode",
                                mysqlshdk::db::Type::String, "REQUIRED");
  START_SERVER_MOCK(_mysql_sandbox_nport1, peer_queries);
  auto peer_session = create_session(_mysql_sandbox_nport1);

  std::vector< testing::Fake_result_data > queries;
  START_SERVER_MOCK(_mysql_sandbox_nport2, queries);
  auto instance_session = create_session(_mysql_sandbox_nport2);


  try {
    mysqlsh::dba::resolve_instance_ssl_mode(instance_session.get(),
                                            peer_session.get(),
                                            "DISABLED");
    SCOPED_TRACE("Unexpected success at resolve_instance_ssl_mode_002");
    ADD_FAILURE();
  } catch (const shcore::Exception &e) {
    std::string error = e.what();
    MY_EXPECT_OUTPUT_CONTAINS("The cluster has SSL (encryption) enabled. "
          "To add the instance '" + instance_session->uri() + "to the cluster "
          "either disable SSL on the cluster or use the memberSslMode option "
          "with any of 'AUTO' or 'REQUIRED'.",
          error);
  }

  peer_session->close();
  instance_session->close();

  stop_server_mock(_mysql_sandbox_nport1);
  stop_server_mock(_mysql_sandbox_nport2);
}

TEST_F(Dba_common_test, resolve_instance_ssl_mode_003) {
//Cluster SSL memberSslMode Instance SSL
//----------- ------------- ------------
//REQUIRED    AUTO          enabled

  std::vector< testing::Fake_result_data > peer_queries;
  add_get_server_variable_query(&peer_queries,
                                "global.group_replication_ssl_mode",
                                mysqlshdk::db::Type::String, "REQUIRED");
  START_SERVER_MOCK(_mysql_sandbox_nport1, peer_queries);
  auto peer_session = create_session(_mysql_sandbox_nport1);

  std::vector< testing::Fake_result_data > queries;
  add_get_server_variable_query(&queries,
                                "global.have_ssl",
                                mysqlshdk::db::Type::String, "YES");
  START_SERVER_MOCK(_mysql_sandbox_nport2, queries);
  auto instance_session = create_session(_mysql_sandbox_nport2);


  try {
    auto mode = mysqlsh::dba::resolve_instance_ssl_mode(instance_session.get(),
                    peer_session.get(),
                    "AUTO");
    EXPECT_STREQ("REQUIRED", mode.c_str());
  } catch (const shcore::Exception &e) {
    SCOPED_TRACE(e.what());
    SCOPED_TRACE("Unexpected failure at resolve_instance_ssl_mode_003");
    ADD_FAILURE();
  }

  peer_session->close();
  instance_session->close();

  stop_server_mock(_mysql_sandbox_nport1);
  stop_server_mock(_mysql_sandbox_nport2);
}

TEST_F(Dba_common_test, resolve_instance_ssl_mode_004) {
//Cluster SSL memberSslMode Instance SSL
//----------- ------------- ------------
//REQUIRED    AUTO          disabled

  std::vector< testing::Fake_result_data > peer_queries;
  add_get_server_variable_query(&peer_queries,
                                "global.group_replication_ssl_mode",
                                mysqlshdk::db::Type::String, "REQUIRED");
  START_SERVER_MOCK(_mysql_sandbox_nport1, peer_queries);
  auto peer_session = create_session(_mysql_sandbox_nport1);

  std::vector< testing::Fake_result_data > queries;
  add_get_server_variable_query(&queries,
                                "global.have_ssl",
                                mysqlshdk::db::Type::String, "NO");
  START_SERVER_MOCK(_mysql_sandbox_nport2, queries);
  auto instance_session = create_session(_mysql_sandbox_nport2);


  try {
    mysqlsh::dba::resolve_instance_ssl_mode(instance_session.get(),
                                            peer_session.get(),
                                            "AUTO");
    SCOPED_TRACE("Unexpected success at resolve_instance_ssl_mode_004");
    ADD_FAILURE();
  } catch (const shcore::Exception &e) {
    std::string error = e.what();
    MY_EXPECT_OUTPUT_CONTAINS("Instance '" + instance_session->uri() + "' does "
        "not support SSL and cannot join a cluster with SSL (encryption) "
        "enabled. Enable SSL support on the instance and try again, otherwise "
        "it can only be added to a cluster with SSL disabled.",
         error);
  }

  peer_session->close();
  instance_session->close();

  stop_server_mock(_mysql_sandbox_nport1);
  stop_server_mock(_mysql_sandbox_nport2);
}

TEST_F(Dba_common_test, resolve_instance_ssl_mode_005) {
//Cluster SSL memberSslMode Instance SSL
//----------- ------------- ------------
//REQUIRED    REQUIRED      enabled

  std::vector< testing::Fake_result_data > peer_queries;
  add_get_server_variable_query(&peer_queries,
                                "global.group_replication_ssl_mode",
                                mysqlshdk::db::Type::String, "REQUIRED");
  START_SERVER_MOCK(_mysql_sandbox_nport1, peer_queries);
  auto peer_session = create_session(_mysql_sandbox_nport1);

  std::vector< testing::Fake_result_data > queries;
  add_get_server_variable_query(&queries,
                                "global.have_ssl",
                                mysqlshdk::db::Type::String, "YES");
  START_SERVER_MOCK(_mysql_sandbox_nport2, queries);
  auto instance_session = create_session(_mysql_sandbox_nport2);


  try {
    auto mode = mysqlsh::dba::resolve_instance_ssl_mode(instance_session.get(),
                    peer_session.get(),
                    "REQUIRED");
    EXPECT_STREQ("REQUIRED", mode.c_str());
  } catch (const shcore::Exception &e) {
    SCOPED_TRACE(e.what());
    SCOPED_TRACE("Unexpected failure at resolve_instance_ssl_mode_005");
    ADD_FAILURE();
  }

  peer_session->close();
  instance_session->close();

  stop_server_mock(_mysql_sandbox_nport1);
  stop_server_mock(_mysql_sandbox_nport2);
}

TEST_F(Dba_common_test, resolve_instance_ssl_mode_006) {
//Cluster SSL memberSslMode Instance SSL
//----------- ------------- ------------
//REQUIRED    REQUIRED      disabled

  std::vector< testing::Fake_result_data > peer_queries;
  add_get_server_variable_query(&peer_queries,
                                "global.group_replication_ssl_mode",
                                mysqlshdk::db::Type::String, "REQUIRED");
  START_SERVER_MOCK(_mysql_sandbox_nport1, peer_queries);
  auto peer_session = create_session(_mysql_sandbox_nport1);

  std::vector< testing::Fake_result_data > queries;
  add_get_server_variable_query(&queries,
                                "global.have_ssl",
                                mysqlshdk::db::Type::String, "NO");
  START_SERVER_MOCK(_mysql_sandbox_nport2, queries);
  auto instance_session = create_session(_mysql_sandbox_nport2);


  try {
    mysqlsh::dba::resolve_instance_ssl_mode(instance_session.get(),
                                            peer_session.get(),
                                            "REQUIRED");
    SCOPED_TRACE("Unexpected success at resolve_instance_ssl_mode_006");
    ADD_FAILURE();
  } catch (const shcore::Exception &e) {
    std::string error = e.what();
    MY_EXPECT_OUTPUT_CONTAINS("Instance '" + instance_session->uri() + "' does "
        "not support SSL and cannot join a cluster with SSL (encryption) "
        "enabled. Enable SSL support on the instance and try again, otherwise "
        "it can only be added to a cluster with SSL disabled.",
         error);
  }

  peer_session->close();
  instance_session->close();

  stop_server_mock(_mysql_sandbox_nport1);
  stop_server_mock(_mysql_sandbox_nport2);
}

TEST_F(Dba_common_test, resolve_instance_ssl_mode_007) {
//Cluster SSL memberSslMode
//----------- -------------
//DISABLED    REQUIRED

  std::vector< testing::Fake_result_data > peer_queries;
  add_get_server_variable_query(&peer_queries,
                                "global.group_replication_ssl_mode",
                                mysqlshdk::db::Type::String, "DISABLED");
  START_SERVER_MOCK(_mysql_sandbox_nport1, peer_queries);
  auto peer_session = create_session(_mysql_sandbox_nport1);

  std::vector< testing::Fake_result_data > queries;
  START_SERVER_MOCK(_mysql_sandbox_nport2, queries);
  auto instance_session = create_session(_mysql_sandbox_nport2);


  try {
    mysqlsh::dba::resolve_instance_ssl_mode(instance_session.get(),
                                            peer_session.get(),
                                            "REQUIRED");
    SCOPED_TRACE("Unexpected success at resolve_instance_ssl_mode_007");
    ADD_FAILURE();
  } catch (const shcore::Exception &e) {
    std::string error = e.what();
    MY_EXPECT_OUTPUT_CONTAINS("The cluster has SSL (encryption) disabled. "
          "To add the instance '" + instance_session->uri() + "' to the "
          "cluster either disable SSL on the cluster, remove the memberSslMode "
          "option or use it with any of 'AUTO' or 'DISABLED'.",
          error);
  }

  peer_session->close();
  instance_session->close();

  stop_server_mock(_mysql_sandbox_nport1);
  stop_server_mock(_mysql_sandbox_nport2);
}

TEST_F(Dba_common_test, resolve_instance_ssl_mode_008) {
//Cluster SSL memberSslMode require_secure_transport
//----------- ------------- ------------------------
//DISABLED    ""            ON

  std::vector< testing::Fake_result_data > peer_queries;
  add_get_server_variable_query(&peer_queries,
                                "global.group_replication_ssl_mode",
                                mysqlshdk::db::Type::String, "DISABLED");
  START_SERVER_MOCK(_mysql_sandbox_nport1, peer_queries);
  auto peer_session = create_session(_mysql_sandbox_nport1);

  std::vector< testing::Fake_result_data > queries;
  add_get_server_variable_query(&queries,
                                "global.require_secure_transport",
                                mysqlshdk::db::Type::LongLong, "1");
  START_SERVER_MOCK(_mysql_sandbox_nport2, queries);
  auto instance_session = create_session(_mysql_sandbox_nport2);


  try {
    mysqlsh::dba::resolve_instance_ssl_mode(instance_session.get(),
                                            peer_session.get(),
                                            "");
    SCOPED_TRACE("Unexpected success at resolve_instance_ssl_mode_008");
    ADD_FAILURE();
  } catch (const shcore::Exception &e) {
    std::string error = e.what();
    MY_EXPECT_OUTPUT_CONTAINS("The instance '" + instance_session->uri() + "' "
        "is configured to require a secure transport but the cluster has SSL "
        "disabled. To add the instance to the cluster, either turn OFF the "
        "require_secure_transport option on the instance or enable SSL on "
        "the cluster.",
         error);
  }

  peer_session->close();
  instance_session->close();

  stop_server_mock(_mysql_sandbox_nport1);
  stop_server_mock(_mysql_sandbox_nport2);
}

TEST_F(Dba_common_test, resolve_instance_ssl_mode_009) {
//Cluster SSL memberSslMode require_secure_transport
//----------- ------------- ------------------------
//DISABLED    ""            OFF

  std::vector< testing::Fake_result_data > peer_queries;
  add_get_server_variable_query(&peer_queries,
                                "global.group_replication_ssl_mode",
                                mysqlshdk::db::Type::String, "DISABLED");
  START_SERVER_MOCK(_mysql_sandbox_nport1, peer_queries);
  auto peer_session = create_session(_mysql_sandbox_nport1);

  std::vector< testing::Fake_result_data > queries;
  add_get_server_variable_query(&queries,
                                "global.require_secure_transport",
                                mysqlshdk::db::Type::LongLong, "0");
  START_SERVER_MOCK(_mysql_sandbox_nport2, queries);
  auto instance_session = create_session(_mysql_sandbox_nport2);


  try {
    auto mode = mysqlsh::dba::resolve_instance_ssl_mode(instance_session.get(),
                                                        peer_session.get(),
                                                        "");
    EXPECT_STREQ("DISABLED", mode.c_str());
  } catch (const shcore::Exception &e) {
    SCOPED_TRACE(e.what());
    SCOPED_TRACE("Unexpected failure at resolve_instance_ssl_mode_009");
    ADD_FAILURE();
  }

  peer_session->close();
  instance_session->close();

  stop_server_mock(_mysql_sandbox_nport1);
  stop_server_mock(_mysql_sandbox_nport2);
}

TEST_F(Dba_common_test, resolve_instance_ssl_mode_010) {
//Cluster SSL memberSslMode require_secure_transport
//----------- ------------- ------------------------
//DISABLED    AUTO          ON

  std::vector< testing::Fake_result_data > peer_queries;
  add_get_server_variable_query(&peer_queries,
                                "global.group_replication_ssl_mode",
                                mysqlshdk::db::Type::String, "DISABLED");
  START_SERVER_MOCK(_mysql_sandbox_nport1, peer_queries);
  auto peer_session = create_session(_mysql_sandbox_nport1);

  std::vector< testing::Fake_result_data > queries;
  add_get_server_variable_query(&queries,
                                "global.require_secure_transport",
                                mysqlshdk::db::Type::LongLong, "1");
  START_SERVER_MOCK(_mysql_sandbox_nport2, queries);
  auto instance_session = create_session(_mysql_sandbox_nport2);


  try {
    mysqlsh::dba::resolve_instance_ssl_mode(instance_session.get(),
                                            peer_session.get(),
                                            "AUTO");
    SCOPED_TRACE("Unexpected success at resolve_instance_ssl_mode_010");
    ADD_FAILURE();
  } catch (const shcore::Exception &e) {
    std::string error = e.what();
    MY_EXPECT_OUTPUT_CONTAINS("The instance '" + instance_session->uri() + "' "
        "is configured to require a secure transport but the cluster has SSL "
        "disabled. To add the instance to the cluster, either turn OFF the "
        "require_secure_transport option on the instance or enable SSL on "
        "the cluster.",
         error);
  }

  peer_session->close();
  instance_session->close();

  stop_server_mock(_mysql_sandbox_nport1);
  stop_server_mock(_mysql_sandbox_nport2);
}

TEST_F(Dba_common_test, resolve_instance_ssl_mode_011) {
//Cluster SSL memberSslMode require_secure_transport
//----------- ------------- ------------------------
//DISABLED    AUTO          OFF

  std::vector< testing::Fake_result_data > peer_queries;
  add_get_server_variable_query(&peer_queries,
                                "global.group_replication_ssl_mode",
                                mysqlshdk::db::Type::String, "DISABLED");
  START_SERVER_MOCK(_mysql_sandbox_nport1, peer_queries);
  auto peer_session = create_session(_mysql_sandbox_nport1);

  std::vector< testing::Fake_result_data > queries;
  add_get_server_variable_query(&queries,
                                "global.require_secure_transport",
                                mysqlshdk::db::Type::LongLong, "0");
  START_SERVER_MOCK(_mysql_sandbox_nport2, queries);
  auto instance_session = create_session(_mysql_sandbox_nport2);


  try {
    auto mode = mysqlsh::dba::resolve_instance_ssl_mode(instance_session.get(),
                                                        peer_session.get(),
                                                        "AUTO");
    EXPECT_STREQ("DISABLED", mode.c_str());
  } catch (const shcore::Exception &e) {
    SCOPED_TRACE(e.what());
    SCOPED_TRACE("Unexpected failure at resolve_instance_ssl_mode_011");
    ADD_FAILURE();
  }

  peer_session->close();
  instance_session->close();

  stop_server_mock(_mysql_sandbox_nport1);
  stop_server_mock(_mysql_sandbox_nport2);
}

TEST_F(Dba_common_test, resolve_instance_ssl_mode_012) {
//Cluster SSL
//-----------
//ANY_OTHER

  std::vector< testing::Fake_result_data > peer_queries;
  add_get_server_variable_query(&peer_queries,
                                "global.group_replication_ssl_mode",
                                mysqlshdk::db::Type::String, "ANY_OTHER");
  START_SERVER_MOCK(_mysql_sandbox_nport1, peer_queries);
  auto peer_session = create_session(_mysql_sandbox_nport1);

  std::vector< testing::Fake_result_data > queries;
  START_SERVER_MOCK(_mysql_sandbox_nport2, queries);
  auto instance_session = create_session(_mysql_sandbox_nport2);


  try {
    mysqlsh::dba::resolve_instance_ssl_mode(instance_session.get(),
                                            peer_session.get(),
                                            "AUTO");
    SCOPED_TRACE("Unexpected success at resolve_instance_ssl_mode_012");
    ADD_FAILURE();
  } catch (const shcore::Exception &e) {
    std::string error = e.what();
    MY_EXPECT_OUTPUT_CONTAINS("Unsupported Group Replication SSL Mode for the "
      "cluster: 'ANY_OTHER'. If the cluster was created using adoptFromGR:true "
      "make sure the group_replication_ssl_mode variable is set with a "
      "supported value (DISABLED or REQUIRED) for all cluster members.",
      error);
  }

  peer_session->close();
  instance_session->close();

  stop_server_mock(_mysql_sandbox_nport1);
  stop_server_mock(_mysql_sandbox_nport2);
}

TEST_F(Dba_common_test, get_instances_gr) {
// get_instances_gr():
//
// member_id
// ------------------------------------
// 851f0e89-5730-11e7-9e4f-b86b230042b9
// 8a8ae9ce-5730-11e7-a437-b86b230042b9
// 8fcb92c9-5730-11e7-aa60-b86b230042b9

  std::vector< testing::Fake_result_data > queries;
  std::vector<std::vector<std::string>> values;
  values = {{"851f0e89-5730-11e7-9e4f-b86b230042b9"},
            {"8a8ae9ce-5730-11e7-a437-b86b230042b9"},
            {"8fcb92c9-5730-11e7-aa60-b86b230042b9"}};

  add_ps_gr_group_members_query(&queries, values);

  START_SERVER_MOCK(_mysql_sandbox_nport1, queries);

  auto md_session = create_base_session(_mysql_sandbox_nport1);

  std::shared_ptr<mysqlsh::dba::MetadataStorage> metadata;
  metadata.reset(new mysqlsh::dba::MetadataStorage(md_session));

  try {
    auto result = mysqlsh::dba::get_instances_gr(metadata);

    for (uint64_t i = 0; i < result.size(); i++)
      EXPECT_STREQ(values[i][0].c_str(), result[i].c_str());
  } catch (const shcore::Exception &e) {
    SCOPED_TRACE(e.what());
    SCOPED_TRACE("Unexpected failure at get_instances_gr");
    ADD_FAILURE();
  }

  md_session->close();
  stop_server_mock(_mysql_sandbox_nport1);
}

TEST_F(Dba_common_test, get_instances_md) {
// get_instances_md():
//
// member_id
// ------------------------------------
// 851f0e89-5730-11e7-9e4f-b86b230042b9
// 8fcb92c9-5730-11e7-aa60-b86b230042b9
// 8a8ae9ce-5730-11e7-a437-b86b230042b9

  std::vector< testing::Fake_result_data > queries;
  std::vector<std::vector<std::string>> values;
  values = {{"851f0e89-5730-11e7-9e4f-b86b230042b9"},
            {"8a8ae9ce-5730-11e7-a437-b86b230042b9"},
            {"8fcb92c9-5730-11e7-aa60-b86b230042b9"}};

  add_md_group_members_query(&queries, values);

  START_SERVER_MOCK(_mysql_sandbox_nport1, queries);

  auto md_session = create_base_session(_mysql_sandbox_nport1);

  std::shared_ptr<mysqlsh::dba::MetadataStorage> metadata;
  metadata.reset(new mysqlsh::dba::MetadataStorage(md_session));

  try {
    auto result = mysqlsh::dba::get_instances_md(metadata, 1);

    for (uint64_t i = 0; i < result.size(); i++)
      EXPECT_STREQ(values[i][0].c_str(), result[i].c_str());
  } catch (const shcore::Exception &e) {
    SCOPED_TRACE(e.what());
    SCOPED_TRACE("Unexpected failure at get_instances_md");
    ADD_FAILURE();
  }

  md_session->close();
  stop_server_mock(_mysql_sandbox_nport1);
}

// If the information on the Metadata and the GR group
// P_S info is the same get_newly_discovered_instances()
// result return an empty list
TEST_F(Dba_common_test, get_newly_discovered_instances_001) {
// get_instances_gr() // get_instances_md():
//
// member_id
// ------------------------------------
// 851f0e89-5730-11e7-9e4f-b86b230042b9
// 8a8ae9ce-5730-11e7-a437-b86b230042b9
// 8fcb92c9-5730-11e7-aa60-b86b230042b9

  std::vector< testing::Fake_result_data > queries;

  std::vector<std::vector<std::string>> values;
  values = {{"851f0e89-5730-11e7-9e4f-b86b230042b9"},
            {"8a8ae9ce-5730-11e7-a437-b86b230042b9"},
            {"8fcb92c9-5730-11e7-aa60-b86b230042b9"}};

  add_ps_gr_group_members_query(&queries, values);
  add_md_group_members_query(&queries, values);

  START_SERVER_MOCK(_mysql_sandbox_nport1, queries);

  auto md_session = create_base_session(_mysql_sandbox_nport1);

  std::shared_ptr<mysqlsh::dba::MetadataStorage> metadata;
  metadata.reset(new mysqlsh::dba::MetadataStorage(md_session));

  try {
    auto newly_discovered_instances_list(
      get_newly_discovered_instances(metadata, 1));

    EXPECT_TRUE(newly_discovered_instances_list.empty());
  } catch (const shcore::Exception &e) {
    SCOPED_TRACE(e.what());
    SCOPED_TRACE("Unexpected failure at get_instances_md");
    ADD_FAILURE();
  }

  md_session->close();
  stop_server_mock(_mysql_sandbox_nport1);
}

// If the information on the Metadata and the GR group
// P_S info is the same but in different order,
// get_newly_discovered_instances() should return an empty list
//
// Regression test for BUG #25534693
TEST_F(Dba_common_test, get_newly_discovered_instances_002) {
// get_instances_gr():
//
// member_id
// ------------------------------------
// 851f0e89-5730-11e7-9e4f-b86b230042b9
// 8a8ae9ce-5730-11e7-a437-b86b230042b9
// 8fcb92c9-5730-11e7-aa60-b86b230042b9

  std::vector< testing::Fake_result_data > queries;

  std::vector<std::vector<std::string>> values;
  values = {{"851f0e89-5730-11e7-9e4f-b86b230042b9"},
            {"8a8ae9ce-5730-11e7-a437-b86b230042b9"},
            {"8fcb92c9-5730-11e7-aa60-b86b230042b9"}};

  add_ps_gr_group_members_query(&queries, values);

// get_instances_md():
//
// member_id
// ------------------------------------
// 8fcb92c9-5730-11e7-aa60-b86b230042b9
// 851f0e89-5730-11e7-9e4f-b86b230042b9
// 8a8ae9ce-5730-11e7-a437-b86b230042b9

  values = {{"8fcb92c9-5730-11e7-aa60-b86b230042b9"},
            {"851f0e89-5730-11e7-9e4f-b86b230042b9"},
            {"8a8ae9ce-5730-11e7-a437-b86b230042b9"}};

  add_md_group_members_query(&queries, values);

  values = {{"851f0e89-5730-11e7-9e4f-b86b230042b9", "localhost", "3310"}};

  add_ps_gr_group_members_full_query(&queries,
      "851f0e89-5730-11e7-9e4f-b86b230042b9", values);

  values = {{"8a8ae9ce-5730-11e7-a437-b86b230042b9", "localhost", "3320"}};

  add_ps_gr_group_members_full_query(&queries,
      "8a8ae9ce-5730-11e7-a437-b86b230042b9", values);

  START_SERVER_MOCK(_mysql_sandbox_nport1, queries);

  auto md_session = create_base_session(_mysql_sandbox_nport1);

  std::shared_ptr<mysqlsh::dba::MetadataStorage> metadata;
  metadata.reset(new mysqlsh::dba::MetadataStorage(md_session));

  try {
    auto newly_discovered_instances_list(
      get_newly_discovered_instances(metadata, 1));

    EXPECT_TRUE(newly_discovered_instances_list.empty());
  } catch (const shcore::Exception &e) {
    SCOPED_TRACE(e.what());
    SCOPED_TRACE("Unexpected failure at get_instances_md");
    ADD_FAILURE();
  }

  md_session->close();
  stop_server_mock(_mysql_sandbox_nport1);
}

// If the information on the Metadata and the GR group
// P_S info is the same get_unavailable_instances()
// should return an empty list
TEST_F(Dba_common_test, get_unavailable_instances_001) {
// get_instances_gr() // get_instances_md():
//
// member_id
// ------------------------------------
// 851f0e89-5730-11e7-9e4f-b86b230042b9
// 8a8ae9ce-5730-11e7-a437-b86b230042b9
// 8fcb92c9-5730-11e7-aa60-b86b230042b9

  std::vector< testing::Fake_result_data > queries;

  std::vector<std::vector<std::string>> values;
  values = {{"851f0e89-5730-11e7-9e4f-b86b230042b9"},
            {"8a8ae9ce-5730-11e7-a437-b86b230042b9"},
            {"8fcb92c9-5730-11e7-aa60-b86b230042b9"}};

  add_ps_gr_group_members_query(&queries, values);
  add_md_group_members_query(&queries, values);

  START_SERVER_MOCK(_mysql_sandbox_nport1, queries);

  auto md_session = create_base_session(_mysql_sandbox_nport1);

  std::shared_ptr<mysqlsh::dba::MetadataStorage> metadata;
  metadata.reset(new mysqlsh::dba::MetadataStorage(md_session));

  try {
    auto unavailable_instances_list(
      get_unavailable_instances(metadata, 1));

    EXPECT_TRUE(unavailable_instances_list.empty());
  } catch (const shcore::Exception &e) {
    SCOPED_TRACE(e.what());
    SCOPED_TRACE("Unexpected failure at get_instances_md");
    ADD_FAILURE();
  }

  md_session->close();
  stop_server_mock(_mysql_sandbox_nport1);
}

// If the information on the Metadata and the GR group
// P_S info is the same but in different order,
// get_unavailable_instances() should return an empty list
//
// Regression test for BUG #25534693
TEST_F(Dba_common_test, get_unavailable_instances_002) {
// get_instances_gr():
//
// member_id
// ------------------------------------
// 851f0e89-5730-11e7-9e4f-b86b230042b9
// 8a8ae9ce-5730-11e7-a437-b86b230042b9
// 8fcb92c9-5730-11e7-aa60-b86b230042b9

  std::vector< testing::Fake_result_data > queries;

  std::vector<std::vector<std::string>> values;
  values = {{"8fcb92c9-5730-11e7-aa60-b86b230042b9"},
            {"851f0e89-5730-11e7-9e4f-b86b230042b9"},
            {"8a8ae9ce-5730-11e7-a437-b86b230042b9"}};

  add_ps_gr_group_members_query(&queries, values);

// get_instances_md():
//
// member_id
// ------------------------------------
// 8fcb92c9-5730-11e7-aa60-b86b230042b9
// 851f0e89-5730-11e7-9e4f-b86b230042b9
// 8a8ae9ce-5730-11e7-a437-b86b230042b9

  values = {{"851f0e89-5730-11e7-9e4f-b86b230042b9"},
            {"8a8ae9ce-5730-11e7-a437-b86b230042b9"},
            {"8fcb92c9-5730-11e7-aa60-b86b230042b9"}};

  add_md_group_members_query(&queries, values);

  values = {{"851f0e89-5730-11e7-9e4f-b86b230042b9", "localhost:3330",
              "localhost:3330"}};

  add_md_group_members_full_query(&queries,
      "851f0e89-5730-11e7-9e4f-b86b230042b9", values);

  values = {{"8a8ae9ce-5730-11e7-a437-b86b230042b9", "localhost:3320",
              "localhost:3320"}};

  add_md_group_members_full_query(&queries,
      "8a8ae9ce-5730-11e7-a437-b86b230042b9", values);

  START_SERVER_MOCK(_mysql_sandbox_nport1, queries);

  auto md_session = create_base_session(_mysql_sandbox_nport1);

  std::shared_ptr<mysqlsh::dba::MetadataStorage> metadata;
  metadata.reset(new mysqlsh::dba::MetadataStorage(md_session));

  try {
    auto unavailable_instances_list(
      get_unavailable_instances(metadata, 1));

    EXPECT_TRUE(unavailable_instances_list.empty());
  } catch (const shcore::Exception &e) {
    SCOPED_TRACE(e.what());
    SCOPED_TRACE("Unexpected failure at get_instances_md");
    ADD_FAILURE();
  }

  md_session->close();
  stop_server_mock(_mysql_sandbox_nport1);
}
}  // namespace tests

TEST(mod_dba_common, validate_label) {
  std::string t{};

  EXPECT_NO_THROW(
    // Valid label, begins with valid synbols (alpha)
    t = "Valid1"; mysqlsh::dba::validate_label(t.c_str()));
  EXPECT_NO_THROW(
    // Valid label, begins with valid synbols (_)
    t = "_Valid_"; mysqlsh::dba::validate_label(t.c_str()));
  EXPECT_NO_THROW(
    // Valid label, contains valid synbols
    t = "Valid_3"; mysqlsh::dba::validate_label(t.c_str()));
  EXPECT_NO_THROW(
    // Valid label, contains valid synbols (:.-)
    t = "Valid:.-4"; mysqlsh::dba::validate_label(t.c_str()));
  EXPECT_NO_THROW(
    // Valid label, begins with valid synbols (numeric)
    t = "2_Valid"; mysqlsh::dba::validate_label(t.c_str()));

  EXPECT_ANY_THROW(t = "";
                   // Invalid empty label
                   mysqlsh::dba::validate_label(t.c_str()););
  EXPECT_ANY_THROW(
      // Invalid label, contains invalid synbol
      t = "not_allowed?"; mysqlsh::dba::validate_label(t.c_str()));
  EXPECT_ANY_THROW(
      // Invalid label, contains invalid synbol
      t = "(not*valid)"; mysqlsh::dba::validate_label("(not_valid)"));
  EXPECT_ANY_THROW(
      // Invalid too long label (over 256 characteres)
      t = "over256chars_"
          "12345678901234567890123456789901234567890123456789012345678901234567"
          "89012345678901234567890123456789012345678901234567890123456789012345"
          "67890123456789012345678901234567890123456789012345678901234567890123"
          "4567890123456789012345678901234567890123";
      mysqlsh::dba::validate_label(t.c_str()););
  EXPECT_ANY_THROW(
      // Invalid label, begins with invalid synbol
      t = "#not_allowed"; mysqlsh::dba::validate_label(t.c_str()););
  EXPECT_ANY_THROW(
      // Invalid label, contains invalid synbol
      t = "_not-allowed?"; mysqlsh::dba::validate_label(t.c_str()););
  EXPECT_ANY_THROW(
      // Invalid label, contains invalid synbol
      t = "(*)%?"; mysqlsh::dba::validate_label(t.c_str()););
}

TEST(mod_dba_common, is_valid_identifier) {
  std::string t{};

  EXPECT_NO_THROW(
      // Valid identifier, begins with valid synbols (alpha)
      t = "Valid1"; mysqlsh::dba::validate_cluster_name(t));
  EXPECT_NO_THROW(
      // Valid identifier, begins with valid synbols (_)
      t = "_Valid_"; mysqlsh::dba::validate_cluster_name(t));
  EXPECT_NO_THROW(
      // Valid identifier, contains valid synbols
      t = "Valid_3"; mysqlsh::dba::validate_cluster_name(t));

  EXPECT_ANY_THROW(t = "";
                   // Invalid empty identifier
                   mysqlsh::dba::validate_cluster_name(t););
  EXPECT_ANY_THROW(
      // Invalid too long identifier (over 40 characteres)
      t = "over40chars_12345678901234567890123456789";
      mysqlsh::dba::validate_cluster_name(t););
  EXPECT_ANY_THROW(
      // Invalid identifier, begins with invalid synbol
      t = "#not_allowed"; mysqlsh::dba::validate_cluster_name(t););
  EXPECT_ANY_THROW(
      // Invalid identifier, contains invalid synbol
      t = "not_allowed?"; mysqlsh::dba::validate_cluster_name(t););
  EXPECT_ANY_THROW(
    // Invalid identifier, begins with invalid synbols (numeric)
    t = "2_not_Valid"; mysqlsh::dba::validate_cluster_name(t));
  EXPECT_ANY_THROW(
      // Invalid identifier, contains invalid synbol
      t = "(*)%?"; mysqlsh::dba::validate_cluster_name(t););
}
<|MERGE_RESOLUTION|>--- conflicted
+++ resolved
@@ -16,14 +16,11 @@
 * Foundation, Inc., 51 Franklin St, Fifth Floor, Boston, MA
 * 02110-1301  USA
 */
-<<<<<<< HEAD
+
 #include "gtest_clean.h"
-=======
-
 #include <string>
-
 #include <gtest/gtest.h>
->>>>>>> c4efe54b
+
 #include "unittest/test_utils/admin_api_test.h"
 #include "modules/adminapi/mod_dba_common.h"
 #include "modules/mod_shell.h"
