--- conflicted
+++ resolved
@@ -56,52 +56,7 @@
     install(TARGETS "${ARGV0}" RUNTIME COMPONENT main DESTINATION "${INSTALL_BINDIR}")
   endif()
 
-<<<<<<< HEAD
   if(NOT WIN32)
-=======
-  if(APPLE)
-    if(BUNDLED_OPENSSL)
-      add_custom_command(TARGET "${ARGV0}" POST_BUILD
-        COMMAND install_name_tool -change
-                "${CRYPTO_VERSION}" "@loader_path/../${INSTALL_LIBDIR}/${CRYPTO_VERSION}"
-                $<TARGET_FILE:${ARGV0}>
-        COMMAND install_name_tool -change
-                "${OPENSSL_VERSION}" "@loader_path/../${INSTALL_LIBDIR}/${OPENSSL_VERSION}"
-                $<TARGET_FILE:${ARGV0}>
-      )
-    endif()
-    if(BUNDLED_SHARED_PYTHON)
-      get_filename_component(PYTHON_VERSION "${PYTHON_LIBRARIES}" NAME)
-      add_custom_command(TARGET "${ARGV0}" POST_BUILD
-        COMMAND install_name_tool -change
-                "${PYTHON_VERSION}" "@loader_path/../${INSTALL_LIBDIR}/${PYTHON_VERSION}"
-                $<TARGET_FILE:${ARGV0}>
-      )
-    endif()
-    if(BUNDLED_SSH_DIR)
-      get_target_property(_SSH_LIBRARY_LOCATION ssh LOCATION)
-      get_filename_component(_SSH_LIBRARY_NAME ${_SSH_LIBRARY_LOCATION} NAME)
-      add_custom_command(TARGET "${ARGV0}" POST_BUILD
-        COMMAND install_name_tool -change
-                "${_SSH_LIBRARY_NAME}" "@loader_path/../${INSTALL_LIBDIR}/${_SSH_LIBRARY_NAME}"
-                $<TARGET_FILE:${ARGV0}>)
-    endif()
-    if(BUNDLED_ANTLR_DIR)
-      add_custom_command(TARGET "${ARGV0}" POST_BUILD
-        COMMAND install_name_tool -change
-                "${ANTLR4_LIB_FILENAME}" "@loader_path/../${INSTALL_LIBDIR}/${ANTLR4_LIB_FILENAME}"
-                $<TARGET_FILE:${ARGV0}>)
-    endif()
-    if(JIT_EXECUTOR_LIB)
-      add_custom_command(TARGET "${ARGV0}" POST_BUILD
-        COMMAND install_name_tool -change
-                "${JIT_EXECUTOR_LIBRARY_NAME}" "@loader_path/../${INSTALL_LIBDIR}/${JIT_EXECUTOR_LIBRARY_NAME}"
-                $<TARGET_FILE:${ARGV0}>
-      )
-    endif()
-  elseif(NOT WIN32)
-  if(BUNDLED_OPENSSL OR BUNDLED_SHARED_PYTHON OR BUNDLED_SSH_DIR OR BUNDLED_KRB5_DIR OR BUNDLED_ANTLR_DIR OR BUNDLED_SASL_DIR)
->>>>>>> ee1ad8e3
     # newer versions of linker enable new dtags by default, causing -Wl,-rpath to create RUNPATH
     # entry instead of RPATH this results in loader loading system libraries (if they are available)
     # instead of bundled ones, this has special impact when bundled libraries are linked using a bundled
